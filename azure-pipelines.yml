--- conflicted
+++ resolved
@@ -62,12 +62,8 @@
       - bash: |
           source activate test-environment
           coverage xml
-<<<<<<< HEAD
-          codecov --file ./coverage.xml --token 81ccd641-fa12-4045-82af-893258ee2d14
+          codecov --file ./coverage.xml --token 2b64a140-cfdd-4d0f-b1ba-33d34b8bf522
           coverage html
-=======
-          codecov --file ./coverage.xml --token 2b64a140-cfdd-4d0f-b1ba-33d34b8bf522
->>>>>>> 3d09aec0
         condition: and( eq( variables['Agent.OS'], 'Linux' ), eq( variables['python.version'], '3.7' ) )
         displayName: Upload Coverage Report
       
