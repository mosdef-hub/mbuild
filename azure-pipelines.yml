trigger:
  branches:
    include:
    - master
  tags:
    include:
    - 0.*

pr:
  autoCancel: true
  branches:
    include:
      - master

schedules:
- cron: "0 0 * * *"
  displayName: Daily midnight build for master
  branches:
    include:
    - master
  always: true


stages:
  - stage: Test
    jobs:
      - job: NoBleeding
        strategy:
          matrix:
            Python36Ubuntu:
              imageName: 'ubuntu-latest'
              python.version: 3.6
            Python37Ubuntu:
              imageName: 'ubuntu-latest'
              python.version: 3.7
            Python38Ubuntu:
              imageName: 'ubuntu-latest'
              python.version: 3.8
            Python36macOS:
              imageName: 'macOS-latest'
              python.version: 3.6
            Python37macOS:
              imageName: 'macOS-latest'
              python.version: 3.7
            Python38macOS:
              imageName: 'macOS-latest'
              python.version: 3.8

        pool:
          vmImage: $(imageName)

        steps:
          - bash: echo "##vso[task.prependpath]$CONDA/bin"
            displayName: Add Conda to path

          - bash: sudo chown -R $USER $CONDA
            condition: eq( variables['Agent.OS'], 'Darwin' )
            displayName: Take ownership of conda installation

          - bash: |
              conda config --set always_yes yes --set changeps1 no
            displayName: Set conda config

          - bash: |
              conda update -c defaults conda
              conda update --all
              conda create -n test-environment
              source activate test-environment
              conda env update -n test-environment python=$(python.version) -f environment-dev.yml
              pip install -e .
            displayName: Create Conda env, Activate, Install dependencies, Install Branch

          - bash: |
              source activate test-environment
<<<<<<< HEAD
              python -m pip install pytest-azurepipelines
              python -m pytest -v --pyargs mbuild --cov=mbuild --no-coverage-upload 
=======
              pip install pytest-azurepipelines
              python -m pytest -v --cov=mbuild --cov-report=html --pyargs mbuild
>>>>>>> 90644c56
            displayName: Run Tests

          - bash: |
              source activate test-environment
              bash <(curl -s https://codecov.io/bash) -C $(Build.SourceVersion)
            condition: and( eq( variables['Agent.OS'], 'Linux' ), eq( variables['python.version'], '3.8' ) )
            displayName: Upload Coverage Report

          - task: PublishCodeCoverageResults@1
            inputs:
              codeCoverageTool: Cobertura
              summaryFileLocation: '$(System.DefaultWorkingDirectory)/**/coverage.xml'
              reportDirectory: '$(System.DefaultWorkingDirectory)/**/htmlcov'
            condition: and( eq( variables['Agent.OS'], 'Linux' ), eq( variables['python.version'], '3.7' ) )
            displayName: Publish Coverage Report


      - job: Windows_no_bleeding
        pool:
          vmImage: 'windows-latest'
        strategy:
          matrix:
            Python36:
              python.version: 3.6
            Python37:
              python.version: 3.7
            Python38:
              python.version: 3.8

        steps:
          - powershell: Write-Host "##vso[task.prependpath]$env:CONDA\Scripts"
            displayName: Add Conda to path

          - script: |
              conda config --set always_yes yes --set changeps1 no
            displayName: Add relavent channels

          - script: |
              conda update -c defaults conda
              conda update conda -yq
              conda create -n test-environment
              call activate test-environment
              conda env update -n test-environment python=$(python.version) -f environment-win.yml
            displayName: Create Conda env, Activate, Install dependencies

          - script: |
              call activate test-environment
              python -m pip --version
              python -m pip --verbose install -e .
            displayName: Install mBuild

          - script: |
              call activate test-environment
              python -m pip install pytest-azurepipelines
<<<<<<< HEAD
              python -m pytest -v --pyargs mbuild --cov=mbuild --cov-report=html --no-coverage-upload
=======
              python -m pytest -v --cov=mbuild --cov-report=html --pyargs mbuild
>>>>>>> 90644c56
            displayName: Run Tests

      - job: LinuxBleedingFoyer

        pool:
          vmImage: 'ubuntu-latest'

        steps:
          - bash: echo "##vso[task.prependpath]$CONDA/bin"
            displayName: Add Conda to path

          - bash: |
              conda config --set always_yes yes --set changeps1 no
              conda update -c defaults conda
              conda update --all
              conda create -n bleeding-test-env
              source activate bleeding-test-env
              conda env update -n bleeding-test-env python=3.7 -f environment-dev.yml
            displayName: Create a new bleeding test environment

          - bash: |
              source activate bleeding-test-env
              git clone https://github.com/mosdef-hub/foyer.git
              cd foyer
              conda install --yes --file requirements-dev.txt
              python -m pip install -e .
              python -m pip uninstall mbuild -y
              cd ..
              python -m pip install -e .
            displayName: clone foyer, install foyer, install mbuild

          - bash: |
<<<<<<< HEAD
              source activate bleeding-test-env
              python -m pip install pytest-azurepipelines
              python -m pytest -v --pyargs mbuild --cov=mbuild --cov-report=html --no-coverage-upload
=======
              source activate bleeding-test-environment
              pip install pytest-azurepipelines
              python -m pytest -v --cov=mbuild --cov-report=html --pyargs mbuild
>>>>>>> 90644c56
            displayName: Run Tests

  - stage: Docker
    dependsOn: Test
    condition: and(succeeded(), or(eq(variables['Build.SourceBranch'], 'refs/heads/master'), startsWith(variables['Build.SourceBranch'], 'refs/tags/0')), ne(variables['Build.Reason'], 'Schedule'))
    pool:
      vmImage: 'ubuntu-latest'
    jobs:
      - job: publishDocker
        steps:
          - bash: |
              if [[ $BUILD_SOURCEBRANCH == "refs/heads/master" ]]; then TAG='latest'; else TAG='stable'; fi
              if [[ $BUILD_SOURCEBRANCH != "refs/heads/master" ]]; then VERSION=$(Build.SourceBranch); fi;
              echo "##vso[task.setvariable variable=VERSION;]${VERSION:10}"
              echo "##vso[task.setvariable variable=DOCKER_TAG;]$TAG"
            displayName: Export Docker Tags

          - task: Docker@2
            displayName: Login to docker hub
            inputs:
              command: login
              containerRegistry: mosdefDockerLogin

          - task: Docker@2
            displayName: Build and Push
            inputs:
              command: buildAndPush
              repository: mosdef/mbuild
              tags: |
                $(DOCKER_TAG)
                $(VERSION)

          - task: Docker@2
            displayName: Logout
            inputs:
              command: logout
              containerRegistry: mosdefDockerLogin<|MERGE_RESOLUTION|>--- conflicted
+++ resolved
@@ -72,13 +72,8 @@
 
           - bash: |
               source activate test-environment
-<<<<<<< HEAD
               python -m pip install pytest-azurepipelines
-              python -m pytest -v --pyargs mbuild --cov=mbuild --no-coverage-upload 
-=======
-              pip install pytest-azurepipelines
               python -m pytest -v --cov=mbuild --cov-report=html --pyargs mbuild
->>>>>>> 90644c56
             displayName: Run Tests
 
           - bash: |
@@ -133,11 +128,7 @@
           - script: |
               call activate test-environment
               python -m pip install pytest-azurepipelines
-<<<<<<< HEAD
-              python -m pytest -v --pyargs mbuild --cov=mbuild --cov-report=html --no-coverage-upload
-=======
               python -m pytest -v --cov=mbuild --cov-report=html --pyargs mbuild
->>>>>>> 90644c56
             displayName: Run Tests
 
       - job: LinuxBleedingFoyer
@@ -170,15 +161,9 @@
             displayName: clone foyer, install foyer, install mbuild
 
           - bash: |
-<<<<<<< HEAD
               source activate bleeding-test-env
               python -m pip install pytest-azurepipelines
-              python -m pytest -v --pyargs mbuild --cov=mbuild --cov-report=html --no-coverage-upload
-=======
-              source activate bleeding-test-environment
-              pip install pytest-azurepipelines
               python -m pytest -v --cov=mbuild --cov-report=html --pyargs mbuild
->>>>>>> 90644c56
             displayName: Run Tests
 
   - stage: Docker
