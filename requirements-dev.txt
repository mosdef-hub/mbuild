--- conflicted
+++ resolved
@@ -11,12 +11,6 @@
 pytest >=3.0
 pytest-cov
 codecov
-<<<<<<< HEAD
 protobuf
-nbval
-py3Dmol
 garnett >=0.7.1
-pycifrw
-=======
-protobuf
->>>>>>> 6d2caa25
+pycifrw