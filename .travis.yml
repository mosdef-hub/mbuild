--- conflicted
+++ resolved
@@ -7,15 +7,9 @@
     - { os: linux, env: PYTHON_VERSION=2.7 }
     - { os: linux, env: PYTHON_VERSION=3.4 }
     - { os: linux, env: PYTHON_VERSION=3.5 }
-<<<<<<< HEAD
-    - { os: osx, env: PYTHON_VERSION=2.7 TRAVIS_PULL_REQUEST=false}
-    - { os: osx, env: PYTHON_VERSION=3.4 TRAVIS_PULL_REQUEST=false}
-    - { os: osx, env: PYTHON_VERSION=3.5 TRAVIS_PULL_REQUEST=false}
-=======
     - { os: osx, env: PYTHON_VERSION=2.7 }
     - { os: osx, env: PYTHON_VERSION=3.4 }
     - { os: osx, env: PYTHON_VERSION=3.5 }
->>>>>>> de67d8b7
 
 env:
   global:
