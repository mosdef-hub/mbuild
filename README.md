## mBuild: a hierarchical, component based molecule builder

[![Gitter chat](https://badges.gitter.im/mosdef-hub/gitter.svg)](https://gitter.im/mosdef-hub/Lobby)
[![AZP Build Status](https://dev.azure.com/mosdef/mbuild/_apis/build/status/mosdef-hub.mbuild?branchName=master)](https://dev.azure.com/mosdef/mbuild/_build/latest?definitionId=1&branchName=master)
[![PyPI Version](https://badge.fury.io/py/mbuild.svg)](https://pypi.python.org/pypi/mbuild)
[![Anaconda Badge](https://anaconda.org/conda-forge/mbuild/badges/version.svg)](https://anaconda.org/conda-forge/mbuild)
[![codecov](https://codecov.io/gh/mosdef-hub/mbuild/branch/master/graph/badge.svg)](https://codecov.io/gh/mosdef-hub/mbuild)

With just a few lines of mBuild code, you can assemble reusable components into
complex molecular systems for molecular dynamics simulations.

* mBuild is designed to minimize or even eliminate the need to explicitly translate and
  orient components when building systems: you simply tell it to connect two
  pieces!
* mBuild keeps track of the system's topology so you don't have to
  worry about manually defining bonds when constructing chemically bonded
  structures from smaller components.

To learn more, get started or contribute, check out our [website](http://mbuild.mosdef.org).

If you use this package, please cite [our paper](http://dx.doi.org/10.1007/978-981-10-1128-3_5
). The BibTeX reference is
```
@article{Klein2016mBuild,
      author = "Klein, Christoph and Sallai, János and Jones, Trevor J. and Iacovella, Christopher R. and McCabe, Clare and Cummings, Peter T.",
      title = "A Hierarchical, Component Based Approach to Screening Properties of Soft Matter",
      booktitle = "Foundations of Molecular Modeling and Simulation",
      series = "Molecular Modeling and Simulation: Applications and Perspectives",
      year = "2016",
      doi = "http://dx.doi.org/10.1007/978-981-10-1128-3_5" 
}
```

<<<<<<< HEAD
The mBuild package is part of the [Molecular Simulation Design Framework (MoSDeF) project](http://mosdef.org/). 
=======
The `mBuild` package is part of the Molecular Simulation Design Framework (MoSDeF) project. 
>>>>>>> e1b35b4b
Libraries in the MoSDeF ecosystem are designed to provide utilities neccessary to streamline 
a researcher's simulation workflow. When setting up simulation studies,
we also recommend users to follow the [TRUE](https://www.tandfonline.com/doi/full/10.1080/00268976.2020.1742938)  
(Transparent, Reproducible, Usable-by-others, and Extensible) standard, which is a set of common
practices meant to improve the reproducibility of computational simulation research. 

#### Quick Start with Docker
To use `mbuild` in a jupyter-notebook that runs from a docker container with all the dependencies installed use the following command:

```sh
$ docker pull mosdef/mbuild:latest
$ docker run -it --name mbuild -p 8888:8888 mosdef/mbuild:latest su anaconda -s\
      /bin/sh -l -c "jupyter-notebook --no-browser --ip="0.0.0.0" --notebook-dir\
      /home/anaconda/mbuild-notebooks
```

Alternatively, you can also start a Bourne shell directly:
```sh
$ docker run -it --name mbuild mosdef/mbuild:latest
```

To learn more about using `mBuild` with docker, please refer to the documentation [here](https://mbuild.mosdef.org/en/latest/docker.html).

#### Tutorials

*Interactive tutorials can be found here:* 

[![Binder](https://mybinder.org/badge.svg)](https://mybinder.org/v2/gh/mosdef-hub/mbuild_tutorials/master)

Components in dashed boxes are drawn by hand using, e.g.,
[Avogadro](https://avogadro.cc/) or generated elsewhere. Each
component is wrapped as a simple python class with user defined attachment
sites, or ports. That's the "hard" part! Now mBuild can do the rest. Each component
further down the hierarchy is, again, a simple python class that describes
which piece should connect to which piece.

Ultimately, complex structures can be created with just a line or two
of code. Additionally, this approach seamlessly exposes tunable parameters within
the hierarchy so you can actually create whole families of structures simply
by adjusting a variable:

```python
import mbuild as mb
from mbuild.examples import PMPCLayer

pattern = mb.Random2DPattern(20)  # A random arrangement of 20 pieces on a 2D surface.
pmpc_layer = PMPCLayer(chain_length=20, pattern=pattern, tile_x=3, tile_y=2)
```

![Zwitterionic brushes on beta-cristobalite substrate](docs/images/pmpc.png)
#### Community Recipes
Use case-specific systems can be generated via mBuild recipes.
Some users have graciously contributed recipes for particular systems, including:

* [Graphene slit pores](https://github.com/rmatsum836/Pore-Builder)
* [Nanodroplets on graphene](https://github.com/ftiet/droplet-builder)
* [Coarse-grained DNA](https://github.com/zijiewu3/mbuild_ONA)
* [Lipid bilayers](https://github.com/uppittu11/mbuild_bilayer)

#### [![License](https://img.shields.io/badge/license-MIT-blue.svg)](http://opensource.org/licenses/MIT)

Various sub-portions of this library may be independently distributed under
different licenses. See those files for their specific terms.

This material is based upon work supported by the National Science Foundation under grants NSF CBET-1028374 and NSF ACI-1047828. Any opinions, findings, and conclusions or recommendations expressed in this material are those of the author(s) and do not necessarily reflect the views of the National Science Foundation.<|MERGE_RESOLUTION|>--- conflicted
+++ resolved
@@ -31,11 +31,8 @@
 }
 ```
 
-<<<<<<< HEAD
-The mBuild package is part of the [Molecular Simulation Design Framework (MoSDeF) project](http://mosdef.org/). 
-=======
-The `mBuild` package is part of the Molecular Simulation Design Framework (MoSDeF) project. 
->>>>>>> e1b35b4b
+
+The `mBuild` package is part of the [Molecular Simulation Design Framework (MoSDeF) project](http://mosdef.org/). 
 Libraries in the MoSDeF ecosystem are designed to provide utilities neccessary to streamline 
 a researcher's simulation workflow. When setting up simulation studies,
 we also recommend users to follow the [TRUE](https://www.tandfonline.com/doi/full/10.1080/00268976.2020.1742938)  
