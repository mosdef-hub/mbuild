package:
  name: mbuild-dev
  version: !!str 0.6.0.dev0

requirements:
  build:
    - python

  run:
    - python
    - numpy
    - scipy
    - packmol
    - nglview
    - oset
    - parmed
<<<<<<< HEAD
=======
    - mdtraj
>>>>>>> d2a3d4e0

test:
  requires:
    - pytest
<<<<<<< HEAD
    - mdtraj
=======
>>>>>>> d2a3d4e0
    - jupyter
    - nbformat
    - ipykernel
    - ipyext
  commands:
    - py.test -v --pyargs mbuild
    - cd {{SRC_DIR}}
    - cd mbuild/examples
    - py.test test_examples.py -v

about:
  home: http://imodels.github.io/mbuild
  license: MIT
  summary: A hierarchical, component based molecule builder.<|MERGE_RESOLUTION|>--- conflicted
+++ resolved
@@ -14,18 +14,11 @@
     - nglview
     - oset
     - parmed
-<<<<<<< HEAD
-=======
     - mdtraj
->>>>>>> d2a3d4e0
 
 test:
   requires:
     - pytest
-<<<<<<< HEAD
-    - mdtraj
-=======
->>>>>>> d2a3d4e0
     - jupyter
     - nbformat
     - ipykernel
