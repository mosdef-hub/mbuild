--- conflicted
+++ resolved
@@ -14,14 +14,11 @@
     - nglview
     - oset
     - parmed
+    - mdtraj
 
 test:
   requires:
     - pytest
-<<<<<<< HEAD
-=======
-    - mdtraj
->>>>>>> 3d89d76d
     - jupyter
     - nbformat
     - ipykernel
