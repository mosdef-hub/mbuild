ci:
    autofix_commit_msg: |
        [pre-commit.ci] auto fixes from pre-commit.com hooks

        for more information, see https://pre-commit.ci
    autofix_prs: true
    autoupdate_commit_msg: '[pre-commit.ci] pre-commit autoupdate'
    autoupdate_schedule: weekly
    skip: []
    submodules: false
repos:
- repo: https://github.com/pre-commit/pre-commit-hooks
  rev: v4.4.0
  hooks:
    - id: check-yaml
    - id: end-of-file-fixer
    - id: trailing-whitespace
      exclude: setup.cfg
- repo: https://github.com/psf/black
  rev: 22.12.0
  hooks:
    - id: black
      args: [--line-length=80]
- repo: https://github.com/pycqa/isort
<<<<<<< HEAD
  rev: '5.12.0'
=======
  rev: 5.12.0
>>>>>>> 042f8142
  hooks:
    - id: isort
      name: isort (python)
      args: [--profile=black, --line-length=80]
- repo: https://github.com/pycqa/pydocstyle
  rev: '6.3.0'
  hooks:
    - id: pydocstyle
      exclude: ^(mbuild/tests/|docs/|devtools/|setup.py|setup.cfg|mbuild/formats/charmm_writer.py|mbuild/formats/gomc_conf_writer.py|mbuild/utils/specific_ff_to_residue.py)
      args: [--convention=numpy]<|MERGE_RESOLUTION|>--- conflicted
+++ resolved
@@ -22,11 +22,7 @@
     - id: black
       args: [--line-length=80]
 - repo: https://github.com/pycqa/isort
-<<<<<<< HEAD
-  rev: '5.12.0'
-=======
   rev: 5.12.0
->>>>>>> 042f8142
   hooks:
     - id: isort
       name: isort (python)
