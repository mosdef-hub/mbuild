--- conflicted
+++ resolved
@@ -91,16 +91,11 @@
         A zero value for one of the box lengths mean that the
         space is not periodic in that dimension.
     bounds : array_like, shape (k,)
-<<<<<<< HEAD
         Deprecated. Will be removed in version 0.11. Please use
         the box argument instead.
         Size of the periodic box along each spatial dimension.  A
         negative or zero size for dimension k means that space is not
         periodic along k.
-=======
-        Size of the periodic box along each spatial dimension.  A negative or
-        zero size for dimension k means that space is not periodic along k.
->>>>>>> dc6a1053
     data : array-like, shape (n,m)
         The n data points of dimension mto be indexed. This array is not copied
         unless this is necessary to produce a contiguous array of doubles, and
