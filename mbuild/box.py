--- conflicted
+++ resolved
@@ -3,11 +3,8 @@
 
 import numpy as np
 
-<<<<<<< HEAD
 from mbuild.exceptions import MBuildError
 
-=======
->>>>>>> dc6a1053
 __all__ = ["Box"]
 
 
@@ -19,13 +16,13 @@
     lengths : list-like, shape=(3,), dtype=float
         Lengths of the edges of the box.
     angles : list-like, shape=(3,), dtype=float, default=None
-        Angles (in degrees) that define the tilt of the edges of the box. If None is given, angles are assumed to be [90.0, 90.0, 90.0].
+        Angles (in degrees) that define the tilt of the edges of the box. If
+        None is given, angles are assumed to be [90.0, 90.0, 90.0].
     precision : int, optional, default=None
         Control the precision of the floating point representation __repr__
 
     Attributes
     ----------
-<<<<<<< HEAD
     box_vectors : np.ndarray, shape=(3,3), dtype=float
         Vectors that define the parallelepiped (Box).
     Lx : float
@@ -35,11 +32,14 @@
     Lz : float
         Length of the Box in the z dimension
     xy : float
-        Tilt factor needed to displace an orthogonal box's xy face to its parallelepiped structure.
+        Tilt factor needed to displace an orthogonal box's xy face to its
+        parallelepiped structure.
     xz : float
-        Tilt factor needed to displace an orthogonal box's xz face to its parallelepiped structure.
+        Tilt factor needed to displace an orthogonal box's xz face to its
+        parallelepiped structure.
     yz : float
-        Tilt factor needed to displace an orthogonal box's yz face to its parallelepiped structure.
+        Tilt factor needed to displace an orthogonal box's yz face to its
+        parallelepiped structure.
     precision : int
         Precision of the floating point numbers when accessing the __repr__
 
@@ -49,55 +49,11 @@
     """
 
     def __init__(self, lengths, angles=None, precision=None):
-=======
-    mins : np.ndarray, shape=(3,), dtype=float
-        Minimum x, y, z coordinates.
-    maxs : np.ndarray, shape=(3,), dtype=float
-        Maximum x, y, z coordinates.
-    lengths : np.ndarray, shape(3,), dtype=float
-        Box length in x, y and z directions.
-    angles : np.ndarray, shape(3,), dtype=float, default=[90,90,90]
-        Angles defining the tilt of the box
-    """
-
-    def __init__(self, lengths=None, mins=None, maxs=None, angles=None):
-        if lengths is None:
-            if mins is None or maxs is None:
-                raise ValueError(
-                    "Either provide `lengths` or `mins` and `maxs`. "
-                    "You provided: "
-                    "lengths={} mins={} maxs={}".format(lengths, mins, maxs)
-                )
-            mins = np.array(mins, dtype=float)
-            maxs = np.array(maxs, dtype=float)
-            assert mins.shape == (3,), "Given mins have wrong dimensions"
-            assert maxs.shape == (3,), "Given maxs have wrong dimensions"
-            assert all(mins <= maxs), "Given mins are greater than maxs"
-            self._mins = _BoxArray(array=mins, var="mins", box=self)
-            self._maxs = _BoxArray(array=maxs, var="maxs", box=self)
-            self._lengths = _BoxArray(
-                array=(self.maxs - self.mins), var="lengths", box=self
-            )
-        else:
-            if mins is not None or maxs is not None:
-                warn(
-                    "Provided `lengths` and `mins` and/or `maxs`. Only `lengths` "
-                    "is being used. You provided: "
-                    "lengths={} mins={} maxs={}".format(lengths, mins, maxs)
-                )
-            if isinstance(lengths, int) or isinstance(lengths, float):
-                lengths = np.array(lengths * np.ones(3), dtype=float)
-            else:
-                lengths = np.array(lengths, dtype=float)
-            assert lengths.shape == (3,)
-            assert all(lengths >= 0), "Given lengths are negative"
-            self._mins = _BoxArray(array=(0, 0, 0), var="mins", box=self)
-            self._maxs = _BoxArray(array=lengths, var="maxs", box=self)
-            self._lengths = _BoxArray(array=lengths, var="lengths", box=self)
->>>>>>> dc6a1053
         if angles is None:
             angles = [90.0, 90.0, 90.0]
-        self._box_vectors = _lengths_angles_to_vectors(lengths=lengths, angles=angles)
+        self._box_vectors = _lengths_angles_to_vectors(
+            lengths=lengths, angles=angles
+        )
         (Lx, Ly, Lz, xy, xz, yz) = self._from_vecs_to_lengths_tilt_factors()
         self._Lx = Lx
         self._Ly = Ly
@@ -117,12 +73,10 @@
         uvec.reshape(3, 3)
 
         if not np.allclose(np.linalg.norm(uvec, axis=1), 1.0):
-            msg = (
-                f"Unit vector magnitudes provided are not "
-                f"close to 1.0, "
+            raise MBuildError(
+                "Unit vector magnitudes provided are not close to 1.0, "
                 f"magnitudes: {np.linalg.norm(uvec, axis=1)}"
             )
-            raise MBuildError(msg)
 
         lengths = np.asarray(lengths)
         lengths.reshape(1, 3)
@@ -161,7 +115,9 @@
         else:
             (xy, xz, yz) = tilt_factors
 
-        vecs = np.asarray([Lx, 0.0, 0.0], [Ly * xy, Ly, 0.0], [Lz * xz, Lz * yz, Lz])
+        vecs = np.asarray(
+            [Lx, 0.0, 0.0], [Ly * xy, Ly, 0.0], [Lz * xz, Lz * yz, Lz]
+        )
         (alpha, beta, gamma) = _calc_angles(vecs)
         return cls(lengths=lengths, angles=[alpha, beta, gamma])
 
@@ -187,7 +143,6 @@
         return self._Lx, self._Ly, self._Lz, self._xy, self._xz, self._xy
 
     @property
-<<<<<<< HEAD
     def Lx(self):
         return self._Lx
 
@@ -230,7 +185,8 @@
 
         Returns
         -------
-        parameters : tuple of floats (a, b, c, alpha, beta, gamma)
+        parameters : tuple of floats,
+            (a, b, c, alpha, beta, gamma)
         """
         (alpha, beta, gamma) = self.angles
         (Lx, Ly, Lz) = self.lengths
@@ -254,86 +210,6 @@
         v1 = self._box_vectors[0, :]
         v2 = self._box_vectors[1, :]
         v3 = self._box_vectors[2, :]
-=======
-    def mins(self):
-        """Get the minimums of the box."""
-        return self._mins
-
-    @property
-    def maxs(self):
-        """Get the maximums of the box."""
-        return self._maxs
-
-    @property
-    def lengths(self):
-        """Get the lengths of the box."""
-        return self._lengths
-
-    @property
-    def angles(self):
-        """Get the angles of the box."""
-        return self._angles
-
-    @mins.setter
-    def mins(self, mins):
-        mins = np.array(mins, dtype=float)
-        assert mins.shape == (3,)
-        assert all(mins <= self.maxs), "Given mins is greater than maxs"
-        self._mins = _BoxArray(array=mins, var="mins", box=self)
-        self._lengths = _BoxArray(
-            array=(self.maxs - self.mins), var="lengths", box=self
-        )
-
-    @maxs.setter
-    def maxs(self, maxs):
-        maxs = np.array(maxs, dtype=float)
-        assert maxs.shape == (3,)
-        assert all(maxs >= self.mins), "Given maxs is less than mins"
-        self._maxs = _BoxArray(array=maxs, var="maxs", box=self)
-        self._lengths = _BoxArray(
-            array=(self.maxs - self.mins), var="lengths", box=self
-        )
-
-    @lengths.setter
-    def lengths(self, lengths):
-        if isinstance(lengths, int) or isinstance(lengths, float):
-            lengths = np.array(lengths * np.ones(3), dtype=float)
-        else:
-            lengths = np.array(lengths, dtype=float)
-        assert lengths.shape == (3,)
-        assert all(lengths >= 0), "Given lengths are negative"
-        self._maxs = _BoxArray(
-            array=(self.maxs + (0.5 * lengths - 0.5 * self.lengths)),
-            var="maxs",
-            box=self,
-        )
-        self._mins = _BoxArray(
-            array=(self.mins - (0.5 * lengths - 0.5 * self.lengths)),
-            var="mins",
-            box=self,
-        )
-        self._lengths = _BoxArray(
-            array=lengths, var="lengths", box=self, dtype=float
-        )
-
-    @angles.setter
-    def angles(self, angles):
-        angles = np.array(angles, dtype=float)
-        assert angles.shape == (3,)
-        self._angles = _BoxArray(
-            array=angles, var="angles", box=self, dtype=float
-        )
-
-    def __repr__(self):
-        """Get the box representation."""
-        return "Box(mins={}, maxs={}, angles={})".format(
-            self.mins, self.maxs, self.angles
-        )
-
-
-class _BoxArray(np.ndarray):
-    """Subclass of np.ndarry specifically for mb.Box.
->>>>>>> dc6a1053
 
         Lx = np.linalg.norm(v1)
         Ly = np.linalg.norm(v2)
@@ -356,8 +232,8 @@
 def _validate_box_vectors(box_vectors):
     """Determine if the vectors are in the convention we use.
 
-    This method will parse the provided box vectors, determine if the
-    vectors follow the conventions the Box class adheres to. In this case:
+    This method will parse the provided box vectors, determine if the vectors
+    follow the conventions the Box class adheres to. In this case:
 
     1. It is a 3x3 matrix that can be coerced into a numpy array of floats
     2. Vectors are in a right-handed basis (determinant of matrix is +)
@@ -365,14 +241,12 @@
     4. The second vector in aligned along the xy plane
     5. The third vector can align freely in the x,y, and +z direction
 
-    If the vectors are not right-handed, a warning will be raised,
-    and the vectors will be transformed into the right-handed coordinate
-    system.
-
-    If the three vectors are not following conventions 3-5, the matrix will
-    be transformed to comply with them, and will also raise a warning.
-    """
-<<<<<<< HEAD
+    If the vectors are not right-handed, a warning will be raised, and the
+    vectors will be transformed into the right-handed coordinate system.
+
+    If the three vectors are not following conventions 3-5, the matrix will be
+    transformed to comply with them, and will also raise a warning.
+    """
     vecs = np.asarray(box_vectors, dtype=np.float64)
     vecs.reshape(3, 3)
 
@@ -383,18 +257,16 @@
     (a, b, c) = lengths
     (alpha, beta, gamma) = np.deg2rad(angles)
 
-    a_vec = np.asarray(
-        [a, 0.0, 0.0],
-    )
+    a_vec = np.asarray([a, 0.0, 0.0])
 
     b_x = b * np.cos(gamma)
     b_y = b * np.sin(gamma)
-    b_vec = np.asarray(
-        [b_x, b_y, 0.0],
+    b_vec = np.asarray([b_x, b_y, 0.0])
+
+    c_x = c * np.cos(beta)
+    c_cos_y_term = (np.cos(alpha) - (np.cos(beta) * np.cos(gamma))) / np.sin(
+        gamma
     )
-
-    c_x = c * np.cos(beta)
-    c_cos_y_term = (np.cos(alpha) - (np.cos(beta) * np.cos(gamma))) / np.sin(gamma)
     c_y = c * c_cos_y_term
     c_z = c * np.sqrt(1 - np.square(np.cos(beta)) - np.square(c_cos_y_term))
     c_vec = np.asarray([c_x, c_y, c_z])
@@ -409,23 +281,21 @@
 
     NOTE: This assumes that the matrix is in a row-major format.
 
-    NOTE: Inspiration and logic are from the Glotzer group
-    package, Garnett; which is provided under a BSD 3-clause License.
-    For additional information, refer to the License file provided with
-    this package.
-    """
-
+    NOTE: Inspiration and logic are from the Glotzer group package, Garnett;
+    which is provided under a BSD 3-clause License.
+    For additional information, refer to the License file provided with this
+    package.
+    """
     det = np.linalg.det(vectors)
     if np.isclose(det, 0.0, atol=1e-5):
         raise MBuildError(
-            "The vectors to define the box are co-linear, "
-            "this does not form a 3D region in space.\n"
-            f"Box vectors evaluated: {vectors}"
+            "The vectors to define the box are co-linear, this does not form a "
+            f"3D region in space.\n Box vectors evaluated: {vectors}"
         )
     if det < 0.0:
         warn(
-            "Box vectors provided for a left-handed basis, these will "
-            "be transformed into a right-handed basis automatically."
+            "Box vectors provided for a left-handed basis, these will be "
+            "transformed into a right-handed basis automatically."
         )
 
     # transpose to column-major for the time being
@@ -436,15 +306,19 @@
     Q = Q * sign
     R = R * sign
 
-    signs = np.diag(np.diag(np.where(R < 0, -np.ones(R.shape), np.ones(R.shape))))
+    signs = np.diag(
+        np.diag(np.where(R < 0, -np.ones(R.shape), np.ones(R.shape)))
+    )
     transformed_vecs = R.dot(signs)
     return _reduced_form_vectors(transformed_vecs.T)
 
 
-# instructions adapted from HOOMD-Blue's documentation on periodic
-# boundary conditions
-# https://hoomd-blue.readthedocs.io/en/stable/box.html
 def _reduced_form_vectors(box_vectors):
+    """Get reduced vectors from vectors.
+
+    Adapted from HOOMD-Blue's documentation on periodic boundary conditions:
+    https://hoomd-blue.readthedocs.io/en/stable/box.html
+    """
     v1 = box_vectors[0, :]
     v2 = box_vectors[1, :]
     v3 = box_vectors[2, :]
@@ -471,9 +345,7 @@
 
     Calculates the angles alpha, beta, and gamma from the Box object
     attribute box_vectors.
-
-    """
-
+    """
     vector_magnitudes = np.linalg.norm(vectors, axis=1)
 
     a_dot_b = np.dot(vectors[0], vectors[1])
@@ -488,30 +360,4 @@
         np.arccos(np.clip([alpha_raw, beta_raw, gamma_raw], -1.0, 1.0))
     )
 
-    return alpha, beta, gamma
-=======
-
-    def __new__(cls, array, var=None, box=None, dtype=float):
-        _array = np.asarray(array, dtype).view(cls)
-        _array.var = var
-        _array.box = box
-        return _array
-
-    def __setitem__(self, key, val):
-        array = list(self)
-        array[key] = val
-        if self.var == "maxs":
-            msg = "Given max value is less than box's min value"
-            assert val >= self.box.mins[key], msg
-            self.box.maxs = array
-        elif self.var == "mins":
-            msg = "Given min value is more than box's max value"
-            assert val <= self.box.maxs[key], msg
-            self.box.mins = array
-        elif self.var == "lengths":
-            msg = "Given length value is negative"
-            assert val >= 0, msg
-            self.box.lengths = array
-        else:
-            self.box.angles = array
->>>>>>> dc6a1053
+    return alpha, beta, gamma