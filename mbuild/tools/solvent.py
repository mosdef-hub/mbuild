from __future__ import division

from copy import deepcopy

import numpy as np

from mbuild.box import Box
from mbuild.compound import Compound
from mbuild.periodic_kdtree import PeriodicCKDTree
from mbuild.coordinate_transform import translate


def vdw_radius(atomic_number):
    return 0.2


def solvent_box(solvent, box):
    """Fill a box with solvent.

    Args:
        solvent (Compound):
        box (Box):

    """
    if np.all(solvent.periodicity == 0):
        solvent.periodicity = solvent.boundingbox().lengths
    #solvent_box = Box(lengths=solvent.periodicity)
    num_replicas = np.ceil(box.lengths / solvent.periodicity)   # is this right?
    num_replicas = num_replicas.astype('int')
    print(num_replicas)
    compound = Compound()
<<<<<<< HEAD
    for xi in range(num_replicas[0]):
        for yi in range(num_replicas[1]):
            for zi in range(num_replicas[2]):
                temp_solvent = deepcopy(solvent)
                #translate(temp_solvent, -solvent_box.mins + box.mins + np.array([xi, yi, zi])*solvent_box.lengths)
                translate(temp_solvent, -temp_solvent.boundingbox().mins + box.mins + np.array([xi, yi, zi])*solvent_box.lengths)
=======
    translate(solvent, -solvent.boundingbox().mins+box.mins)
    for xi in range(num_replicas[0]):   # x replicas
        for yi in range(num_replicas[1]):   # y replicas
            for zi in range(num_replicas[2]):   # z replicas
                temp_solvent = deepcopy(solvent)   # copy of solvent with box
                # translate solvent box
                translate(temp_solvent, 
                        np.array([xi, yi, zi])*solvent.periodicity)
>>>>>>> 444528ff

                # Remove atoms outside the host's box and anything bonded to them.
                guest_atoms = list()   # atoms in box
                guest_atom_pos_list = list()   # positions of atoms in box
                for atom in temp_solvent.yield_atoms():
                    guest_atoms.append(atom)
                    guest_atom_pos_list.append(atom.pos)
                guest_atom_pos_list = np.array(guest_atom_pos_list)

                atoms_to_remove = set()
                atom_indicies = np.where(np.logical_or(np.any(guest_atom_pos_list < box.mins, axis=1),
                        np.any(guest_atom_pos_list > box.maxs, axis=1)))[0]
                for ai in atom_indicies:
                    atoms_to_remove.add(guest_atoms[ai])
                    atoms_to_remove.update(guest_atoms[ai].bonded_atoms())
                temp_solvent.remove(atoms_to_remove)
                compound.add(temp_solvent, "solvent_{}_{}_{}".format(xi, yi, zi))
    return compound


def solvate(host_compound, guest_compound, host_box, guest_box, overlap=vdw_radius):
    """Solvate a Compound in a Box.

    Typical usage of this function would be to use a pre-equilibrated solvent
    system as the guest which will then be replicated to fill the host's Box.
    All Compounds that have overlapping Atoms with the host are removed.

    Args:
        host_compound (Compound):
        guest_compound (Compound):
        host_box (Box):
        guest_box (Box):
        overlap (function): A function which translate atoms to overlap radii.

    """
    assert isinstance(host_box, Box)
    assert isinstance(guest_box, Box)

    # TODO: we may want to make sure that the axes of the two boxes line up

    # Replicate the guest so that it fills or overfills the host box.
    host_atom_list = [atom for atom in host_compound.yield_atoms() if atom.kind != 'G']
    host_atom_pos_list = [atom.pos for atom in host_atom_list]
    kdtree = PeriodicCKDTree(host_atom_pos_list)

    num_replicas = np.ceil(host_box.lengths / guest_box.lengths)
    num_replicas = num_replicas.astype('int')
    for xi in range(num_replicas[0]):
        for yi in range(num_replicas[1]):
            for zi in range(num_replicas[2]):
                guest = deepcopy(guest_compound)
                translate(guest, -guest_box.mins + host_box.mins + np.array([xi, yi, zi])*guest_box.lengths)

                # Remove atoms outside the host's box and anything bonded to them.
                guest_atoms = list()
                guest_atom_pos_list = list()
                for atom in guest.yield_atoms():
                    guest_atoms.append(atom)
                    guest_atom_pos_list.append(atom.pos)
                guest_atom_pos_list = np.array(guest_atom_pos_list)

                atoms_to_remove = set()
                atom_indicies = np.where(np.logical_or(np.any(guest_atom_pos_list < host_box.mins, axis=1),
                        np.any(guest_atom_pos_list > host_box.maxs, axis=1)))[0]
                for ai in atom_indicies:
                    atoms_to_remove.add(guest_atoms[ai])
                    atoms_to_remove.update(guest_atoms[ai].bonded_atoms())
                guest.remove(atoms_to_remove)

                # Remove overlapping atoms and anything bonded to them.
                atoms_to_remove = set()
                for guest_atom in guest.yield_atoms():
                    _, neighbors = kdtree.query(guest_atom.pos, k=10)
                    for host_atom_idx in neighbors:
                        if host_atom_idx < len(host_atom_list):
                            host_atom = host_atom_list[host_atom_idx]
                            if host_compound.min_periodic_distance(host_atom, guest_atom) < (overlap(host_atom) + overlap(guest_atom)):
                                atoms_to_remove.add(guest_atom)
                                atoms_to_remove.update(guest_atom.bonded_atoms())
                guest.remove(atoms_to_remove)
                host_compound.add(guest, "guest_{}_{}_{}".format(xi, yi, zi))<|MERGE_RESOLUTION|>--- conflicted
+++ resolved
@@ -29,14 +29,6 @@
     num_replicas = num_replicas.astype('int')
     print(num_replicas)
     compound = Compound()
-<<<<<<< HEAD
-    for xi in range(num_replicas[0]):
-        for yi in range(num_replicas[1]):
-            for zi in range(num_replicas[2]):
-                temp_solvent = deepcopy(solvent)
-                #translate(temp_solvent, -solvent_box.mins + box.mins + np.array([xi, yi, zi])*solvent_box.lengths)
-                translate(temp_solvent, -temp_solvent.boundingbox().mins + box.mins + np.array([xi, yi, zi])*solvent_box.lengths)
-=======
     translate(solvent, -solvent.boundingbox().mins+box.mins)
     for xi in range(num_replicas[0]):   # x replicas
         for yi in range(num_replicas[1]):   # y replicas
@@ -45,7 +37,6 @@
                 # translate solvent box
                 translate(temp_solvent, 
                         np.array([xi, yi, zi])*solvent.periodicity)
->>>>>>> 444528ff
 
                 # Remove atoms outside the host's box and anything bonded to them.
                 guest_atoms = list()   # atoms in box
