--- conflicted
+++ resolved
@@ -2393,44 +2393,9 @@
             for con_temp in distance_constraints:
                 p1 = con_temp[0][0]
                 p2 = con_temp[0][1]
-<<<<<<< HEAD
                 
                 self._check_openbabel_constraints([p1,p2], successors_list, check_if_particle=True)
                 if id(p1) == id(p2):
-=======
-
-                if id(p1) == id(p2):
-                    raise MBuildError(
-                        f"Cannot create a constraint between a particle and itself: {p1} {p2} ."
-                    )
-                if len(p1.children) != 0 or len(p2.children) != 0:
-                    raise MBuildError(
-                        f"Constraints must correspond to individual atoms in Compounds."
-                    )
-
-                for part in [p1, p2]:
-                    if id(part) not in list(
-                        map(lambda x: id(x), self.successors())
-                    ):
-                        raise MBuildError(
-                            f"{part} is not a member of Compound {self}."
-                        )
-
-                pid_1 = -1
-                pid_2 = -1
-                index = 1  # openbabel indices start at 1
-                dist = con_temp[1] * 10.0  # convert to angstroms
-                # obenbabel uses angstroms, not nm,
-                # scale distance by 10.0
-                # indices_temp=[(0,0),dist*10.0]
-                for particle in self.particles():
-                    if id(p1) == id(particle):
-                        pid_1 = index
-                    if id(p2) == id(particle):
-                        pid_2 = index
-                    index += 1
-                if pid_1 == pid_2:
->>>>>>> c62f7079
                     raise MBuildError(
                         f"Cannot create a constraint between a Particle and itself: {p1} {p2} ."
                     )
@@ -2461,39 +2426,12 @@
                 #if an individual entry is a list, validate the input
                 if isinstance(fixed_temp, list):
                     if len(fixed_temp) == 2:
-<<<<<<< HEAD
                     
                         msg1 = ("Expected tuple or list of length 3 to set"
                                     "which dimensions to fix motion.")
                         assert isinstance(fixed_temp[1], (list, tuple)), msg1
 
                         msg2 = ("Expected tuple or list of length 3 to set"
-=======
-                        if isinstance(fixed_temp[1], list) or isinstance(
-                            fixed_temp[1], tuple
-                        ):
-                            if len(fixed_temp[1]) == 3:
-                                p1 = fixed_temp[0]
-                                check0 = isinstance(fixed_temp[1][0], bool)
-                                check1 = isinstance(fixed_temp[1][1], bool)
-                                check2 = isinstance(fixed_temp[1][2], bool)
-                                if check0 and check1 and check2:
-                                    dims = [
-                                        fixed_temp[1][0],
-                                        fixed_temp[1][1],
-                                        fixed_temp[1][2],
-                                    ]
-                                else:
-                                    raise MBuildError(
-                                        f"Expected bool values for which directions are fixed."
-                                        f"Found instead {type(fixed_temp[1][0])}, "
-                                        f"{fixed_temp[1][1]}, "
-                                        f"{fixed_temp[1][2]}."
-                                    )
-                            else:
-                                raise MBuildError(
-                                    "Expected tuple or list of length 3 to set"
->>>>>>> c62f7079
                                     "which dimensions to fix motion, "
                                     f"{len(fixed_temp[1])} found.")
                         assert len(fixed_temp[1]) == 3, msg2
@@ -2515,25 +2453,10 @@
                 else:
                     p1 = fixed_temp
                     dims = [True, True, True]
-<<<<<<< HEAD
-                
+   
                 all_true = all(dims)
                 
                 self._check_openbabel_constraints([p1], successors_list)
-=======
-
-                all_true = False
-                if dims[0] == dims[1] == dims[2] == True:
-                    all_true = True
-
-                if id(p1) != id(self):
-                    if id(p1) not in list(
-                        map(lambda x: id(x), self.successors())
-                    ):
-                        raise MBuildError(
-                            f"{p1} is not a member of Compound {self}."
-                        )
->>>>>>> c62f7079
 
                 if len(p1.children) == 0:
                     pid = particle_idx[id(p1)]+1 # openbabel indices start at 1
@@ -2571,17 +2494,6 @@
 
             for ignore in ignore_compounds:
                 p1 = ignore
-<<<<<<< HEAD
-=======
-                if id(p1) != id(self):
-                    if id(p1) not in list(
-                        map(lambda x: id(x), self.successors())
-                    ):
-                        raise MBuildError(
-                            f"{p1} is not a member of Compound {self}."
-                        )
->>>>>>> c62f7079
-
                 if len(p1.children) == 0:
                     pid = particle_idx[id(p1)]+1 # openbabel indices start at 1
                     ob_constraints.AddIgnore(pid)
