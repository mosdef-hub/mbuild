from __future__ import print_function, division

__all__ = ['load', 'clone', 'Compound', 'Particle']

import collections
from collections import OrderedDict, defaultdict
from copy import deepcopy
import itertools
import os
import sys
import tempfile
from warnings import warn

import mdtraj as md
from mdtraj.core.element import get_by_symbol
import numpy as np
from oset import oset as OrderedSet
import parmed as pmd
from parmed.periodic_table import AtomicNum, element_by_name, Mass
from six import integer_types, string_types

from mbuild.bond_graph import BondGraph
from mbuild.box import Box
from mbuild.exceptions import MBuildError
from mbuild.utils.decorators import deprecated
from mbuild.formats.xyz import read_xyz
from mbuild.formats.hoomdxml import write_hoomdxml
from mbuild.formats.lammpsdata import write_lammpsdata
from mbuild.formats.gsdwriter import write_gsd
from mbuild.periodic_kdtree import PeriodicCKDTree
from mbuild.utils.io import run_from_ipython, import_
from mbuild.coordinate_transform import _translate, _rotate


def load(filename_or_object, relative_to_module=None, compound=None, coords_only=False,
         rigid=False, use_parmed=False, smiles=False, **kwargs):
    """Load a file or an existing topology into an mbuild compound.

    Files are read using the MDTraj package unless the `use_parmed` argument is
    specified as True. Please refer to http://mdtraj.org/1.8.0/load_functions.html
    for formats supported by MDTraj and https://parmed.github.io/ParmEd/html/
    readwrite.html for formats supported by ParmEd.

    Parameters
    ----------
    filename_or_object : str
        Name of the file or topology from which to load atom and bond information.
    relative_to_module : str, optional, default=None
        Instead of looking in the current working directory, look for the file
        where this module is defined. This is typically used in Compound
        classes that will be instantiated from a different directory
        (such as the Compounds located in mbuild.lib).
    compound : mb.Compound, optional, default=None
        Existing compound to load atom and bond information into.
    coords_only : bool, optional, default=False
        Only load the coordinates into an existing compoint.
    rigid : bool, optional, default=False
        Treat the compound as a rigid body
    use_parmed : bool, optional, default=False
        Use readers from ParmEd instead of MDTraj.
    smiles: bool, optional, default=False
        Use Open Babel to parse filename as a SMILES string
        or file containing a SMILES string.
    **kwargs : keyword arguments
        Key word arguments passed to mdTraj for loading.

    Returns
    -------
    compound : mb.Compound

    """

    if compound is None:
        compound = Compound()

    # First check if we are loading from an existing parmed or trajectory structure
    type_dict = {pmd.Structure:compound.from_parmed,md.Trajectory:compound.from_trajectory}
    if isinstance(filename_or_object, Compound):
        return filename_or_object
    for type in type_dict:
        if isinstance(filename_or_object, type):
            type_dict[type](filename_or_object,coords_only=coords_only, **kwargs)
            return compound

    # Handle mbuild *.py files containing a class that wraps a structure file
    # in its own folder. E.g., you build a system from ~/foo.py and it imports
    # from ~/bar/baz.py where baz.py loads ~/bar/baz.pdb.
    if relative_to_module:
        script_path = os.path.realpath(
            sys.modules[relative_to_module].__file__)
        file_dir = os.path.dirname(script_path)
        filename_or_object = os.path.join(file_dir, filename_or_object)

    # Handle the case of a xyz file, which must use an internal reader
    extension = os.path.splitext(filename_or_object)[-1]
    if extension == '.xyz' and not 'top' in kwargs:
        if coords_only:
            tmp = read_xyz(filename_or_object)
            if tmp.n_particles != compound.n_particles:
                raise ValueError('Number of atoms in {filename_or_object} does not match'
                                 ' {compound}'.format(**locals()))
            ref_and_compound = zip(tmp._particles(include_ports=False),
                                   compound.particles(include_ports=False))
            for ref_particle, particle in ref_and_compound:
                particle.pos = ref_particle.pos
        else:
<<<<<<< HEAD
            compound = read_xyz(filename_or_object)
=======
            compound = read_xyz(filename, compound=compound)
>>>>>>> fe6b0066
        return compound

    if use_parmed:
        warn(
            "use_parmed set to True.  Bonds may be inferred from inter-particle "
            "distances and standard residue templates!")
        structure = pmd.load_file(filename_or_object, structure=True, **kwargs)
        compound.from_parmed(structure, coords_only=coords_only)

    elif smiles:
        pybel = import_('pybel')
        # First we try treating filename_or_object as a SMILES string
        try:
            mymol = pybel.readstring("smi", filename_or_object)
        # Now we treat it as a filename
        except(OSError, IOError):
            # For now, we only support reading in a single smiles molecule,
            # but pybel returns a generator, so we get the first molecule
            # and warn the user if there is more

            mymol_generator = pybel.readfile("smi", filename_or_object)
            mymol_list = list(mymol_generator)
            if len(mymol_list) == 1:
                mymol = mymol_list[0]
            else:
                mymol = mymol_list[0]
                warn("More than one SMILES string in file, more than one SMILES "
                     "string is not supported, using {}".format(mymol.write("smi")))

        tmp_dir = tempfile.mkdtemp()
        temp_file = os.path.join(tmp_dir, 'smiles_to_mol2_intermediate.mol2')
        mymol.make3D()
        mymol.write("MOL2", temp_file)
        structure = pmd.load_file(temp_file, structure=True, **kwargs)
        compound.from_parmed(structure, coords_only=coords_only)

    else:
        traj = md.load(filename_or_object, **kwargs)
        compound.from_trajectory(traj, frame=-1, coords_only=coords_only)

    if rigid:
        compound.label_rigid_bodies()
    return compound


def clone(existing_compound, clone_of=None, root_container=None):
    """A faster alternative to deepcopying.

    Does not resolve circular dependencies. This should be safe provided
    you never try to add the top of a Compound hierarchy to a
    sub-Compound.

    Parameters
    ----------
    existing_compound : mb.Compound
        Existing Compound that will be copied

    Other Parameters
    ----------------
    clone_of : dict, optional
    root_container : mb.Compound, optional

    """
    if clone_of is None:
        clone_of = dict()

    newone = existing_compound._clone(clone_of=clone_of,
                                      root_container=root_container)
    existing_compound._clone_bonds(clone_of=clone_of)
    return newone


class Compound(object):
    """A building block in the mBuild hierarchy.

    Compound is the superclass of all composite building blocks in the mBuild
    hierarchy. That is, all composite building blocks must inherit from
    compound, either directly or indirectly. The design of Compound follows the
    Composite design pattern (Gamma, Erich; Richard Helm; Ralph Johnson; John
    M. Vlissides (1995). Design Patterns: Elements of Reusable Object-Oriented
    Software. Addison-Wesley. p. 395. ISBN 0-201-63361-2.), with Compound being
    the composite, and Particle playing the role of the primitive (leaf) part,
    where Particle is in fact simply an alias to the Compound class.

    Compound maintains a list of children (other Compounds contained within),
    and provides a means to tag the children with labels, so that the compounds
    can be easily looked up later. Labels may also point to objects outside the
    Compound's containment hierarchy. Compound has built-in support for copying
    and deepcopying Compound hierarchies, enumerating particles or bonds in the
    hierarchy, proximity based searches, visualization, I/O operations, and a
    number of other convenience methods.

    Parameters
    ----------
    subcompounds : mb.Compound or list of mb.Compound, optional, default=None
        One or more compounds to be added to self.
    name : str, optional, default=self.__class__.__name__
        The type of Compound.
    pos : np.ndarray, shape=(3,), dtype=float, optional, default=[0, 0, 0]
        The position of the Compound in Cartestian space
    charge : float, optional, default=0.0
        Currently not used. Likely removed in next release.
    periodicity : np.ndarray, shape=(3,), dtype=float, optional, default=[0, 0, 0]
        The periodic lengths of the Compound in the x, y and z directions.
        Defaults to zeros which is treated as non-periodic.
    port_particle : bool, optional, default=False
        Whether or not this Compound is part of a Port

    Attributes
    ----------
    bond_graph : mb.BondGraph
        Graph-like object that stores bond information for this Compound
    children : OrderedSet
        Contains all children (other Compounds).
    labels : OrderedDict
        Labels to Compound/Atom mappings. These do not necessarily need not be
        in self.children.
    parent : mb.Compound
        The parent Compound that contains this part. Can be None if this
        compound is the root of the containment hierarchy.
    referrers : set
        Other compounds that reference this part with labels.
    rigid_id : int, default=None
        The ID of the rigid body that this Compound belongs to.  Only Particles
        (the bottom of the containment hierarchy) can have integer values for
        `rigid_id`. Compounds containing rigid particles will always have
        `rigid_id == None`. See also `contains_rigid`.
    boundingbox
    center
    contains_rigid
    max_rigid_id
    n_particles
    n_bonds
    root
    xyz
    xyz_with_ports

    """

    def __init__(self, subcompounds=None, name=None, pos=None, charge=0.0,
                 periodicity=None, port_particle=False):
        super(Compound, self).__init__()

        if name:
            if not isinstance(name, string_types):
                raise ValueError(
                    'Compound.name should be a string. You passed '
                    '{}'.format(name))
            self.name = name
        else:
            self.name = self.__class__.__name__

        # A periodicity of zero in any direction is treated as non-periodic.
        if periodicity is None:
            self._periodicity = np.array([0.0, 0.0, 0.0])
        else:
            self._periodicity = np.asarray(periodicity)

        if pos is not None:
            self._pos = np.asarray(pos, dtype=float)
        else:
            self._pos = np.zeros(3)

        self.parent = None
        self.children = OrderedSet()
        self.labels = OrderedDict()
        self.referrers = set()

        self.bond_graph = None
        self.port_particle = port_particle

        self._rigid_id = None
        self._contains_rigid = False
        self._check_if_contains_rigid_bodies = False

        # self.add() must be called after labels and children are initialized.
        if subcompounds:
            if charge:
                raise MBuildError(
                    'Cannot set the charge of a Compound containing '
                    'subcompounds.')
            self.add(subcompounds)
            self._charge = 0.0
        else:
            self._charge = charge

    def particles(self, include_ports=False):
        """Return all Particles of the Compound.

        Parameters
        ----------
        include_ports : bool, optional, default=False
            Include port particles

        Yields
        -------
        mb.Compound
            The next Particle in the Compound

        """
        if not self.children:
            yield self
        else:
            for particle in self._particles(include_ports):
                yield particle

    def _particles(self, include_ports=False):
        """Return all Particles of the Compound. """
        for child in self.successors():
            if not child.children:
                if include_ports or not child.port_particle:
                    yield child

    def successors(self):
        """Yield Compounds below self in the hierarchy.

        Yields
        -------
        mb.Compound
            The next Particle below self in the hierarchy

        """
        if not self.children:
            return
        for part in self.children:
            # Parts local to the current Compound.
            yield part
            # Parts further down the hierarchy.
            for subpart in part.successors():
                yield subpart

    @property
    def n_particles(self):
        """Return the number of Particles in the Compound.

        Returns
        -------
        int
            The number of Particles in the Compound

        """
        if not self.children:
            return 1
        else:
            return self._n_particles(include_ports=False)

    def _n_particles(self, include_ports=False):
        """Return the number of Particles in the Compound. """
        return sum(1 for _ in self._particles(include_ports))

    def _contains_only_ports(self):
        for part in self.children:
            if not part.port_particle:
                return False
        return True

    def ancestors(self):
        """Generate all ancestors of the Compound recursively.

        Yields
        ------
        mb.Compound
            The next Compound above self in the hierarchy

        """
        if self.parent is not None:
            yield self.parent
            for ancestor in self.parent.ancestors():
                yield ancestor

    @property
    def root(self):
        """The Compound at the top of self's hierarchy.

        Returns
        -------
        mb.Compound
            The Compound at the top of self's hierarchy

        """
        parent = None
        for parent in self.ancestors():
            pass
        if parent is None:
            return self
        return parent

    def particles_by_name(self, name):
        """Return all Particles of the Compound with a specific name

        Parameters
        ----------
        name : str
            Only particles with this name are returned

        Yields
        ------
        mb.Compound
            The next Particle in the Compound with the user-specified name

        """
        for particle in self.particles():
            if particle.name == name:
                yield particle

    @property
    def charge(self):
        return sum([particle._charge for particle in self.particles()])

    @charge.setter
    def charge(self, value):
        if self._contains_only_ports():
            self._charge = value
        else:
            raise AttributeError(
                "charge is immutable for Compounds that are "
                "not at the bottom of the containment hierarchy.")

    @property
    def rigid_id(self):
        return self._rigid_id

    @rigid_id.setter
    def rigid_id(self, value):
        if self._contains_only_ports():
            self._rigid_id = value
            for ancestor in self.ancestors():
                ancestor._check_if_contains_rigid_bodies = True
        else:
            raise AttributeError(
                "rigid_id is immutable for Compounds that are "
                "not at the bottom of the containment hierarchy.")

    @property
    def contains_rigid(self):
        """Returns True if the Compound contains rigid bodies

        If the Compound contains any particle with a rigid_id != None
        then contains_rigid will return True. If the Compound has no
        children (i.e. the Compound resides at the bottom of the containment
        hierarchy) then contains_rigid will return False.

        Returns
        -------
        bool
            True if the Compound contains any particle with a rigid_id != None

        Notes
        -----
        The private variable '_check_if_contains_rigid_bodies' is used to help
        cache the status of 'contains_rigid'. If '_check_if_contains_rigid_bodies'
        is False, then the rigid body containment of the Compound has not changed,
        and the particle tree is not traversed, boosting performance.

        """
        if self._check_if_contains_rigid_bodies:
            self._check_if_contains_rigid_bodies = False
            if any(particle.rigid_id is not None for particle in self._particles()):
                self._contains_rigid = True
            else:
                self._contains_rigid = False
        return self._contains_rigid

    @property
    def max_rigid_id(self):
        """Returns the maximum rigid body ID contained in the Compound.

        This is usually used by compound.root to determine the maximum
        rigid_id in the containment hierarchy.

        Returns
        -------
        int or None
            The maximum rigid body ID contained in the Compound. If no
            rigid body IDs are found, None is returned

        """
        try:
            return max([particle.rigid_id for particle in self.particles()
                        if particle.rigid_id is not None])
        except ValueError:
            return

    def rigid_particles(self, rigid_id=None):
        """Generate all particles in rigid bodies.

        If a rigid_id is specified, then this function will only yield particles
        with a matching rigid_id.

        Parameters
        ----------
        rigid_id : int, optional
            Include only particles with this rigid body ID

        Yields
        ------
        mb.Compound
            The next particle with a rigid_id that is not None, or the next
            particle with a matching rigid_id if specified

        """
        for particle in self.particles():
            if rigid_id is not None:
                if particle.rigid_id == rigid_id:
                    yield particle
            else:
                if particle.rigid_id is not None:
                    yield particle

    def label_rigid_bodies(self, discrete_bodies=None, rigid_particles=None):
        """Designate which Compounds should be treated as rigid bodies

        If no arguments are provided, this function will treat the compound
        as a single rigid body by providing all particles in `self` with the
        same rigid_id. If `discrete_bodies` is not None, each instance of
        a Compound with a name found in `discrete_bodies` will be treated as a
        unique rigid body. If `rigid_particles` is not None, only Particles
        (Compounds at the bottom of the containment hierarchy) matching this name
        will be considered part of the rigid body.

        Parameters
        ----------
        discrete_bodies : str or list of str, optional, default=None
            Name(s) of Compound instances to be treated as unique rigid bodies.
            Compound instances matching this (these) name(s) will be provided
            with unique rigid_ids
        rigid_particles : str or list of str, optional, default=None
            Name(s) of Compound instances at the bottom of the containment
            hierarchy (Particles) to be included in rigid bodies. Only Particles
            matching this (these) name(s) will have their rigid_ids altered to
            match the rigid body number.

        Examples
        --------
        Creating a rigid benzene

        >>> import mbuild as mb
        >>> from mbuild.utils.io import get_fn
        >>> benzene = mb.load(get_fn('benzene.mol2'))
        >>> benzene.label_rigid_bodies()

        Creating a semi-rigid benzene, where only the carbons are treated as
        a rigid body

        >>> import mbuild as mb
        >>> from mbuild.utils.io import get_fn
        >>> benzene = mb.load(get_fn('benzene.mol2'))
        >>> benzene.label_rigid_bodies(rigid_particles='C')

        Create a box of rigid benzenes, where each benzene has a unique rigid
        body ID.

        >>> import mbuild as mb
        >>> from mbuild.utils.io import get_fn
        >>> benzene = mb.load(get_fn('benzene.mol2'))
        >>> benzene.name = 'Benzene'
        >>> filled = mb.fill_box(benzene,
        ...                      n_compounds=10,
        ...                      box=[0, 0, 0, 4, 4, 4])
        >>> filled.label_rigid_bodies(distinct_bodies='Benzene')

        Create a box of semi-rigid benzenes, where each benzene has a unique
        rigid body ID and only the carbon portion is treated as rigid.

        >>> import mbuild as mb
        >>> from mbuild.utils.io import get_fn
        >>> benzene = mb.load(get_fn('benzene.mol2'))
        >>> benzene.name = 'Benzene'
        >>> filled = mb.fill_box(benzene,
        ...                      n_compounds=10,
        ...                      box=[0, 0, 0, 4, 4, 4])
        >>> filled.label_rigid_bodies(distinct_bodies='Benzene',
        ...                           rigid_particles='C')

        """
        if discrete_bodies is not None:
            if isinstance(discrete_bodies, string_types):
                discrete_bodies = [discrete_bodies]
        if rigid_particles is not None:
            if isinstance(rigid_particles, string_types):
                rigid_particles = [rigid_particles]

        if self.root.max_rigid_id is not None:
            rigid_id = self.root.max_rigid_id + 1
            warn("{} rigid bodies already exist.  Incrementing 'rigid_id'"
                 "starting from {}.".format(rigid_id, rigid_id))
        else:
            rigid_id = 0

        for successor in self.successors():
            if discrete_bodies and successor.name not in discrete_bodies:
                continue
            for particle in successor.particles():
                if rigid_particles and particle.name not in rigid_particles:
                    continue
                particle.rigid_id = rigid_id
            if discrete_bodies:
                rigid_id += 1

    def unlabel_rigid_bodies(self):
        """Remove all rigid body labels from the Compound """
        self._check_if_contains_rigid_bodies = True
        for child in self.children:
            child._check_if_contains_rigid_bodies = True
        for particle in self.particles():
            particle.rigid_id = None

    def _increment_rigid_ids(self, increment):
        """Increment the rigid_id of all rigid Particles in a Compound

        Adds `increment` to the rigid_id of all Particles in `self` that
        already have an integer rigid_id.
        """
        for particle in self.particles():
            if particle.rigid_id is not None:
                particle.rigid_id += increment

    def _reorder_rigid_ids(self):
        """Reorder rigid body IDs ensuring consecutiveness.

        Primarily used internally to ensure consecutive rigid_ids following
        removal of a Compound.

        """
        max_rigid = self.max_rigid_id
        unique_rigid_ids = sorted(
            set([p.rigid_id for p in self.rigid_particles()]))
        n_unique_rigid = len(unique_rigid_ids)
        if max_rigid and n_unique_rigid != max_rigid + 1:
            missing_rigid_id = (
                unique_rigid_ids[-1] * (unique_rigid_ids[-1] + 1)) / 2 - sum(unique_rigid_ids)
            for successor in self.successors():
                if successor.rigid_id is not None:
                    if successor.rigid_id > missing_rigid_id:
                        successor.rigid_id -= 1
            if self.rigid_id:
                if self.rigid_id > missing_rigid_id:
                    self.rigid_id -= 1

    def add(self, new_child, label=None, containment=True, replace=False,
            inherit_periodicity=True, reset_rigid_ids=True):
        """Add a part to the Compound.

        Note:
            This does not necessarily add the part to self.children but may
            instead be used to add a reference to the part to self.labels. See
            'containment' argument.

        Parameters
        ----------
        new_child : mb.Compound or list-like of mb.Compound
            The object(s) to be added to this Compound.
        label : str, optional
            A descriptive string for the part.
        containment : bool, optional, default=True
            Add the part to self.children.
        replace : bool, optional, default=True
            Replace the label if it already exists.
        inherit_periodicity : bool, optional, default=True
            Replace the periodicity of self with the periodicity of the
            Compound being added
        reset_rigid_ids : bool, optional, default=True
            If the Compound to be added contains rigid bodies, reset the
            rigid_ids such that values remain distinct from rigid_ids
            already present in `self`. Can be set to False if attempting
            to add Compounds to an existing rigid body.

        """
        # Support batch add via lists, tuples and sets.
        if (isinstance(new_child, collections.Iterable) and
                not isinstance(new_child, string_types)):
            for child in new_child:
                self.add(child, reset_rigid_ids=reset_rigid_ids)
            return

        if not isinstance(new_child, Compound):
            raise ValueError('Only objects that inherit from mbuild.Compound '
                             'can be added to Compounds. You tried to add '
                             '"{}".'.format(new_child))

        if new_child.contains_rigid or new_child.rigid_id is not None:
            if self.contains_rigid and reset_rigid_ids:
                new_child._increment_rigid_ids(increment=self.max_rigid_id + 1)
            self._check_if_contains_rigid_bodies = True
        if self.rigid_id is not None:
            self.rigid_id = None

        # Create children and labels on the first add operation
        if self.children is None:
            self.children = OrderedSet()
        if self.labels is None:
            self.labels = OrderedDict()

        if containment:
            if new_child.parent is not None:
                raise MBuildError('Part {} already has a parent: {}'.format(
                    new_child, new_child.parent))
            self.children.add(new_child)
            new_child.parent = self

            if new_child.bond_graph is not None:
                if self.root.bond_graph is None:
                    self.root.bond_graph = new_child.bond_graph
                else:
                    self.root.bond_graph.compose(new_child.bond_graph)

                new_child.bond_graph = None

        # Add new_part to labels. Does not currently support batch add.
        if label is None:
            label = '{0}[$]'.format(new_child.__class__.__name__)

        if label.endswith('[$]'):
            label = label[:-3]
            if label not in self.labels:
                self.labels[label] = []
            label_pattern = label + '[{}]'

            count = len(self.labels[label])
            self.labels[label].append(new_child)
            label = label_pattern.format(count)

        if not replace and label in self.labels:
            raise MBuildError('Label "{0}" already exists in {1}.'.format(
                label, self))
        else:
            self.labels[label] = new_child
        new_child.referrers.add(self)

        if (inherit_periodicity and isinstance(new_child, Compound) and
                new_child.periodicity.any()):
            self.periodicity = new_child.periodicity

    def remove(self, objs_to_remove):
        """Remove children from the Compound.

        Parameters
        ----------
        objs_to_remove : mb.Compound or list of mb.Compound
            The Compound(s) to be removed from self

        """
        if not self.children:
            return

        if not hasattr(objs_to_remove, '__iter__'):
            objs_to_remove = [objs_to_remove]
        objs_to_remove = set(objs_to_remove)

        if len(objs_to_remove) == 0:
            return

        remove_from_here = objs_to_remove.intersection(self.children)
        self.children -= remove_from_here
        yet_to_remove = objs_to_remove - remove_from_here

        for removed in remove_from_here:
            for child in removed.children:
                removed.remove(child)

        for removed_part in remove_from_here:
            if removed_part.rigid_id is not None:
                for ancestor in removed_part.ancestors():
                    ancestor._check_if_contains_rigid_bodies = True
            if self.root.bond_graph and self.root.bond_graph.has_node(
                    removed_part):
                for neighbor in self.root.bond_graph.neighbors(removed_part):
                    self.root.remove_bond((removed_part, neighbor))
                self.root.bond_graph.remove_node(removed_part)
            self._remove_references(removed_part)

        # Remove the part recursively from sub-compounds.
        for child in self.children:
            child.remove(yet_to_remove)
            if child.contains_rigid:
                self.root._reorder_rigid_ids()

    def _remove_references(self, removed_part):
        """Remove labels pointing to this part and vice versa. """
        removed_part.parent = None

        # Remove labels in the hierarchy pointing to this part.
        referrers_to_remove = set()
        for referrer in removed_part.referrers:
            if removed_part not in referrer.ancestors():
                for label, referred_part in list(referrer.labels.items()):
                    if referred_part is removed_part:
                        del referrer.labels[label]
                        referrers_to_remove.add(referrer)
        removed_part.referrers -= referrers_to_remove

        # Remove labels in this part pointing into the hierarchy.
        labels_to_delete = []
        if isinstance(removed_part, Compound):
            for label, part in list(removed_part.labels.items()):
                if not isinstance(part, Compound):
                    for p in part:
                        self._remove_references(p)
                elif removed_part not in part.ancestors():
                    try:
                        part.referrers.discard(removed_part)
                    except KeyError:
                        pass
                    else:
                        labels_to_delete.append(label)
        for label in labels_to_delete:
            removed_part.labels.pop(label, None)

    def referenced_ports(self):
        """Return all Ports referenced by this Compound.

        Returns
        -------
        list of mb.Compound
            A list of all ports referenced by the Compound

        """
        from mbuild.port import Port
        return [port for port in self.labels.values()
                if isinstance(port, Port)]

    def all_ports(self):
        """Return all Ports referenced by this Compound and its successors

        Returns
        -------
        list of mb.Compound
            A list of all Ports referenced by this Compound and its successors

        """
        from mbuild.port import Port
        return [successor for successor in self.successors()
                if isinstance(successor, Port)]

    def available_ports(self):
        """Return all unoccupied Ports referenced by this Compound.

        Returns
        -------
        list of mb.Compound
            A list of all unoccupied ports referenced by the Compound

        """
        from mbuild.port import Port
        return [port for port in self.labels.values()
                if isinstance(port, Port) and not port.used]

    def bonds(self):
        """Return all bonds in the Compound and sub-Compounds.

        Yields
        -------
        tuple of mb.Compound
            The next bond in the Compound

        See Also
        --------
        bond_graph.edges_iter : Iterates over all edges in a BondGraph

        """
        if self.root.bond_graph:
            if self.root == self:
                return self.root.bond_graph.edges_iter()
            else:
                return self.root.bond_graph.subgraph(
                    self.particles()).edges_iter()
        else:
            return iter(())

    @property
    def n_bonds(self):
        """Return the number of bonds in the Compound.

        Returns
        -------
        int
            The number of bonds in the Compound

        """
        return sum(1 for _ in self.bonds())

    def add_bond(self, particle_pair):
        """Add a bond between two Particles.

        Parameters
        ----------
        particle_pair : indexable object, length=2, dtype=mb.Compound
            The pair of Particles to add a bond between

        """
        if self.root.bond_graph is None:
            self.root.bond_graph = BondGraph()

        self.root.bond_graph.add_edge(particle_pair[0], particle_pair[1])

    def generate_bonds(self, name_a, name_b, dmin, dmax):
        """Add Bonds between all pairs of types a/b within [dmin, dmax].

        Parameters
        ----------
        name_a : str
            The name of one of the Particles to be in each bond
        name_b : str
            The name of the other Particle to be in each bond
        dmin : float
            The minimum distance between Particles for considering a bond
        dmax : float
            The maximum distance between Particles for considering a bond

        """
        particle_kdtree = PeriodicCKDTree(
            data=self.xyz, bounds=self.periodicity)
        particle_array = np.array(list(self.particles()))
        added_bonds = list()
        for p1 in self.particles_by_name(name_a):
            nearest = self.particles_in_range(p1, dmax, max_particles=20,
                                              particle_kdtree=particle_kdtree,
                                              particle_array=particle_array)
            for p2 in nearest:
                if p2 == p1:
                    continue
                bond_tuple = (p1, p2) if id(p1) < id(p2) else (p2, p1)
                if bond_tuple in added_bonds:
                    continue
                min_dist = self.min_periodic_distance(p2.pos, p1.pos)
                if (p2.name == name_b) and (dmin <= min_dist <= dmax):
                    self.add_bond((p1, p2))
                    added_bonds.append(bond_tuple)

    def remove_bond(self, particle_pair):
        """Deletes a bond between a pair of Particles

        Parameters
        ----------
        particle_pair : indexable object, length=2, dtype=mb.Compound
            The pair of Particles to remove the bond between

        """
        from mbuild.port import Port
        if self.root.bond_graph is None or not self.root.bond_graph.has_edge(
                *particle_pair):
            warn("Bond between {} and {} doesn't exist!".format(*particle_pair))
            return
        self.root.bond_graph.remove_edge(*particle_pair)
        bond_vector = particle_pair[0].pos - particle_pair[1].pos
        if np.allclose(bond_vector, np.zeros(3)):
            warn("Particles {} and {} overlap! Ports will not be added."
                 "".format(*particle_pair))
            return
        distance = np.linalg.norm(bond_vector)
        particle_pair[0].parent.add(Port(anchor=particle_pair[0],
                                         orientation=-bond_vector,
                                         separation=distance / 2), 'port[$]')
        particle_pair[1].parent.add(Port(anchor=particle_pair[1],
                                         orientation=bond_vector,
                                         separation=distance / 2), 'port[$]')

    @property
    def pos(self):
        if not self.children:
            return self._pos
        else:
            return self.center

    @pos.setter
    def pos(self, value):
        if not self.children:
            self._pos = value
        else:
            raise MBuildError('Cannot set position on a Compound that has'
                              ' children.')

    @property
    def periodicity(self):
        return self._periodicity

    @periodicity.setter
    def periodicity(self, periods):
        self._periodicity = np.array(periods)

    @property
    def xyz(self):
        """Return all particle coordinates in this compound.

        Returns
        -------
        pos : np.ndarray, shape=(n, 3), dtype=float
            Array with the positions of all particles.
        """
        if not self.children:
            pos = np.expand_dims(self._pos, axis=0)
        else:
            arr = np.fromiter(itertools.chain.from_iterable(
                particle.pos for particle in self.particles()), dtype=float)
            pos = arr.reshape((-1, 3))
        return pos

    @property
    def xyz_with_ports(self):
        """Return all particle coordinates in this compound including ports.

        Returns
        -------
        pos : np.ndarray, shape=(n, 3), dtype=float
            Array with the positions of all particles and ports.

        """
        if not self.children:
            pos = self._pos
        else:
            arr = np.fromiter(
                itertools.chain.from_iterable(
                    particle.pos for particle in self.particles(
                        include_ports=True)), dtype=float)
            pos = arr.reshape((-1, 3))
        return pos

    @xyz.setter
    def xyz(self, arrnx3):
        """Set the positions of the particles in the Compound, excluding the Ports.

        This function does not set the position of the ports.

        Parameters
        ----------
        arrnx3 : np.ndarray, shape=(n,3), dtype=float
            The new particle positions

        """
        if not self.children:
            if not arrnx3.shape[0] == 1:
                raise ValueError(
                    'Trying to set position of {} with more than one'
                    'coordinate: {}'.format(
                        self, arrnx3))
            self.pos = np.squeeze(arrnx3)
        else:
            for atom, coords in zip(
                self._particles(
                    include_ports=False), arrnx3):
                atom.pos = coords

    @xyz_with_ports.setter
    def xyz_with_ports(self, arrnx3):
        """Set the positions of the particles in the Compound, including the Ports.

        Parameters
        ----------
        arrnx3 : np.ndarray, shape=(n,3), dtype=float
            The new particle positions

        """
        if not self.children:
            if not arrnx3.shape[0] == 1:
                raise ValueError(
                    'Trying to set position of {} with more than one'
                    'coordinate: {}'.format(
                        self, arrnx3))
            self.pos = np.squeeze(arrnx3)
        else:
            for atom, coords in zip(
                self._particles(
                    include_ports=True), arrnx3):
                atom.pos = coords

    @property
    def center(self):
        """The cartesian center of the Compound based on its Particles.

        Returns
        -------
        np.ndarray, shape=(3,), dtype=float
            The cartesian center of the Compound based on its Particles

        """

        if np.all(np.isfinite(self.xyz)):
            return np.mean(self.xyz, axis=0)

    @property
    def boundingbox(self):
        """Compute the bounding box of the compound.

        Returns
        -------
        mb.Box
            The bounding box for this Compound

        """
        xyz = self.xyz
        return Box(mins=xyz.min(axis=0), maxs=xyz.max(axis=0))

    def min_periodic_distance(self, xyz0, xyz1):
        """Vectorized distance calculation considering minimum image.

        Parameters
        ----------
        xyz0 : np.ndarray, shape=(3,), dtype=float
            Coordinates of first point
        xyz1 : np.ndarray, shape=(3,), dtype=float
            Coordinates of second point

        Returns
        -------
        float
            Vectorized distance between the two points following minimum
            image convention

        """
        d = np.abs(xyz0 - xyz1)
        d = np.where(d > 0.5 * self.periodicity, self.periodicity - d, d)
        return np.sqrt((d ** 2).sum(axis=-1))

    def particles_in_range(
            self,
            compound,
            dmax,
            max_particles=20,
            particle_kdtree=None,
            particle_array=None):
        """Find particles within a specified range of another particle.

        Parameters
        ----------
        compound : mb.Compound
            Reference particle to find other particles in range of
        dmax : float
            Maximum distance from 'compound' to look for Particles
        max_particles : int, optional, default=20
            Maximum number of Particles to return
        particle_kdtree : mb.PeriodicCKDTree, optional
            KD-tree for looking up nearest neighbors. If not provided, a KD-
            tree will be generated from all Particles in self
        particle_array : np.ndarray, shape=(n,), dtype=mb.Compound, optional
            Array of possible particles to consider for return. If not
            provided, this defaults to all Particles in self

        Returns
        -------
        np.ndarray, shape=(n,), dtype=mb.Compound
            Particles in range of compound according to user-defined limits

        See Also
        --------
        periodic_kdtree.PerioidicCKDTree : mBuild implementation of kd-trees
        scipy.spatial.ckdtree : Further details on kd-trees

        """
        if particle_kdtree is None:
            particle_kdtree = PeriodicCKDTree(
                data=self.xyz, bounds=self.periodicity)
        _, idxs = particle_kdtree.query(
            compound.pos, k=max_particles, distance_upper_bound=dmax)
        idxs = idxs[idxs != self.n_particles]
        if particle_array is None:
            particle_array = np.array(list(self.particles()))
        return particle_array[idxs]

    def visualize(self, show_ports=False, 
            backend='py3dmol', color_scheme={}): # pragma: no cover
        """Visualize the Compound using py3dmol (default) or nglview.

        Allows for visualization of a Compound within a Jupyter Notebook.

        Parameters
        ----------
        show_ports : bool, optional, default=False
            Visualize Ports in addition to Particles
        backend : str, optional, default='py3dmol'
            Specify the backend package to visualize compounds
            Currently supported: py3dmol, nglview
        color_scheme : dict, optional
            Specify coloring for non-elemental particles
            keys are strings of the particle names
            values are strings of the colors
            i.e. {'_CGBEAD': 'blue'}

        """
        viz_pkg = {'nglview': self._visualize_nglview,
                'py3dmol': self._visualize_py3dmol}
        if run_from_ipython():
            if backend.lower() in viz_pkg:
                return viz_pkg[backend.lower()](show_ports=show_ports, 
                        color_scheme=color_scheme)
            else:
                raise RuntimeError("Unsupported visualization " +
                        "backend ({}). ".format(backend) +
                        "Currently supported backends include nglview and py3dmol")
                        
        else:
            raise RuntimeError('Visualization is only supported in Jupyter '
                               'Notebooks.')

    def _visualize_py3dmol(self, show_ports=False, color_scheme={}):
        """Visualize the Compound using py3Dmol.

        Allows for visualization of a Compound within a Jupyter Notebook.

        Parameters
        ----------
        show_ports : bool, optional, default=False
            Visualize Ports in addition to Particles
        color_scheme : dict, optional
            Specify coloring for non-elemental particles
            keys are strings of the particle names
            values are strings of the colors
            i.e. {'_CGBEAD': 'blue'}


        Returns
        ------
        view : py3Dmol.view

        """
        py3Dmol = import_('py3Dmol')
        remove_digits = lambda x: ''.join(i for i in x if not i.isdigit()
                                              or i == '_')

        modified_color_scheme = {}
        for name, color in color_scheme.items():
            # Py3dmol does some element string conversions, 
            # first character is as-is, rest of the characters are lowercase
            new_name = name[0] + name[1:].lower() 
            modified_color_scheme[new_name] = color
            modified_color_scheme[name] = color

        for particle in self.particles():
            particle.name = remove_digits(particle.name).upper()
            if not particle.name:
                particle.name = 'UNK'
        tmp_dir = tempfile.mkdtemp()
        self.save(os.path.join(tmp_dir, 'tmp.mol2'),
                  show_ports=show_ports,
                  overwrite=True)

        view = py3Dmol.view()
        view.addModel(open(os.path.join(tmp_dir, 'tmp.mol2'), 'r').read(),
                'mol2', keepH=True)
        view.setStyle({'stick': {'radius': 0.2,
                                'color':'grey'},
                        'sphere': {'scale': 0.3,
                                    'colorscheme':modified_color_scheme}})
        view.zoomTo()

        return view

    def _visualize_nglview(self, show_ports=False, color_scheme={}):
        """Visualize the Compound using nglview.

        Allows for visualization of a Compound within a Jupyter Notebook.

        Parameters
        ----------
        show_ports : bool, optional, default=False
            Visualize Ports in addition to Particles
            """
        nglview = import_('nglview')
        from mdtraj.geometry.sasa import _ATOMIC_RADII
        remove_digits = lambda x: ''.join(i for i in x if not i.isdigit()
                                              or i == '_')
        for particle in self.particles():
            particle.name = remove_digits(particle.name).upper()
            if not particle.name:
                particle.name = 'UNK'
        tmp_dir = tempfile.mkdtemp()
        self.save(os.path.join(tmp_dir, 'tmp.mol2'),
                  show_ports=show_ports,
                  overwrite=True)
        widget = nglview.show_file(os.path.join(tmp_dir, 'tmp.mol2'))
        widget.clear()
        widget.add_ball_and_stick(cylinderOnly=True)
        elements = set([particle.name for particle in self.particles()])
        scale = 50.0
        for element in elements:
            try:
                widget.add_ball_and_stick('_{}'.format(
                    element.upper()), aspect_ratio=_ATOMIC_RADII[element.title()]**1.5 * scale)
            except KeyError:
                ids = [str(i) for i, particle in enumerate(self.particles())
                       if particle.name == element]
                widget.add_ball_and_stick(
                    '@{}'.format(
                        ','.join(ids)),
                    aspect_ratio=0.17**1.5 * scale,
                    color='grey')
        if show_ports:
            widget.add_ball_and_stick('_VS',
                                      aspect_ratio=1.0, color='#991f00')
        return widget

    def update_coordinates(self, filename, update_port_locations=True):
        """Update the coordinates of this Compound from a file.

        Parameters
        ----------
        filename : str
            Name of file from which to load coordinates. Supported file types
            are the same as those supported by load()
        update_port_locations : bool, optional, default=True
            Update the locations of Ports so that they are shifted along with
            their anchor particles.  Note: This conserves the location of
            Ports with respect to the anchor Particle, but does not conserve
            the orientation of Ports with respect to the molecule as a whole.

        See Also
        --------
        load : Load coordinates from a file

        """
        if update_port_locations:
            xyz_init = self.xyz
            self = load(filename, compound=self, coords_only=True)
            self._update_port_locations(xyz_init)
        else:
            self = load(filename, compound=self, coords_only=True)

    def _update_port_locations(self, initial_coordinates):
        """Adjust port locations after particles have moved

        Compares the locations of Particles between 'self' and an array of
        reference coordinates.  Shifts Ports in accordance with how far anchors
        have been moved.  This conserves the location of Ports with respect to
        their anchor Particles, but does not conserve the orientation of Ports
        with respect to the molecule as a whole.

        Parameters
        ----------
        initial_coordinates : np.ndarray, shape=(n, 3), dtype=float
            Reference coordinates to use for comparing how far anchor Particles
            have shifted.

        """
        particles = list(self.particles())
        for port in self.all_ports():
            if port.anchor:
                idx = particles.index(port.anchor)
                shift = particles[idx].pos - initial_coordinates[idx]
                port.translate(shift)

    def _kick(self):
        """Slightly adjust all coordinates in a Compound

        Provides a slight adjustment to coordinates to kick them out of local
        energy minima.
        """
        xyz_init = self.xyz
        for particle in self.particles():
            particle.pos += (np.random.rand(3,) - 0.5) / 100
        self._update_port_locations(xyz_init)

    warning_message = 'Please use Compound.energy_minimize()'

    @deprecated(warning_message)
    def energy_minimization(self, forcefield='UFF', steps=1000, **kwargs):
        self.energy_minimize(forcefield=forcefield, steps=steps, **kwargs)

    def energy_minimize(self, forcefield='UFF', steps=1000, **kwargs):
        """Perform an energy minimization on a Compound

        Default beahvior utilizes Open Babel (http://openbabel.org/docs/dev/)
        to perform an energy minimization/geometry optimization on a
        Compound by applying a generic force field

        Can also utilize OpenMM (http://openmm.org/) to energy minimize
        after atomtyping a Compound using
        Foyer (https://github.com/mosdef-hub/foyer) to apply a forcefield
        XML file that contains valid SMARTS strings.

        This function is primarily intended to be used on smaller components,
        with sizes on the order of 10's to 100's of particles, as the energy
        minimization scales poorly with the number of particles.

        Parameters
        ----------
        steps : int, optional, default=1000
            The number of optimization iterations
        forcefield : str, optional, default='UFF'
            The generic force field to apply to the Compound for minimization.
            Valid options are 'MMFF94', 'MMFF94s', ''UFF', 'GAFF', and 'Ghemical'.
            Please refer to the Open Babel documentation (http://open-babel.
            readthedocs.io/en/latest/Forcefields/Overview.html) when considering
            your choice of force field.
            Utilizing OpenMM for energy minimization requires a forcefield
            XML file with valid SMARTS strings. Please refer to (http://docs.
            openmm.org/7.0.0/userguide/application.html#creating-force-fields)
            for more information.


        Keyword Arguments
        ------------
        algorithm : str, optional, default='cg'
            The energy minimization algorithm.  Valid options are 'steep',
            'cg', and 'md', corresponding to steepest descent, conjugate
            gradient, and equilibrium molecular dynamics respectively.
            For _energy_minimize_openbabel
        scale_bonds : float, optional, default=1
            Scales the bond force constant (1 is completely on).
            For _energy_minimize_openmm
        scale_angles : float, optional, default=1
            Scales the angle force constant (1 is completely on)
            For _energy_minimize_openmm
        scale_torsions : float, optional, default=1
            Scales the torsional force constants (1 is completely on)
            For _energy_minimize_openmm
            Note: Only Ryckaert-Bellemans style torsions are currently supported 
        scale_nonbonded : float, optional, default=1
            Scales epsilon (1 is completely on)
            For _energy_minimize_openmm

        References
        ----------
        If using _energy_minimize_openmm(), please cite:
        .. [1] P. Eastman, M. S. Friedrichs, J. D. Chodera, R. J. Radmer,
               C. M. Bruns, J. P. Ku, K. A. Beauchamp, T. J. Lane,
               L.-P. Wang, D. Shukla, T. Tye, M. Houston, T. Stich,
               C. Klein, M. R. Shirts, and V. S. Pande.
               "OpenMM 4: A Reusable, Extensible, Hardware Independent
               Library for High Performance Molecular Simulation."
               J. Chem. Theor. Comput. 9(1): 461-469. (2013).


        If using _energy_minimize_openbabel(), please cite:
        .. [1] O'Boyle, N.M.; Banck, M.; James, C.A.; Morley, C.;
               Vandermeersch, T.; Hutchison, G.R. "Open Babel: An open
               chemical toolbox." (2011) J. Cheminf. 3, 33

        .. [2] Open Babel, version X.X.X http://openbabel.org, (installed
               Month Year)

        If using the 'MMFF94' force field please also cite the following:
        .. [3] T.A. Halgren, "Merck molecular force field. I. Basis, form,
               scope, parameterization, and performance of MMFF94." (1996)
               J. Comput. Chem. 17, 490-519
        .. [4] T.A. Halgren, "Merck molecular force field. II. MMFF94 van der
               Waals and electrostatic parameters for intermolecular
               interactions." (1996) J. Comput. Chem. 17, 520-552
        .. [5] T.A. Halgren, "Merck molecular force field. III. Molecular
               geometries and vibrational frequencies for MMFF94." (1996)
               J. Comput. Chem. 17, 553-586
        .. [6] T.A. Halgren and R.B. Nachbar, "Merck molecular force field.
               IV. Conformational energies and geometries for MMFF94." (1996)
               J. Comput. Chem. 17, 587-615
        .. [7] T.A. Halgren, "Merck molecular force field. V. Extension of
               MMFF94 using experimental data, additional computational data,
               and empirical rules." (1996) J. Comput. Chem. 17, 616-641

        If using the 'MMFF94s' force field please cite the above along with:
        .. [8] T.A. Halgren, "MMFF VI. MMFF94s option for energy minimization
               studies." (1999) J. Comput. Chem. 20, 720-729

        If using the 'UFF' force field please cite the following:
        .. [3] Rappe, A.K., Casewit, C.J., Colwell, K.S., Goddard, W.A. III,
               Skiff, W.M. "UFF, a full periodic table force field for
               molecular mechanics and molecular dynamics simulations." (1992)
               J. Am. Chem. Soc. 114, 10024-10039

        If using the 'GAFF' force field please cite the following:
        .. [3] Wang, J., Wolf, R.M., Caldwell, J.W., Kollman, P.A., Case, D.A.
               "Development and testing of a general AMBER force field" (2004)
               J. Comput. Chem. 25, 1157-1174

        If using the 'Ghemical' force field please cite the following:
        .. [3] T. Hassinen and M. Perakyla, "New energy terms for reduced
               protein models implemented in an off-lattice force field" (2001)
               J. Comput. Chem. 22, 1229-1242



        """
        tmp_dir = tempfile.mkdtemp()
        original = clone(self)
        self._kick()
        self.save(os.path.join(tmp_dir, 'un-minimized.mol2'))
        extension = os.path.splitext(forcefield)[-1]
        openbabel_ffs = ['MMFF94', 'MMFF94s', 'UFF', 'GAFF', 'Ghemical']
        if forcefield in openbabel_ffs:
            self._energy_minimize_openbabel(tmp_dir, forcefield=forcefield,
                                            steps=steps, **kwargs)
        elif extension == '.xml':
            self._energy_minimize_openmm(tmp_dir, forcefield_files=forcefield,
                                         forcefield_name=None,
                                         steps=steps, **kwargs)
        else:
            self._energy_minimize_openmm(tmp_dir, forcefield_files=None,
                                         forcefield_name=forcefield,
                                         steps=steps, **kwargs)

        self.update_coordinates(os.path.join(tmp_dir, 'minimized.pdb'))

    def _energy_minimize_openmm(
            self,
            tmp_dir,
            forcefield_files=None,
            forcefield_name=None,
            steps=1000,
            scale_bonds=1,
            scale_angles=1,
            scale_torsions=1,
            scale_nonbonded=1):
        """ Perform energy minimization using OpenMM

        Converts an mBuild Compound to a Parmed Structure,
        applies a forcefield using Foyer, and creates an OpenMM System.

        Parameters
        ----------
        forcefield_files : str or list of str, optional, default=None
            Forcefield files to load 
        forcefield_name : str, optional, default=None
            Apply a named forcefield to the output file using the `foyer`
            package, e.g. 'oplsaa'. Forcefields listed here:
            https://github.com/mosdef-hub/foyer/tree/master/foyer/forcefields
        steps : int, optional, default=1000
            Number of energy minimization iterations
        scale_bonds : float, optional, default=1
            Scales the bond force constant (1 is completely on)
        scale_angles : float, optiona, default=1
            Scales the angle force constant (1 is completely on)
        scale_torsions : float, optional, default=1
            Scales the torsional force constants (1 is completely on)
        scale_nonbonded : float, optional, default=1
            Scales epsilon (1 is completely on)


        Notes
        -----
        Assumes a particular organization for the force groups
        (HarmonicBondForce, HarmonicAngleForce, RBTorsionForce, NonBondedForce)

        References
        ----------

        .. [1] P. Eastman, M. S. Friedrichs, J. D. Chodera, R. J. Radmer,
               C. M. Bruns, J. P. Ku, K. A. Beauchamp, T. J. Lane,
               L.-P. Wang, D. Shukla, T. Tye, M. Houston, T. Stich,
               C. Klein, M. R. Shirts, and V. S. Pande.
               "OpenMM 4: A Reusable, Extensible, Hardware Independent
               Library for High Performance Molecular Simulation."
               J. Chem. Theor. Comput. 9(1): 461-469. (2013).



        """
        foyer = import_('foyer')

        to_parmed = self.to_parmed()
        ff = foyer.Forcefield(forcefield_files=forcefield_files, name=forcefield_name)
        to_parmed = ff.apply(to_parmed)

        from simtk.openmm.app.simulation import Simulation
        from simtk.openmm.app.pdbreporter import PDBReporter
        from simtk.openmm.openmm import LangevinIntegrator
        import simtk.unit as u

        system = to_parmed.createSystem()
        integrator = LangevinIntegrator(298 * u.kelvin, 1 / u.picosecond,
                                        0.002 * u.picoseconds)
        simulation = Simulation(to_parmed.topology, system, integrator)

        for force in system.getForces():
            if type(force).__name__ == "HarmonicBondForce":
                for bond_index in range(force.getNumBonds()):
                    atom1, atom2, r0, k = force.getBondParameters(bond_index)
                    force.setBondParameters(bond_index,
                                            atom1, atom2,
                                            r0, k * scale_bonds)
                force.updateParametersInContext(simulation.context)

            elif type(force).__name__ == "HarmonicAngleForce":
                for angle_index in range(force.getNumAngles()):
                    atom1, atom2, atom3, r0, k = force.getAngleParameters(
                        angle_index)
                    force.setAngleParameters(angle_index,
                                             atom1, atom2, atom3,
                                             r0, k * scale_angles)
                force.updateParametersInContext(simulation.context)

            elif type(force).__name__ == "RBTorsionForce":
                for torsion_index in range(force.getNumTorsions()):
                    atom1, atom2, atom3, atom4, c0, c1, c2, c3, c4, c5 = force.getTorsionParameters(
                        torsion_index)
                    force.setTorsionParameters(
                        torsion_index,
                        atom1,
                        atom2,
                        atom3,
                        atom4,
                        c0 * scale_torsions,
                        c1 * scale_torsions,
                        c2 * scale_torsions,
                        c3 * scale_torsions,
                        c4 * scale_torsions,
                        c5 * scale_torsions)
                force.updateParametersInContext(simulation.context)

            elif type(force).__name__ == "NonbondedForce":
                for nb_index in range(force.getNumParticles()):
                    charge, sigma, epsilon = force.getParticleParameters(
                        nb_index)
                    force.setParticleParameters(nb_index,
                                                charge, sigma,
                                                epsilon * scale_nonbonded)
                force.updateParametersInContext(simulation.context)

            elif type(force).__name__ == "CMMotionRemover":
                pass

            else:
                warn(
                    'OpenMM Force {} is '
                    'not currently supported in _energy_minimize_openmm. '
                    'This Force will not be updated!'.format(
                        type(force).__name__))

        simulation.context.setPositions(to_parmed.positions)
        simulation.minimizeEnergy(maxIterations=steps)
        reporter = PDBReporter(os.path.join(tmp_dir, 'minimized.pdb'), 1)
        reporter.report(
            simulation,
            simulation.context.getState(
                getPositions=True))

    def _energy_minimize_openbabel(self, tmp_dir, steps=1000, algorithm='cg',
                                   forcefield='UFF'):
        """Perform an energy minimization on a Compound

        Utilizes Open Babel (http://openbabel.org/docs/dev/) to perform an
        energy minimization/geometry optimization on a Compound by applying
        a generic force field.

        This function is primarily intended to be used on smaller components,
        with sizes on the order of 10's to 100's of particles, as the energy
        minimization scales poorly with the number of particles.

        Parameters
        ----------
        steps : int, optionl, default=1000
            The number of optimization iterations
        algorithm : str, optional, default='cg'
            The energy minimization algorithm.  Valid options are 'steep',
            'cg', and 'md', corresponding to steepest descent, conjugate
            gradient, and equilibrium molecular dynamics respectively.
        forcefield : str, optional, default='UFF'
            The generic force field to apply to the Compound for minimization.
            Valid options are 'MMFF94', 'MMFF94s', ''UFF', 'GAFF', and 'Ghemical'.
            Please refer to the Open Babel documentation (http://open-babel.
            readthedocs.io/en/latest/Forcefields/Overview.html) when considering
            your choice of force field.

        References
        ----------
        .. [1] O'Boyle, N.M.; Banck, M.; James, C.A.; Morley, C.;
               Vandermeersch, T.; Hutchison, G.R. "Open Babel: An open
               chemical toolbox." (2011) J. Cheminf. 3, 33
        .. [2] Open Babel, version X.X.X http://openbabel.org, (installed
               Month Year)

        If using the 'MMFF94' force field please also cite the following:
        .. [3] T.A. Halgren, "Merck molecular force field. I. Basis, form,
               scope, parameterization, and performance of MMFF94." (1996)
               J. Comput. Chem. 17, 490-519
        .. [4] T.A. Halgren, "Merck molecular force field. II. MMFF94 van der
               Waals and electrostatic parameters for intermolecular
               interactions." (1996) J. Comput. Chem. 17, 520-552
        .. [5] T.A. Halgren, "Merck molecular force field. III. Molecular
               geometries and vibrational frequencies for MMFF94." (1996)
               J. Comput. Chem. 17, 553-586
        .. [6] T.A. Halgren and R.B. Nachbar, "Merck molecular force field.
               IV. Conformational energies and geometries for MMFF94." (1996)
               J. Comput. Chem. 17, 587-615
        .. [7] T.A. Halgren, "Merck molecular force field. V. Extension of
               MMFF94 using experimental data, additional computational data,
               and empirical rules." (1996) J. Comput. Chem. 17, 616-641

        If using the 'MMFF94s' force field please cite the above along with:
        .. [8] T.A. Halgren, "MMFF VI. MMFF94s option for energy minimization
               studies." (1999) J. Comput. Chem. 20, 720-729

        If using the 'UFF' force field please cite the following:
        .. [3] Rappe, A.K., Casewit, C.J., Colwell, K.S., Goddard, W.A. III,
               Skiff, W.M. "UFF, a full periodic table force field for
               molecular mechanics and molecular dynamics simulations." (1992)
               J. Am. Chem. Soc. 114, 10024-10039

        If using the 'GAFF' force field please cite the following:
        .. [3] Wang, J., Wolf, R.M., Caldwell, J.W., Kollman, P.A., Case, D.A.
               "Development and testing of a general AMBER force field" (2004)
               J. Comput. Chem. 25, 1157-1174

        If using the 'Ghemical' force field please cite the following:
        .. [3] T. Hassinen and M. Perakyla, "New energy terms for reduced
               protein models implemented in an off-lattice force field" (2001)
               J. Comput. Chem. 22, 1229-1242
        """

        openbabel = import_('openbabel')

        for particle in self.particles():
            try:
                get_by_symbol(particle.name)
            except KeyError:
                raise MBuildError("Element name {} not recognized. Cannot "
                                  "perform minimization."
                                  "".format(particle.name))

        obConversion = openbabel.OBConversion()
        obConversion.SetInAndOutFormats("mol2", "pdb")
        mol = openbabel.OBMol()

        obConversion.ReadFile(mol, os.path.join(tmp_dir, "un-minimized.mol2"))

        ff = openbabel.OBForceField.FindForceField(forcefield)
        if ff is None:
            raise MBuildError("Force field '{}' not supported for energy "
                              "minimization. Valid force fields are 'MMFF94', "
                              "'MMFF94s', 'UFF', 'GAFF', and 'Ghemical'."
                              "".format(forcefield))
        warn(
            "Performing energy minimization using the Open Babel package. Please "
            "refer to the documentation to find the appropriate citations for "
            "Open Babel and the {} force field".format(forcefield))
        ff.Setup(mol)
        if algorithm == 'steep':
            ff.SteepestDescent(steps)
        elif algorithm == 'md':
            ff.MolecularDynamicsTakeNSteps(steps, 300)
        elif algorithm == 'cg':
            ff.ConjugateGradients(steps)
        else:
            raise MBuildError("Invalid minimization algorithm. Valid options "
                              "are 'steep', 'cg', and 'md'.")
        ff.UpdateCoordinates(mol)

        obConversion.WriteFile(mol, os.path.join(tmp_dir, 'minimized.pdb'))

    def save(self, filename, show_ports=False, forcefield_name=None,
             forcefield_files=None, forcefield_debug=False, box=None,
             overwrite=False, residues=None, references_file=None,
             combining_rule='lorentz', foyerkwargs={}, **kwargs):
        """Save the Compound to a file.

        Parameters
        ----------
        filename : str
            Filesystem path in which to save the trajectory. The extension or
            prefix will be parsed and control the format. Supported
            extensions are: 'hoomdxml', 'gsd', 'gro', 'top', 'lammps', 'lmp'
        show_ports : bool, optional, default=False
            Save ports contained within the compound.
        forcefield_files : str, optional, default=None
            Apply a forcefield to the output file using a forcefield provided
            by the `foyer` package.
        forcefield_name : str, optional, default=None
            Apply a named forcefield to the output file using the `foyer`
            package, e.g. 'oplsaa'. Forcefields listed here:
            https://github.com/mosdef-hub/foyer/tree/master/foyer/forcefields
        forcefield_debug : bool, optional, default=False
            Choose level of verbosity when applying a forcefield through `foyer`.
            Specifically, when missing atom types in the forcefield xml file,
            determine if the warning is condensed or verbose.
        box : mb.Box, optional, default=self.boundingbox (with buffer)
            Box information to be written to the output file. If 'None', a
            bounding box is used with 0.25nm buffers at each face to avoid
            overlapping atoms.
        overwrite : bool, optional, default=False
            Overwrite if the filename already exists
        residues : str of list of str
            Labels of residues in the Compound. Residues are assigned by
            checking against Compound.name.
        references_file : str, optional, default=None
            Specify a filename to write references for the forcefield that is
            to be applied. References are written in BiBTeX format.
        combining_rule : str, optional, default='lorentz'
            Specify the combining rule for nonbonded interactions. Only relevant
            when the `foyer` package is used to apply a forcefield. Valid
            options are 'lorentz' and 'geometric', specifying Lorentz-Berthelot
            and geometric combining rules respectively.
        

        Other Parameters
        ----------------
        foyerkwargs : dict, optional
            Specify keyword arguments when applying the foyer Forcefield
        ref_distance : float, optional, default=1.0
            Normalization factor used when saving to .gsd and .hoomdxml formats
            for converting distance values to reduced units.
        ref_energy : float, optional, default=1.0
            Normalization factor used when saving to .gsd and .hoomdxml formats
            for converting energy values to reduced units.
        ref_mass : float, optional, default=1.0
            Normalization factor used when saving to .gsd and .hoomdxml formats
            for converting mass values to reduced units.
        atom_style: str, default='full'
            Defines the style of atoms to be saved in a LAMMPS data file. The following atom
            styles are currently supported: 'full', 'atomic', 'charge', 'molecular'
            see http://lammps.sandia.gov/doc/atom_style.html for more
            information on atom styles.

        See Also
        --------
        formats.gsdwrite.write_gsd : Write to GSD format
        formats.hoomdxml.write_hoomdxml : Write to Hoomd XML format
        formats.lammpsdata.write_lammpsdata : Write to LAMMPS data format

        """
        extension = os.path.splitext(filename)[-1]
        if extension == '.xyz':
            traj = self.to_trajectory(show_ports=show_ports)
            traj.save(filename)
            return

        # Savers supported by mbuild.formats
        savers = {'.hoomdxml': write_hoomdxml,
                  '.gsd': write_gsd,
                  '.lammps': write_lammpsdata,
                  '.lmp': write_lammpsdata}

        try:
            saver = savers[extension]
        except KeyError:
            saver = None

        if os.path.exists(filename) and not overwrite:
            raise IOError('{0} exists; not overwriting'.format(filename))

        structure = self.to_parmed(box=box, residues=residues,
                                   show_ports=show_ports)
        # Apply a force field with foyer if specified
        if forcefield_name or forcefield_files:
            foyer = import_('foyer')
            ff = foyer.Forcefield(forcefield_files=forcefield_files,
                                  name=forcefield_name, debug=forcefield_debug)
            structure = ff.apply(structure, references_file=references_file,
                    **foyerkwargs)
            structure.combining_rule = combining_rule

        total_charge = sum([atom.charge for atom in structure])
        if round(total_charge, 4) != 0.0:
            warn('System is not charge neutral. Total charge is {}.'
                 ''.format(total_charge))

        # Provide a warning if rigid_ids are not sequential from 0
        if self.contains_rigid:
            unique_rigid_ids = sorted(set([
                p.rigid_id for p in self.rigid_particles()]))
            if max(unique_rigid_ids) != len(unique_rigid_ids) - 1:
                warn("Unique rigid body IDs are not sequential starting from zero.")

        if saver:  # mBuild supported saver.
            if extension in ['.gsd', '.hoomdxml']:
                kwargs['rigid_bodies'] = [
                        p.rigid_id for p in self.particles()]
            saver(filename=filename, structure=structure, **kwargs)
        else:  # ParmEd supported saver.
            structure.save(filename, overwrite=overwrite, **kwargs)

    def translate(self, by):
        """Translate the Compound by a vector

        Parameters
        ----------
        by : np.ndarray, shape=(3,), dtype=float

        """
        new_positions = _translate(self.xyz_with_ports, by)
        self.xyz_with_ports = new_positions

    def translate_to(self, pos):
        """Translate the Compound to a specific position

        Parameters
        ----------
        pos : np.ndarray, shape=3(,), dtype=float

        """
        self.translate(pos - self.center)

    def rotate(self, theta, around):
        """Rotate Compound around an arbitrary vector.

        Parameters
        ----------
        theta : float
            The angle by which to rotate the Compound, in radians.
        around : np.ndarray, shape=(3,), dtype=float
            The vector about which to rotate the Compound.

        """
        new_positions = _rotate(self.xyz_with_ports, theta, around)
        self.xyz_with_ports = new_positions

    def spin(self, theta, around):
        """Rotate Compound in place around an arbitrary vector.

        Parameters
        ----------
        theta : float
            The angle by which to rotate the Compound, in radians.
        around : np.ndarray, shape=(3,), dtype=float
            The axis about which to spin the Compound.

        """
        around = np.asarray(around).reshape(3)
        center_pos = self.center
        self.translate(-center_pos)
        self.rotate(theta, around)
        self.translate(center_pos)

    # Interface to Trajectory for reading/writing .pdb and .mol2 files.
    # -----------------------------------------------------------------
    def from_trajectory(self, traj, frame=-1, coords_only=False):
        """Extract atoms and bonds from a md.Trajectory.

        Will create sub-compounds for every chain if there is more than one
        and sub-sub-compounds for every residue.

        Parameters
        ----------
        traj : mdtraj.Trajectory
            The trajectory to load.
        frame : int, optional, default=-1 (last)
            The frame to take coordinates from.
        coords_only : bool, optional, default=False
            Only read coordinate information

        """
        if coords_only:
            if traj.n_atoms != self.n_particles:
                raise ValueError('Number of atoms in {traj} does not match'
                                 ' {self}'.format(**locals()))
            atoms_particles = zip(traj.topology.atoms,
                                  self.particles(include_ports=False))
            if None in self._particles(include_ports=False):
                raise ValueError('Some particles are None')
            for mdtraj_atom, particle in atoms_particles:
                particle.pos = traj.xyz[frame, mdtraj_atom.index]
            return

        atom_mapping = dict()
        for chain in traj.topology.chains:
            if traj.topology.n_chains > 1:
                chain_compound = Compound()
                self.add(chain_compound, 'chain[$]')
            else:
                chain_compound = self
            for res in chain.residues:
                for atom in res.atoms:
                    new_atom = Particle(name=str(atom.name),
                                        pos=traj.xyz[frame, atom.index])
                    chain_compound.add(
                        new_atom, label='{0}[$]'.format(
                            atom.name))
                    atom_mapping[atom] = new_atom

        for mdtraj_atom1, mdtraj_atom2 in traj.topology.bonds:
            atom1 = atom_mapping[mdtraj_atom1]
            atom2 = atom_mapping[mdtraj_atom2]
            self.add_bond((atom1, atom2))

        if np.any(traj.unitcell_lengths) and np.any(traj.unitcell_lengths[0]):
            self.periodicity = traj.unitcell_lengths[0]
        else:
            self.periodicity = np.array([0., 0., 0.])

    def to_trajectory(self, show_ports=False, chains=None,
                      residues=None, box=None):
        """Convert to an md.Trajectory and flatten the compound.

        Parameters
        ----------
        show_ports : bool, optional, default=False
            Include all port atoms when converting to trajectory.
        chains : mb.Compound or list of mb.Compound
            Chain types to add to the topology
        residues : str of list of str
            Labels of residues in the Compound. Residues are assigned by
            checking against Compound.name.
        box : mb.Box, optional, default=self.boundingbox (with buffer)
            Box information to be used when converting to a `Trajectory`.
            If 'None', a bounding box is used with a 0.5nm buffer in each
            dimension. to avoid overlapping atoms, unless `self.periodicity`
            is not None, in which case those values are used for the
            box lengths.

        Returns
        -------
        trajectory : md.Trajectory

        See also
        --------
        _to_topology

        """
        atom_list = [particle for particle in self.particles(show_ports)]

        top = self._to_topology(atom_list, chains, residues)

        # Coordinates.
        xyz = np.ndarray(shape=(1, top.n_atoms, 3), dtype='float')
        for idx, atom in enumerate(atom_list):
            xyz[0, idx] = atom.pos

        # Unitcell information.
        unitcell_angles = [90.0, 90.0, 90.0]
        if box is None:
            unitcell_lengths = np.empty(3)
            for dim, val in enumerate(self.periodicity):
                if val:
                    unitcell_lengths[dim] = val
                else:
                    unitcell_lengths[dim] = self.boundingbox.lengths[dim] + 0.5
        else:
            unitcell_lengths = box.lengths
            unitcell_angles = box.angles

        return md.Trajectory(xyz, top, unitcell_lengths=unitcell_lengths,
                             unitcell_angles=unitcell_angles)

    def _to_topology(self, atom_list, chains=None, residues=None):
        """Create a mdtraj.Topology from a Compound.

        Parameters
        ----------
        atom_list : list of mb.Compound
            Atoms to include in the topology
        chains : mb.Compound or list of mb.Compound
            Chain types to add to the topology
        residues : str of list of str
            Labels of residues in the Compound. Residues are assigned by
            checking against Compound.name.

        Returns
        -------
        top : mdtraj.Topology

        See Also
        --------
        mdtraj.Topology : Details on the mdtraj Topology object

        """
        from mdtraj.core.topology import Topology

        if isinstance(chains, string_types):
            chains = [chains]
        if isinstance(chains, (list, set)):
            chains = tuple(chains)

        if isinstance(residues, string_types):
            residues = [residues]
        if isinstance(residues, (list, set)):
            residues = tuple(residues)
        top = Topology()
        atom_mapping = {}

        default_chain = top.add_chain()
        default_residue = top.add_residue('RES', default_chain)

        compound_residue_map = dict()
        atom_residue_map = dict()
        compound_chain_map = dict()
        atom_chain_map = dict()

        for atom in atom_list:
            # Chains
            if chains:
                if atom.name in chains:
                    current_chain = top.add_chain()
                    compound_chain_map[atom] = current_chain
                else:
                    for parent in atom.ancestors():
                        if chains and parent.name in chains:
                            if parent not in compound_chain_map:
                                current_chain = top.add_chain()
                                compound_chain_map[parent] = current_chain
                                current_residue = top.add_residue(
                                    'RES', current_chain)
                            break
                    else:
                        current_chain = default_chain
            else:
                current_chain = default_chain
            atom_chain_map[atom] = current_chain

            # Residues
            if residues:
                if atom.name in residues:
                    current_residue = top.add_residue(atom.name, current_chain)
                    compound_residue_map[atom] = current_residue
                else:
                    for parent in atom.ancestors():
                        if residues and parent.name in residues:
                            if parent not in compound_residue_map:
                                current_residue = top.add_residue(
                                    parent.name, current_chain)
                                compound_residue_map[parent] = current_residue
                            break
                    else:
                        current_residue = default_residue
            else:
                if chains:
                    try:  # Grab the default residue from the custom chain.
                        current_residue = next(current_chain.residues)
                    except StopIteration:  # Add the residue to the current chain
                        current_residue = top.add_residue('RES', current_chain)
                else:  # Grab the default chain's default residue
                    current_residue = default_residue
            atom_residue_map[atom] = current_residue

            # Add the actual atoms
            try:
                elem = get_by_symbol(atom.name)
            except KeyError:
                elem = get_by_symbol("VS")
            at = top.add_atom(atom.name, elem, atom_residue_map[atom])
            at.charge = atom.charge
            atom_mapping[atom] = at

        # Remove empty default residues.
        chains_to_remove = [
            chain for chain in top.chains if chain.n_atoms == 0]
        residues_to_remove = [res for res in top.residues if res.n_atoms == 0]
        for chain in chains_to_remove:
            top._chains.remove(chain)
        for res in residues_to_remove:
            for chain in top.chains:
                try:
                    chain._residues.remove(res)
                except ValueError:  # Already gone.
                    pass

        for atom1, atom2 in self.bonds():
            # Ensure that both atoms are part of the compound. This becomes an
            # issue if you try to convert a sub-compound to a topology which is
            # bonded to a different subcompound.
            if all(a in atom_mapping.keys() for a in [atom1, atom2]):
                top.add_bond(atom_mapping[atom1], atom_mapping[atom2])
        return top

    def from_parmed(self, structure, coords_only=False):
        """Extract atoms and bonds from a pmd.Structure.

        Will create sub-compounds for every chain if there is more than one
        and sub-sub-compounds for every residue.

        Parameters
        ----------
        structure : pmd.Structure
            The structure to load.
        coords_only : bool
            Set preexisting atoms in compound to coordinates given by structure.

        """
        if coords_only:
            if len(structure.atoms) != self.n_particles:
                raise ValueError(
                    'Number of atoms in {structure} does not match'
                    ' {self}'.format(
                        **locals()))
            atoms_particles = zip(structure.atoms,
                                  self.particles(include_ports=False))
            if None in self._particles(include_ports=False):
                raise ValueError('Some particles are None')
            for parmed_atom, particle in atoms_particles:
                particle.pos = np.array([parmed_atom.xx,
                                         parmed_atom.xy,
                                         parmed_atom.xz]) / 10
            return

        atom_mapping = dict()
        chain_id = None
        chains = defaultdict(list)
        for residue in structure.residues:
            chains[residue.chain].append(residue)

        for chain, residues in chains.items():
            if len(chains) > 1:
                chain_compound = Compound()
                self.add(chain_compound, chain_id)
            else:
                chain_compound = self
            for residue in residues:
                for atom in residue.atoms:
                    pos = np.array([atom.xx, atom.xy, atom.xz]) / 10
                    new_atom = Particle(name=str(atom.name), pos=pos)
                    chain_compound.add(
                        new_atom, label='{0}[$]'.format(
                            atom.name))
                    atom_mapping[atom] = new_atom

        for bond in structure.bonds:
            atom1 = atom_mapping[bond.atom1]
            atom2 = atom_mapping[bond.atom2]
            self.add_bond((atom1, atom2))

        if structure.box is not None:
            # Convert from A to nm
            self.periodicity = 0.1 * structure.box[0:3]
        else:
            self.periodicity = np.array([0., 0., 0.])

    def to_parmed(self, box=None, title='', residues=None, show_ports=False,
            infer_residues=False):
        """Create a ParmEd Structure from a Compound.

        Parameters
        ----------
        box : mb.Box, optional, default=self.boundingbox (with buffer)
            Box information to be used when converting to a `Structure`.
            If 'None', a bounding box is used with 0.25nm buffers at
            each face to avoid overlapping atoms, unless `self.periodicity`
            is not None, in which case those values are used for the
            box lengths.
        title : str, optional, default=self.name
            Title/name of the ParmEd Structure
        residues : str of list of str
            Labels of residues in the Compound. Residues are assigned by
            checking against Compound.name.
        show_ports : boolean, optional, default=False
            Include all port atoms when converting to a `Structure`.
        infer_residues : bool, optional, default=False
            Attempt to assign residues based on names of children.

        Returns
        -------
        parmed.structure.Structure
            ParmEd Structure object converted from self

        See Also
        --------
        parmed.structure.Structure : Details on the ParmEd Structure object

        """
        structure = pmd.Structure()
        structure.title = title if title else self.name
        atom_mapping = {}  # For creating bonds below
        guessed_elements = set()

        if not residues and infer_residues:
            residues = list(set([child.name for child in self.children]))

        if isinstance(residues, string_types):
            residues = [residues]
        if isinstance(residues, (list, set)):
            residues = tuple(residues)

        default_residue = pmd.Residue('RES')
        port_residue = pmd.Residue('PRT')
        compound_residue_map = dict()
        atom_residue_map = dict()

        for atom in self.particles(include_ports=show_ports):
            if atom.port_particle:
                current_residue = port_residue
                atom_residue_map[atom] = current_residue

                if current_residue not in structure.residues:
                    structure.residues.append(current_residue)

                pmd_atom = pmd.Atom(atomic_number=0, name='VS',
                                    mass=0, charge=0)
                pmd_atom.xx, pmd_atom.xy, pmd_atom.xz = atom.pos * 10  # Angstroms

            else:
                if residues and atom.name in residues:
                    current_residue = pmd.Residue(atom.name)
                    atom_residue_map[atom] = current_residue
                    compound_residue_map[atom] = current_residue
                elif residues:
                    for parent in atom.ancestors():
                        if residues and parent.name in residues:
                            if parent not in compound_residue_map:
                                current_residue = pmd.Residue(parent.name)
                                compound_residue_map[parent] = current_residue
                            atom_residue_map[atom] = current_residue
                            break
                    else:  # Did not find specified residues in ancestors.
                        current_residue = default_residue
                        atom_residue_map[atom] = current_residue
                else:
                    current_residue = default_residue
                    atom_residue_map[atom] = current_residue

                if current_residue not in structure.residues:
                    structure.residues.append(current_residue)

                atomic_number = None
                name = ''.join(char for char in atom.name if not char.isdigit())
                try:
                    atomic_number = AtomicNum[atom.name.capitalize()]
                except KeyError:
                    element = element_by_name(atom.name.capitalize())
                    if name not in guessed_elements:
                        warn(
                            'Guessing that "{}" is element: "{}"'.format(
                                atom, element))
                        guessed_elements.add(name)
                else:
                    element = atom.name.capitalize()

                atomic_number = atomic_number or AtomicNum[element]
                mass = Mass[element]
                pmd_atom = pmd.Atom(atomic_number=atomic_number, name=atom.name,
                                    mass=mass, charge=atom.charge)
                pmd_atom.xx, pmd_atom.xy, pmd_atom.xz = atom.pos * 10  # Angstroms

            residue = atom_residue_map[atom]
            structure.add_atom(pmd_atom, resname=residue.name,
                               resnum=residue.idx)

            atom_mapping[atom] = pmd_atom

        structure.residues.claim()

        for atom1, atom2 in self.bonds():
            bond = pmd.Bond(atom_mapping[atom1], atom_mapping[atom2])
            structure.bonds.append(bond)
        # pad box with .25nm buffers
        if box is None:
            box = self.boundingbox
            box_vec_max = box.maxs.tolist()
            box_vec_min = box.mins.tolist()
            for dim, val in enumerate(self.periodicity):
                if val:
                    box_vec_max[dim] = val
                    box_vec_min[dim] = 0.0
                if not val:
                    box_vec_max[dim] += 0.25
                    box_vec_min[dim] -= 0.25
            box.mins = np.asarray(box_vec_min)
            box.maxs = np.asarray(box_vec_max)

        box_vector = np.empty(6)
        if box.angles is not None:
            box_vector[3:6] = box.angles
        else:
            box_vector[3] = box_vector[4] = box_vector[5] = 90.0
        for dim in range(3):
            box_vector[dim] = box.lengths[dim] * 10
        structure.box = box_vector
        return structure

    def to_networkx(self, names_only=False):
        """Create a NetworkX graph representing the hierarchy of a Compound.

        Parameters
        ----------
        names_only : bool, optional, default=False Store only the names of the
            compounds in the graph. When set to False, the default behavior,
            the nodes are the compounds themselves.

        Returns
        -------
        G : networkx.DiGraph
        """
        nx = import_('networkx')

        nodes = list()
        edges = list()
        if names_only:
            nodes.append(self.name)
        else:
            nodes.append(self)
        nodes, edges = self._iterate_children(nodes, edges, names_only=names_only)

        graph = nx.DiGraph()
        graph.add_nodes_from(nodes)
        graph.add_edges_from(edges)
        return graph

    def _iterate_children(self, nodes, edges, names_only=False):
        if not self.children:
            return nodes, edges
        for child in self.children:
            if names_only:
                nodes.append(child.name)
                edges.append([child.parent.name, child.name])
            else:
                nodes.append(child)
                edges.append([child.parent, child])
            nodes, edges = child._iterate_children(nodes, edges, names_only=names_only)
        return nodes, edges

    def to_intermol(self, molecule_types=None): # pragma: no cover
        """Create an InterMol system from a Compound.

        Parameters
        ----------
        molecule_types : list or tuple of subclasses of Compound

        Returns
        -------
        intermol_system : intermol.system.System

        """
        from intermol.atom import Atom as InterMolAtom
        from intermol.molecule import Molecule
        from intermol.system import System
        import simtk.unit as u

        if isinstance(molecule_types, list):
            molecule_types = tuple(molecule_types)
        elif molecule_types is None:
            molecule_types = (type(self),)
        intermol_system = System()

        last_molecule_compound = None
        for atom_index, atom in enumerate(self.particles()):
            for parent in atom.ancestors():
                # Don't want inheritance via isinstance().
                if type(parent) in molecule_types:
                    # Check if we have encountered this molecule type before.
                    if parent.name not in intermol_system.molecule_types:
                        self._add_intermol_molecule_type(
                            intermol_system, parent)
                    if parent != last_molecule_compound:
                        last_molecule_compound = parent
                        last_molecule = Molecule(name=parent.name)
                        intermol_system.add_molecule(last_molecule)
                    break
            else:
                # Should never happen if molecule_types only contains
                # type(self)
                raise ValueError(
                    'Found an atom {} that is not part of any of '
                    'the specified molecule types {}'.format(
                        atom, molecule_types))

            # Add the actual intermol atoms.
            intermol_atom = InterMolAtom(atom_index + 1, name=atom.name,
                                         residue_index=1, residue_name='RES')
            intermol_atom.position = atom.pos * u.nanometers
            last_molecule.add_atom(intermol_atom)
        return intermol_system

    @staticmethod
    def _add_intermol_molecule_type(intermol_system, parent): # pragma: no cover
        """Create a molecule type for the parent and add bonds. """
        from intermol.moleculetype import MoleculeType
        from intermol.forces.bond import Bond as InterMolBond

        molecule_type = MoleculeType(name=parent.name)
        intermol_system.add_molecule_type(molecule_type)

        for index, parent_atom in enumerate(parent.particles()):
            parent_atom.index = index + 1

        for atom1, atom2 in parent.bonds():
            intermol_bond = InterMolBond(atom1.index, atom2.index)
            molecule_type.bonds.add(intermol_bond)

    def __getitem__(self, selection):
        if isinstance(selection, integer_types):
            return list(self.particles())[selection]
        if isinstance(selection, string_types):
            if selection not in self.labels:
                raise MBuildError('{}[\'{}\'] does not exist.'.format(self.name,selection))
            return self.labels.get(selection)

    def __repr__(self):
        descr = list('<')
        descr.append(self.name + ' ')

        if self.children:
            descr.append('{:d} particles, '.format(self.n_particles))
            if any(self.periodicity):
                descr.append('periodicity: {}, '.format(self.periodicity))
            else:
                descr.append('non-periodic, ')
        else:
            descr.append('pos=({: .4f},{: .4f},{: .4f}), '.format(*self.pos))

        descr.append('{:d} bonds, '.format(self.n_bonds))

        descr.append('id: {}>'.format(id(self)))
        return ''.join(descr)

    def _clone(self, clone_of=None, root_container=None):
        """A faster alternative to deepcopying.

        Does not resolve circular dependencies. This should be safe provided
        you never try to add the top of a Compound hierarchy to a
        sub-Compound. Clones compound hierarchy only, not the bonds.
        """
        if root_container is None:
            root_container = self
        if clone_of is None:
            clone_of = dict()

        # If this compound has already been cloned, return that.
        if self in clone_of:
            return clone_of[self]

        # Otherwise we make a new clone.
        cls = self.__class__
        newone = cls.__new__(cls)

        # Remember that we're cloning the new one of self.
        clone_of[self] = newone

        newone.name = deepcopy(self.name)
        newone.periodicity = deepcopy(self.periodicity)
        newone._pos = deepcopy(self._pos)
        newone.port_particle = deepcopy(self.port_particle)
        newone._check_if_contains_rigid_bodies = deepcopy(
            self._check_if_contains_rigid_bodies)
        newone._contains_rigid = deepcopy(self._contains_rigid)
        newone._rigid_id = deepcopy(self._rigid_id)
        newone._charge = deepcopy(self._charge)
        if hasattr(self, 'index'):
            newone.index = deepcopy(self.index)

        if self.children is None:
            newone.children = None
        else:
            newone.children = OrderedSet()
        # Parent should be None initially.
        newone.parent = None
        newone.labels = OrderedDict()
        newone.referrers = set()
        newone.bond_graph = None

        # Add children to clone.
        if self.children:
            for child in self.children:
                newchild = child._clone(clone_of, root_container)
                newone.children.add(newchild)
                newchild.parent = newone

        # Copy labels, except bonds with atoms outside the hierarchy.
        if self.labels:
            for label, compound in self.labels.items():
                if not isinstance(compound, list):
                    newone.labels[label] = compound._clone(
                        clone_of, root_container)
                    compound.referrers.add(clone_of[compound])
                else:
                    # compound is a list of compounds, so we create an empty
                    # list, and add the clones of the original list elements.
                    newone.labels[label] = []
                    for subpart in compound:
                        newone.labels[label].append(
                            subpart._clone(clone_of, root_container))
                        # Referrers must have been handled already, or the will
                        # be handled

        return newone

    def _clone_bonds(self, clone_of=None):
        newone = clone_of[self]
        for c1, c2 in self.bonds():
            try:
                newone.add_bond((clone_of[c1], clone_of[c2]))
            except KeyError:
                raise MBuildError(
                    "Cloning failed. Compound contains bonds to "
                    "Particles outside of its containment hierarchy.")


Particle = Compound<|MERGE_RESOLUTION|>--- conflicted
+++ resolved
@@ -104,11 +104,7 @@
             for ref_particle, particle in ref_and_compound:
                 particle.pos = ref_particle.pos
         else:
-<<<<<<< HEAD
-            compound = read_xyz(filename_or_object)
-=======
-            compound = read_xyz(filename, compound=compound)
->>>>>>> fe6b0066
+            compound = read_xyz(filename_or_object, compound=compound)
         return compound
 
     if use_parmed:
