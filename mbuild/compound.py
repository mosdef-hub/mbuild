--- conflicted
+++ resolved
@@ -9,15 +9,12 @@
 from copy import deepcopy
 from warnings import warn
 
-<<<<<<< HEAD
-=======
 import ele
 import numpy as np
 from ele.element import Element, element_from_name, element_from_symbol
 from ele.exceptions import ElementError
 from oset import oset as OrderedSet
 
->>>>>>> dc6a1053
 from mbuild import conversion
 from mbuild.bond_graph import BondGraph
 from mbuild.box import Box
@@ -94,16 +91,10 @@
         The position of the Compound in Cartestian space
     charge : float, optional, default=0.0
         Currently not used. Likely removed in next release.
-<<<<<<< HEAD
     periodicity : tuple of bools, length=3, optional, default=None
         Whether the Compound is periodic in the x, y, and z directions.
         If None is provided, the periodicity is set to (False, False, False)
         which is non-periodic in all directions.
-=======
-    periodicity : np.ndarray, shape=(3,), dtype=float, default=[0, 0, 0]
-        The periodic lengths of the Compound in the x, y and z directions.
-        Defaults to zeros which is treated as non-periodic.
->>>>>>> dc6a1053
     port_particle : bool, optional, default=False
         Whether or not this Compound is part of a Port
     box : mb.Box, optional
@@ -389,12 +380,7 @@
         """
         if self._check_if_contains_rigid_bodies:
             self._check_if_contains_rigid_bodies = False
-<<<<<<< HEAD
-            if any(particle.rigid_id is not None for particle in
-                   self._particles()):
-=======
             if any(p.rigid_id is not None for p in self._particles()):
->>>>>>> dc6a1053
                 self._contains_rigid = True
             else:
                 self._contains_rigid = False
@@ -567,14 +553,8 @@
         n_unique_rigid = len(unique_rigid_ids)
         if max_rigid and n_unique_rigid != max_rigid + 1:
             missing_rigid_id = (
-<<<<<<< HEAD
-                                       unique_rigid_ids[-1] * (
-                                           unique_rigid_ids[-1] + 1)) / 2 - sum(
-                unique_rigid_ids)
-=======
                 unique_rigid_ids[-1] * (unique_rigid_ids[-1] + 1)
             ) / 2 - sum(unique_rigid_ids)
->>>>>>> dc6a1053
             for successor in self.successors():
                 if successor.rigid_id is not None:
                     if successor.rigid_id > missing_rigid_id:
@@ -583,21 +563,16 @@
                 if self.rigid_id > missing_rigid_id:
                     self.rigid_id -= 1
 
-<<<<<<< HEAD
-    def add(self, new_child, label=None, containment=True, replace=False,
-            inherit_periodicity=None, inherit_box=False, reset_rigid_ids=True):
-=======
     def add(
         self,
         new_child,
         label=None,
         containment=True,
         replace=False,
-        inherit_periodicity=True,
+        inherit_periodicity=None,
         inherit_box=False,
         reset_rigid_ids=True,
     ):
->>>>>>> dc6a1053
         """Add a part to the Compound.
 
         Note:
@@ -689,15 +664,7 @@
             self.labels[label] = new_child
         new_child.referrers.add(self)
 
-<<<<<<< HEAD
         if inherit_periodicity and isinstance(new_child, Compound):
-=======
-        if (
-            inherit_periodicity
-            and isinstance(new_child, Compound)
-            and new_child.periodicity.any()
-        ):
->>>>>>> dc6a1053
             self.periodicity = new_child.periodicity
 
         # If parent has no box --> inherit child box
@@ -728,8 +695,10 @@
 
         # Check that bounding box is within box after adding compound
         if self.box:
-            if (np.array(self.box.lengths) < np.array(
-                    self.get_boundingbox().lengths)).any():
+            if (
+                np.array(self.box.lengths)
+                < np.array(self.get_boundingbox().lengths)
+            ).any():
                 warn(
                     "After adding new Compound, Compound.box.lengths < "
                     "Compound.boundingbox.lengths. There may be particles "
@@ -767,14 +736,9 @@
         objs_to_remove = objs_to_remove - ports_removed
 
         # Get particles to remove
-<<<<<<< HEAD
-        particles_to_remove = set([particle for obj in objs_to_remove
-                                   for particle in obj.particles()])
-=======
         particles_to_remove = set(
             [particle for obj in objs_to_remove for particle in obj.particles()]
         )
->>>>>>> dc6a1053
 
         # Recursively get container compounds to remove
         to_remove = list()
@@ -787,12 +751,7 @@
                     to_remove.append(child)
                     _check_if_empty(child.parent)
                 else:
-<<<<<<< HEAD
-                    warn("This will remove all particles in "
-                         "compound {}".format(self))
-=======
                     warn(f"This will remove all particles in {self}")
->>>>>>> dc6a1053
             return
 
         for particle in particles_to_remove:
@@ -961,13 +920,7 @@
         dmax : float
             The maximum distance between Particles for considering a bond
         """
-        particle_kdtree = PeriodicCKDTree(
-<<<<<<< HEAD
-            data=self.xyz, box=self.box)
-=======
-            data=self.xyz, bounds=self.periodicity
-        )
->>>>>>> dc6a1053
+        particle_kdtree = PeriodicCKDTree(data=self.xyz, box=self.box)
         particle_array = np.array(list(self.particles()))
         added_bonds = list()
         for p1 in self.particles_by_name(name_a):
@@ -1048,13 +1001,7 @@
         if not self.children:
             self._pos = value
         else:
-<<<<<<< HEAD
-            raise MBuildError(
-                'Cannot set position on a Compound that has children.'
-                )
-=======
             raise MBuildError("Can't set position of Compound with children.")
->>>>>>> dc6a1053
 
     @property
     def periodicity(self):
@@ -1069,7 +1016,7 @@
             raise TypeError(
                 "Periodicity values must be True/False; if you are trying to "
                 "set the dimensions, use Compound.box."
-                )
+            )
         self._periodicity = tuple(periods)
 
     @property
@@ -1170,13 +1117,8 @@
             self.pos = np.squeeze(arrnx3)
         else:
             for atom, coords in zip(
-<<<<<<< HEAD
-                    self._particles(
-                        include_ports=False), arrnx3):
-=======
                 self._particles(include_ports=False), arrnx3
             ):
->>>>>>> dc6a1053
                 atom.pos = coords
 
     @xyz_with_ports.setter
@@ -1197,13 +1139,8 @@
             self.pos = np.squeeze(arrnx3)
         else:
             for atom, coords in zip(
-<<<<<<< HEAD
-                    self._particles(
-                        include_ports=True), arrnx3):
-=======
                 self._particles(include_ports=True), arrnx3
             ):
->>>>>>> dc6a1053
                 atom.pos = coords
 
     @property
@@ -1236,7 +1173,6 @@
         Returns
         -------
         mb.Box
-<<<<<<< HEAD
             The bounding box for this Compound.
 
         NOTE
@@ -1244,12 +1180,7 @@
         Triclinic bounding boxes are supported, but only for Compounds
         that are generated from mb.Lattice's and the resulting
         mb.Lattice.get_populated_box method.
-
-=======
-            The bounding box for this Compound
->>>>>>> dc6a1053
-        """
-
+        """
         # case where only 1 particle exists
         is_one_particle = False
         if self.xyz.shape[0] == 1:
@@ -1263,10 +1194,11 @@
         # use np.all with axis=0 to do row columnar comparision
         has_dimension = [True, True, True]
         if not is_one_particle:
-            missing_dimensions = np.all(np.isclose(self.xyz, self.xyz[0, :]),
-                                        axis=0)
+            missing_dimensions = np.all(
+                np.isclose(self.xyz, self.xyz[0, :]), axis=0
+            )
             for i, truthy in enumerate(missing_dimensions):
-                has_dimension[i] = (not truthy)
+                has_dimension[i] = not truthy
 
         if is_one_particle:
             v1 = np.asarray([[1.0, 0.0, 0.0]])
@@ -1305,24 +1237,32 @@
         d = np.abs(xyz0 - xyz1)
         if self.box is not None:
             if np.allclose(self.box.angles, 90.0):
-                d = np.where(d > 0.5 * np.array(self.box.lengths),
-                             np.array(self.box.lengths) - d, d)
+                d = np.where(
+                    d > 0.5 * np.array(self.box.lengths),
+                    np.array(self.box.lengths) - d,
+                    d,
+                )
             else:
                 raise NotImplementedError(
                     "Periodic distance calculation is not implemented "
                     "for non-orthorhombic boxes"
                 )
         else:
-            '''
+            """
             raise MBuildError(f'Cannot calculate minimum periodic distance. '
                               f'No Box set for {self}')
-            '''
-            Warning(f'No Box object set for {self}, using a '
-                    f'rectangular bounding box')
+            """
+            Warning(
+                f"No Box object set for {self}, using a "
+                f"rectangular bounding box"
+            )
             self.box = self.get_boundingbox()
             if np.allclose(self.box.angles, 90.0):
-                d = np.where(d > 0.5 * np.array(self.box.lengths),
-                             np.array(self.box.lengths) - d, d)
+                d = np.where(
+                    d > 0.5 * np.array(self.box.lengths),
+                    np.array(self.box.lengths) - d,
+                    d,
+                )
             else:
                 raise NotImplementedError(
                     "Periodic distance calculation is not implemented "
@@ -1366,13 +1306,7 @@
         scipy.spatial.ckdtree : Further details on kd-trees
         """
         if particle_kdtree is None:
-            particle_kdtree = PeriodicCKDTree(
-<<<<<<< HEAD
-                data=self.xyz, box=self.box)
-=======
-                data=self.xyz, bounds=self.periodicity
-            )
->>>>>>> dc6a1053
+            particle_kdtree = PeriodicCKDTree(data=self.xyz, box=self.box)
         _, idxs = particle_kdtree.query(
             compound.pos, k=max_particles, distance_upper_bound=dmax
         )
@@ -1381,14 +1315,9 @@
             particle_array = np.array(list(self.particles()))
         return particle_array[idxs]
 
-<<<<<<< HEAD
-    def visualize(self, show_ports=False,
-                  backend='py3dmol', color_scheme={}):  # pragma: no cover
-=======
     def visualize(
         self, show_ports=False, backend="py3dmol", color_scheme={}
     ):  # pragma: no cover
->>>>>>> dc6a1053
         """Visualize the Compound using py3dmol (default) or nglview.
 
         Allows for visualization of a Compound within a Jupyter Notebook.
@@ -1406,18 +1335,6 @@
             values are strings of the colors
             i.e. {'_CGBEAD': 'blue'}
         """
-<<<<<<< HEAD
-        viz_pkg = {'nglview': self._visualize_nglview,
-                   'py3dmol': self._visualize_py3dmol}
-        if run_from_ipython():
-            if backend.lower() in viz_pkg:
-                return viz_pkg[backend.lower()](show_ports=show_ports,
-                                                color_scheme=color_scheme)
-            else:
-                raise RuntimeError("Unsupported visualization " +
-                                   "backend ({}). ".format(backend) +
-                                   "Currently supported backends include nglview and py3dmol")
-=======
         viz_pkg = {
             "nglview": self._visualize_nglview,
             "py3dmol": self._visualize_py3dmol,
@@ -1432,7 +1349,6 @@
                     f"Unsupported visualization backend ({backend}). "
                     "Currently supported backends include nglview and py3dmol"
                 )
->>>>>>> dc6a1053
 
         else:
             raise RuntimeError(
@@ -1474,20 +1390,6 @@
             if not particle.name:
                 particle.name = "UNK"
         tmp_dir = tempfile.mkdtemp()
-<<<<<<< HEAD
-        cloned.save(os.path.join(tmp_dir, 'tmp.mol2'),
-                    show_ports=show_ports,
-                    overwrite=True)
-
-        view = py3Dmol.view()
-        with open(os.path.join(tmp_dir, 'tmp.mol2'), 'r') as f:
-            view.addModel(f.read(), 'mol2', keepH=True)
-
-        view.setStyle({'stick': {'radius': 0.2,
-                                 'color': 'grey'},
-                       'sphere': {'scale': 0.3,
-                                  'colorscheme': modified_color_scheme}})
-=======
         cloned.save(
             os.path.join(tmp_dir, "tmp.mol2"),
             show_ports=show_ports,
@@ -1504,7 +1406,6 @@
                 "sphere": {"scale": 0.3, "colorscheme": modified_color_scheme},
             }
         )
->>>>>>> dc6a1053
         view.zoomTo()
 
         return view
@@ -1522,15 +1423,10 @@
         nglview = import_("nglview")
         mdtraj = import_("mdtraj")
         from mdtraj.geometry.sasa import _ATOMIC_RADII
-<<<<<<< HEAD
-        remove_digits = lambda x: ''.join(i for i in x if not i.isdigit()
-                                          or i == '_')
-=======
 
         remove_digits = lambda x: "".join(
             i for i in x if not i.isdigit() or i == "_"
         )
->>>>>>> dc6a1053
         for particle in self.particles():
             particle.name = remove_digits(particle.name).upper()
             if not particle.name:
@@ -1548,16 +1444,10 @@
         scale = 50.0
         for element in elements:
             try:
-<<<<<<< HEAD
-                widget.add_ball_and_stick('_{}'.format(
-                    element.upper()),
-                    aspect_ratio=_ATOMIC_RADII[element.title()] ** 1.5 * scale)
-=======
                 widget.add_ball_and_stick(
-                    "_{}".format(element.upper()),
+                    f"_{element.upper()}",
                     aspect_ratio=_ATOMIC_RADII[element.title()] ** 1.5 * scale,
                 )
->>>>>>> dc6a1053
             except KeyError:
                 ids = [
                     str(i)
@@ -1565,17 +1455,10 @@
                     if particle.name == element
                 ]
                 widget.add_ball_and_stick(
-<<<<<<< HEAD
-                    '@{}'.format(
-                        ','.join(ids)),
-                    aspect_ratio=0.17 ** 1.5 * scale,
-                    color='grey')
-=======
-                    "@{}".format(",".join(ids)),
+                    f"@{','.join(ids)}",
                     aspect_ratio=0.17 ** 1.5 * scale,
                     color="grey",
                 )
->>>>>>> dc6a1053
         if show_ports:
             widget.add_ball_and_stick("_VS", aspect_ratio=1.0, color="#991f00")
         overwrite_nglview_default(widget)
@@ -1636,17 +1519,6 @@
         """
         xyz_init = self.xyz
         for particle in self.particles():
-<<<<<<< HEAD
-            particle.pos += (np.random.rand(3, ) - 0.5) / 100
-        self._update_port_locations(xyz_init)
-
-    def energy_minimization(self, forcefield='UFF', steps=1000, **kwargs):
-        raise RemovedFuncError('Compound.energy_minimization()',
-                               'Compound.energy_minimize()', '0.8.1', '0.11.0')
-
-    def energy_minimize(self, forcefield='UFF', steps=1000, **kwargs):
-        """Perform an energy minimization on a Compound
-=======
             particle.pos += (np.random.rand(3) - 0.5) / 100
         self._update_port_locations(xyz_init)
 
@@ -1662,7 +1534,6 @@
 
     def energy_minimize(self, forcefield="UFF", steps=1000, **kwargs):
         """Perform an energy minimization on a Compound.
->>>>>>> dc6a1053
 
         Default behavior utilizes Open Babel (http://openbabel.org/docs/dev/)
         to perform an energy minimization/geometry optimization on a
@@ -1853,14 +1724,9 @@
         foyer = import_("foyer")
 
         to_parmed = self.to_parmed()
-<<<<<<< HEAD
-        ff = foyer.Forcefield(forcefield_files=forcefield_files,
-                              name=forcefield_name)
-=======
         ff = foyer.Forcefield(
             forcefield_files=forcefield_files, name=forcefield_name
         )
->>>>>>> dc6a1053
         to_parmed = ff.apply(to_parmed)
 
         import simtk.unit as u
@@ -2178,12 +2044,6 @@
         formats.cassandramcf.write_mcf : Write to Cassandra MCF format
         formats.json_formats.compound_to_json : Write to a json file
         """
-<<<<<<< HEAD
-        conversion.save(self, filename, show_ports, forcefield_name,
-                        forcefield_files, forcefield_debug, box,
-                        overwrite, residues, combining_rule, foyer_kwargs,
-                        **kwargs)
-=======
         conversion.save(
             self,
             filename,
@@ -2198,7 +2058,6 @@
             foyer_kwargs,
             **kwargs,
         )
->>>>>>> dc6a1053
 
     def translate(self, by):
         """Translate the Compound by a vector.
@@ -2250,14 +2109,9 @@
 
     # Interface to Trajectory for reading/writing .pdb and .mol2 files.
     # -----------------------------------------------------------------
-<<<<<<< HEAD
-    def from_trajectory(self, traj, frame=-1, coords_only=False,
-                        infer_hierarchy=True):
-=======
     def from_trajectory(
         self, traj, frame=-1, coords_only=False, infer_hierarchy=True
     ):
->>>>>>> dc6a1053
         """Extract atoms and bonds from a md.Trajectory.
 
         Will create sub-compounds for every chain if there is more than one
@@ -2278,14 +2132,6 @@
         --------
         mbuild.conversion.from_trajectory
         """
-<<<<<<< HEAD
-        return conversion.from_trajectory(traj=traj, compound=self, frame=frame,
-                                          coords_only=coords_only,
-                                          infer_hierarchy=True)
-
-    def to_trajectory(self, show_ports=False, chains=None,
-                      residues=None, box=None):
-=======
         conversion.from_trajectory(
             traj=traj,
             compound=self,
@@ -2297,7 +2143,6 @@
     def to_trajectory(
         self, show_ports=False, chains=None, residues=None, box=None
     ):
->>>>>>> dc6a1053
         """Convert to an md.Trajectory and flatten the compound.
 
         Parameters
@@ -2321,18 +2166,7 @@
 
         See Also
         --------
-<<<<<<< HEAD
         _to_topology
-
-        """
-        return conversion.to_trajectory(compound=self, show_ports=show_ports,
-                                        chains=chains, residues=residues,
-                                        box=box)
-
-    def from_parmed(self, structure, coords_only=False,
-                    infer_hierarchy=True):
-=======
-        mbuild.conversion.to_trajectory
         """
         return conversion.to_trajectory(
             compound=self,
@@ -2343,7 +2177,6 @@
         )
 
     def from_parmed(self, structure, coords_only=False, infer_hierarchy=True):
->>>>>>> dc6a1053
         """Extract atoms and bonds from a pmd.Structure.
 
         Will create sub-compounds for every chain if there is more than one
@@ -2358,14 +2191,6 @@
         infer_hierarchy : bool, optional, default=True
             If true, infer compound hierarchy from chains and residues
         """
-<<<<<<< HEAD
-        return conversion.from_parmed(structure=structure, compound=self,
-                                      coords_only=coords_only,
-                                      infer_hierarchy=infer_hierarchy)
-
-    def to_parmed(self, box=None, title='', residues=None, show_ports=False,
-                  infer_residues=False):
-=======
         conversion.from_parmed(
             structure=structure,
             compound=self,
@@ -2381,7 +2206,6 @@
         show_ports=False,
         infer_residues=False,
     ):
->>>>>>> dc6a1053
         """Create a ParmEd Structure from a Compound.
 
         Parameters
@@ -2411,11 +2235,6 @@
         mbuild.conversion.to_parmed
         parmed.structure.Structure : Details on the ParmEd Structure object
         """
-<<<<<<< HEAD
-        return conversion.to_parmed(compound=self, box=box, title=title,
-                                    residues=residues, show_ports=show_ports,
-                                    infer_residues=infer_residues)
-=======
         return conversion.to_parmed(
             compound=self,
             box=box,
@@ -2424,7 +2243,6 @@
             show_ports=show_ports,
             infer_residues=infer_residues,
         )
->>>>>>> dc6a1053
 
     def to_networkx(self, names_only=False):
         """Create a NetworkX graph representing the hierarchy of a Compound.
@@ -2452,11 +2270,6 @@
         """
         return conversion.to_networkx(compound=self, names_only=names_only)
 
-<<<<<<< HEAD
-    def to_pybel(self, box=None, title='', residues=None, show_ports=False,
-                 infer_residues=False):
-        """ Create a pybel.Molecule from a Compound
-=======
     def to_pybel(
         self,
         box=None,
@@ -2466,7 +2279,6 @@
         infer_residues=False,
     ):
         """Create a pybel.Molecule from a Compound.
->>>>>>> dc6a1053
 
         Parameters
         ----------
@@ -2496,14 +2308,6 @@
         Bond orders are assumed to be 1
         OBMol atom indexing starts at 1, with spatial dimension Angstrom
         """
-<<<<<<< HEAD
-        return conversion.to_pybel(compound=self, box=box, title=title,
-                                   residues=residues, show_ports=show_ports)
-
-    def from_pybel(self, pybel_mol, use_element=True, coords_only=False,
-                   infer_hierarchy=True, ignore_box_warn=False):
-        """Create a Compound from a Pybel.Molecule
-=======
         return conversion.to_pybel(
             compound=self,
             box=box,
@@ -2521,7 +2325,6 @@
         ignore_box_warn=False,
     ):
         """Create a Compound from a Pybel.Molecule.
->>>>>>> dc6a1053
 
         Parameters
         ----------
@@ -2542,12 +2345,6 @@
         --------
         mbuild.conversion.from_pybel
         """
-<<<<<<< HEAD
-        return conversion.from_pybel(pybel_mol=pybel_mol, compound=self,
-                                     use_element=use_element,
-                                     coords_only=coords_only,
-                                     ignore_box_warn=ignore_box_warn)
-=======
         conversion.from_pybel(
             pybel_mol=pybel_mol,
             compound=self,
@@ -2555,7 +2352,6 @@
             coords_only=coords_only,
             ignore_box_warn=ignore_box_warn,
         )
->>>>>>> dc6a1053
 
     def to_intermol(self, molecule_types=None):  # pragma: no cover
         """Create an InterMol system from a Compound.
@@ -2598,12 +2394,7 @@
             return list(self.particles())[selection]
         if isinstance(selection, str):
             if selection not in self.labels:
-<<<<<<< HEAD
-                raise MBuildError(
-                    '{}[\'{}\'] does not exist.'.format(self.name, selection))
-=======
                 raise MBuildError(f"{self.name}['{selection}'] does not exist.")
->>>>>>> dc6a1053
             return self.labels.get(selection)
 
     def __repr__(self):
@@ -2612,24 +2403,15 @@
         descr.append(self.name + " ")
 
         if self.children:
-<<<<<<< HEAD
-            descr.append('{:d} particles, '.format(self.n_particles))
+            descr.append("{:d} particles, ".format(self.n_particles))
             if self.box is not None:
-                descr.append('System box: {}, '.format(self.box))
-=======
-            descr.append("{:d} particles, ".format(self.n_particles))
-            if any(self.periodicity):
-                descr.append("periodicity: {}, ".format(self.periodicity))
->>>>>>> dc6a1053
+                descr.append("System box: {}, ".format(self.box))
             else:
                 descr.append("non-periodic, ")
         else:
-<<<<<<< HEAD
             descr.append(
-                'pos=({}), '.format(np.array2string(self.pos, precision=4)))
-=======
-            descr.append("pos=({: .4f},{: .4f},{: .4f}), ".format(*self.pos))
->>>>>>> dc6a1053
+                "pos=({}), ".format(np.array2string(self.pos, precision=4))
+            )
 
         descr.append("{:d} bonds, ".format(self.n_bonds))
 
