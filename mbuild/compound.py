--- conflicted
+++ resolved
@@ -2150,35 +2150,22 @@
                     current_residue = default_residue
                     atom_residue_map[atom] = current_residue
 
-<<<<<<< HEAD
                 if current_residue not in structure.residues:
                     structure.residues.append(current_residue)
 
                 atomic_number = None
                 name = ''.join(char for char in atom.name if not char.isdigit())
-                try: atomic_number = AtomicNum[atom.name]
+                try:
+                    atomic_number = AtomicNum[atom.name]
                 except KeyError:
                     element = element_by_name(atom.name)
                     if name not in guessed_elements:
-                        warn('Guessing that "{}" is element: "{}"'.format(atom, element))
+                        warn(
+                            'Guessing that "{}" is element: "{}"'.format(
+                                atom, element))
                         guessed_elements.add(name)
                 else:
                     element = atom.name
-=======
-            atomic_number = None
-            name = ''.join(char for char in atom.name if not char.isdigit())
-            try:
-                atomic_number = AtomicNum[atom.name]
-            except KeyError:
-                element = element_by_name(atom.name)
-                if name not in guessed_elements:
-                    warn(
-                        'Guessing that "{}" is element: "{}"'.format(
-                            atom, element))
-                    guessed_elements.add(name)
-            else:
-                element = atom.name
->>>>>>> 0d1e3467
 
                 atomic_number = atomic_number or AtomicNum[element]
                 mass = Mass[element]
