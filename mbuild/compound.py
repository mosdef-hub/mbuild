"""Module for working with mBuild Compounds."""
__all__ = ["clone", "Compound", "Particle"]

import itertools
import os
import tempfile
from collections import OrderedDict
from collections.abc import Iterable
from copy import deepcopy
from typing import Sequence
from warnings import warn

import ele
import numpy as np
from ele.element import Element, element_from_name, element_from_symbol
from ele.exceptions import ElementError

from mbuild import conversion
from mbuild.bond_graph import BondGraph
from mbuild.box import Box
from mbuild.coordinate_transform import _rotate, _translate
from mbuild.exceptions import MBuildError
from mbuild.periodic_kdtree import PeriodicKDTree
from mbuild.utils.decorators import experimental_feature
from mbuild.utils.exceptions import RemovedFuncError
from mbuild.utils.io import import_, run_from_ipython
from mbuild.utils.jsutils import overwrite_nglview_default
from mbuild.utils.orderedset import OrderedSet


def clone(existing_compound, clone_of=None, root_container=None):
    """Clone Compound.

    A faster alternative to deepcopying. Does not resolve circular dependencies.
    This should be safe provided you never try to add the top of a Compound
    hierarchy to a sub-Compound.

    Parameters
    ----------
    existing_compound : mbuild.Compound
        Existing Compound that will be copied
    clone_of : dict, optional, default None,
    root_container : mb.Compound, optional, default None,
    """
    if clone_of is None:
        clone_of = dict()

    newone = existing_compound._clone(
        clone_of=clone_of, root_container=root_container
    )
    existing_compound._clone_bonds(clone_of=clone_of)
    return newone


class Compound(object):
    """A building block in the mBuild hierarchy.

    Compound is the superclass of all composite building blocks in the mBuild
    hierarchy. That is, all composite building blocks must inherit from
    compound, either directly or indirectly. The design of Compound follows the
    Composite design pattern::

        @book{DesignPatterns,
            author = "Gamma, Erich and Helm, Richard and Johnson, Ralph and
            Vlissides, John M.",
            title = "Design Patterns",
            subtitle = "Elements of Reusable Object-Oriented Software",
            year = "1995",
            publisher = "Addison-Wesley",
            note = "p. 395",
            ISBN = "0-201-63361-2",
        }

    with Compound being the composite, and Particle playing the role of the
    primitive (leaf) part, where Particle is in fact simply an alias to the
    Compound class.

    Compound maintains a list of children (other Compounds contained within),
    and provides a means to tag the children with labels, so that the compounds
    can be easily looked up later. Labels may also point to objects outside the
    Compound's containment hierarchy. Compound has built-in support for copying
    and deepcopying Compound hierarchies, enumerating particles or bonds in the
    hierarchy, proximity based searches, visualization, I/O operations, and a
    number of other convenience methods.

    Parameters
    ----------
    subcompounds : mb.Compound or list of mb.Compound, optional, default=None
        One or more compounds to be added to self.
    name : str, optional, default=self.__class__.__name__
        The type of Compound.
    pos : np.ndarray, shape=(3,), dtype=float, optional, default=[0, 0, 0]
        The position of the Compound in Cartestian space
    mass : float, optional, default=None
        The mass of the compound. If none is set, then will try to
        infer the mass from a compound's element attribute.
        If neither `mass` or `element` are specified, then the
        mass will be None.
    charge : float, optional, default=0.0
        Currently not used. Likely removed in next release.
    periodicity : tuple of bools, length=3, optional, default=None
        Whether the Compound is periodic in the x, y, and z directions.
        If None is provided, the periodicity is set to (False, False, False)
        which is non-periodic in all directions.
    port_particle : bool, optional, default=False
        Whether or not this Compound is part of a Port
    box : mb.Box, optional
        The simulation box containing the compound. Also accounts for the
        periodicity. Defaults to None which is treated as non-periodic.
    element: str, optional, default=None
        The one or two character element symbol

    Attributes
    ----------
    bond_graph : mb.BondGraph
        Graph-like object that stores bond information for this Compound
    children : OrderedSet
        Contains all children (other Compounds).
    labels : OrderedDict
        Labels to Compound/Atom mappings. These do not necessarily need not be
        in self.children.
    parent : mb.Compound
        The parent Compound that contains this part. Can be None if this
        compound is the root of the containment hierarchy.
    referrers : set
        Other compounds that reference this part with labels.
    rigid_id : int, default=None
        The ID of the rigid body that this Compound belongs to.  Only Particles
        (the bottom of the containment hierarchy) can have integer values for
        `rigid_id`. Compounds containing rigid particles will always have
        `rigid_id == None`. See also `contains_rigid`.
    boundingbox : mb.Box
        The bounds (xmin, xmax, ymin, ymax, zmin, zmax) of particles in Compound
    center
    contains_rigid
    mass
    max_rigid_id
    n_particles
    n_bonds
    root
    xyz
    xyz_with_ports
    """

    def __init__(
        self,
        subcompounds=None,
        name=None,
        pos=None,
        mass=None,
        charge=None,
        periodicity=None,
        box=None,
        element=None,
        port_particle=False,
    ):
        super(Compound, self).__init__()

        if name:
            if not isinstance(name, str):
                raise ValueError(
                    f"Compound.name should be a string. You passed {name}."
                )
            self.name = name
        else:
            self.name = self.__class__.__name__

        if pos is not None:
            self._pos = np.asarray(pos, dtype=float)
        else:
            self._pos = np.zeros(3)

        self.parent = None
        self.children = OrderedSet()
        self.labels = OrderedDict()
        self.referrers = set()

        self.bond_graph = BondGraph()
        self.bond_graph.add_node(self)

        self.port_particle = port_particle

        self._rigid_id = None
        self._contains_rigid = False
        self._check_if_contains_rigid_bodies = False

        self.element = element
        if mass and float(mass) < 0.0:
            raise ValueError("Cannot set a Compound mass value less than zero")
        self._box = box
        if periodicity is not None:
            self.periodicity = periodicity
        else:
            self.periodicity = (False, False, False)
        # self.add() must be called after labels and children are initialized.
        if subcompounds:
            if charge:
                raise MBuildError(
                    "Can't set the charge of a Compound with subcompounds."
                )
            if mass:
                raise MBuildError(
                    "Can't set the mass of a Compound with subcompounds. "
                )
            self._charge = None
            self._mass = mass
            self.add(subcompounds)
        else:
            self._charge = charge
            self._mass = mass

    def particles(self, include_ports=False):
        """Return all Particles of the Compound.

        Parameters
        ----------
        include_ports : bool, optional, default=False
            Include port particles

        Yields
        ------
        mb.Compound
            The next Particle in the Compound
        """
        if not self.children:
            yield self
        else:
            for particle in self._particles(include_ports):
                yield particle

    def _particles(self, include_ports=False):
        """Return all Particles of the Compound."""
        for child in self.successors():
            if not child.children:
                if include_ports or not child.port_particle:
                    yield child

    def successors(self):
        """Yield Compounds below self in the hierarchy.

        Yields
        ------
        mb.Compound
            The next Particle below self in the hierarchy
        """
        if not self.children:
            return
        for part in self.children:
            # Parts local to the current Compound.
            yield part
            # Parts further down the hierarchy.
            for subpart in part.successors():
                yield subpart

    @property
    def n_particles(self):
        """Return the number of Particles in the Compound.

        Returns
        -------
        int,
            The number of Particles in the Compound

        """
        if not self.children:
            return 1
        else:
            return self._n_particles(include_ports=False)

    def _n_particles(self, include_ports=False):
        """Return the number of Particles in the Compound."""
        return sum(1 for _ in self._particles(include_ports))

    def _contains_only_ports(self):
        for part in self.children:
            if not part.port_particle:
                return False
        return True

    def ancestors(self):
        """Generate all ancestors of the Compound recursively.

        Yields
        ------
        mb.Compound
            The next Compound above self in the hierarchy
        """
        if self.parent is not None:
            yield self.parent
            for ancestor in self.parent.ancestors():
                yield ancestor

    @property
    def root(self):
        """Get the Compound at the top of self's hierarchy.

        Returns
        -------
        mb.Compound
            The Compound at the top of self's hierarchy
        """
        parent = None
        for parent in self.ancestors():
            pass
        if parent is None:
            return self
        return parent

    def particles_by_name(self, name):
        """Return all Particles of the Compound with a specific name.

        Parameters
        ----------
        name : str
            Only particles with this name are returned

        Yields
        ------
        mb.Compound
            The next Particle in the Compound with the user-specified name
        """
        for particle in self.particles():
            if particle.name == name:
                yield particle

    def particles_by_element(self, element):
        """Return all Particles of the Compound with a specific element.

        Parameters
        ----------
        name : str or ele.Element
            element abbreviation or element

        Yields
        ------
        mb.Compound
            The next Particle in the Compound with the user-specified element
        """
        if not isinstance(element, Element):
            element = ele.element_from_symbol(element)
        for particle in self.particles():
            if particle.element == element:
                yield particle

    @property
    def mass(self):
        """Return the total mass of a compound.

        If the compound contains children compouds, the total mass of all
        children compounds is returned.
        If the compound contains element information (Compound.element) then
        the mass is inferred from the elemental mass.
        If Compound.mass has been set explicitly, then it will override the
        mass inferred from Compound.element.
        If neither of a Compound's element or mass attributes have been set,
        then a mass of zero is returned.
        """
        if self._contains_only_ports():
            return self._particle_mass(self)
        else:
            particle_masses = [self._particle_mass(p) for p in self.particles()]
            if None in particle_masses:
                warn(
                    f"Some particle of {self} does not have mass."
                    "They will not be accounted for during this calculation."
                )
            filtered_masses = [
                mass for mass in particle_masses if mass is not None
            ]
            return sum(filtered_masses) if filtered_masses else None

    @staticmethod
    def _particle_mass(particle):
        if particle._mass is not None:
            return particle._mass
        else:
            if particle.element:
                return particle.element.mass
            else:
                return None

    @mass.setter
    def mass(self, value):
        if self._contains_only_ports() is False:
            raise MBuildError(
                "Cannot set the mass of a Compound containing "
                "children compounds"
            )

        value = float(value)
        if value < 0.0:
            raise ValueError("Cannot set a mass value less than zero")
        self._mass = value

    @property
    def charge(self):
        """Get the charge of the Compound."""
        charges = [p._charge for p in self.particles()]
        if None in charges:
            warn(
                f"Some particle of {self} does not have a charge."
                "They will not be accounted for during this calculation."
            )
        filtered_charges = [charge for charge in charges if charge is not None]
        return sum(filtered_charges) if filtered_charges else None

    @charge.setter
    def charge(self, value):
        if self._contains_only_ports():
            self._charge = value
        else:
            raise AttributeError(
                "charge is immutable for Compounds that are "
                "not at the bottom of the containment hierarchy."
            )

    @property
    def rigid_id(self):
        """Get the rigid_id of the Compound."""
        return self._rigid_id

    @rigid_id.setter
    def rigid_id(self, value):
        if self._contains_only_ports():
            self._rigid_id = value
            for ancestor in self.ancestors():
                ancestor._check_if_contains_rigid_bodies = True
        else:
            raise AttributeError(
                "rigid_id is immutable for Compounds that are "
                "not at the bottom of the containment hierarchy."
            )

    @property
    def contains_rigid(self):
        """Return True if the Compound contains rigid bodies.

        If the Compound contains any particle with a rigid_id != None
        then contains_rigid will return True. If the Compound has no
        children (i.e. the Compound resides at the bottom of the containment
        hierarchy) then contains_rigid will return False.

        Returns
        -------
        bool,
            True if the Compound contains any particle with a rigid_id != None

        Notes
        -----
        The private variable '_check_if_contains_rigid_bodies' is used to help
        cache the status of 'contains_rigid'.
        If '_check_if_contains_rigid_bodies' is False, then the rigid body
        containment of the Compound has not changed, and the particle tree is
        not traversed, boosting performance.
        """
        if self._check_if_contains_rigid_bodies:
            self._check_if_contains_rigid_bodies = False
            if any(p.rigid_id is not None for p in self._particles()):
                self._contains_rigid = True
            else:
                self._contains_rigid = False
        return self._contains_rigid

    @property
    def max_rigid_id(self):
        """Return the maximum rigid body ID contained in the Compound.

        This is usually used by compound.root to determine the maximum
        rigid_id in the containment hierarchy.

        Returns
        -------
        int or None
            The maximum rigid body ID contained in the Compound. If no
            rigid body IDs are found, None is returned
        """
        try:
            return max(
                [p.rigid_id for p in self.particles() if p.rigid_id is not None]
            )
        except ValueError:
            return

    def rigid_particles(self, rigid_id=None):
        """Generate all particles in rigid bodies.

        If a rigid_id is specified, then this function will only yield particles
        with a matching rigid_id.

        Parameters
        ----------
        rigid_id : int, optional
            Include only particles with this rigid body ID

        Yields
        ------
        mb.Compound
            The next particle with a rigid_id that is not None, or the next
            particle with a matching rigid_id if specified
        """
        for particle in self.particles():
            if rigid_id is not None:
                if particle.rigid_id == rigid_id:
                    yield particle
            else:
                if particle.rigid_id is not None:
                    yield particle

    def label_rigid_bodies(self, discrete_bodies=None, rigid_particles=None):
        """Designate which Compounds should be treated as rigid bodies.

        If no arguments are provided, this function will treat the compound
        as a single rigid body by providing all particles in `self` with the
        same rigid_id. If `discrete_bodies` is not None, each instance of
        a Compound with a name found in `discrete_bodies` will be treated as a
        unique rigid body. If `rigid_particles` is not None, only Particles
        (Compounds at the bottom of the containment hierarchy) matching this
        name will be considered part of the rigid body.

        Parameters
        ----------
        discrete_bodies : str or list of str, optional, default=None
            Name(s) of Compound instances to be treated as unique rigid bodies.
            Compound instances matching this (these) name(s) will be provided
            with unique rigid_ids
        rigid_particles : str or list of str, optional, default=None
            Name(s) of Compound instances at the bottom of the containment
            hierarchy (Particles) to be included in rigid bodies. Only Particles
            matching this (these) name(s) will have their rigid_ids altered to
            match the rigid body number.

        Examples
        --------
        Creating a rigid benzene

        >>> import mbuild as mb
        >>> from mbuild.utils.io import get_fn
        >>> benzene = mb.load(get_fn('benzene.mol2'))
        >>> benzene.label_rigid_bodies()

        Creating a semi-rigid benzene, where only the carbons are treated as
        a rigid body

        >>> import mbuild as mb
        >>> from mbuild.utils.io import get_fn
        >>> benzene = mb.load(get_fn('benzene.mol2'))
        >>> benzene.label_rigid_bodies(rigid_particles='C')

        Create a box of rigid benzenes, where each benzene has a unique rigid
        body ID.

        >>> import mbuild as mb
        >>> from mbuild.utils.io import get_fn
        >>> benzene = mb.load(get_fn('benzene.mol2'))
        >>> benzene.name = 'Benzene'
        >>> filled = mb.fill_box(benzene,
        ...                      n_compounds=10,
        ...                      box=[0, 0, 0, 4, 4, 4])
        >>> filled.label_rigid_bodies(distinct_bodies='Benzene')

        Create a box of semi-rigid benzenes, where each benzene has a unique
        rigid body ID and only the carbon portion is treated as rigid.

        >>> import mbuild as mb
        >>> from mbuild.utils.io import get_fn
        >>> benzene = mb.load(get_fn('benzene.mol2'))
        >>> benzene.name = 'Benzene'
        >>> filled = mb.fill_box(benzene,
        ...                      n_compounds=10,
        ...                      box=[0, 0, 0, 4, 4, 4])
        >>> filled.label_rigid_bodies(distinct_bodies='Benzene',
        ...                           rigid_particles='C')
        """
        if discrete_bodies is not None:
            if isinstance(discrete_bodies, str):
                discrete_bodies = [discrete_bodies]
        if rigid_particles is not None:
            if isinstance(rigid_particles, str):
                rigid_particles = [rigid_particles]

        if self.root.max_rigid_id is not None:
            rigid_id = self.root.max_rigid_id + 1
            warn(
                "{} rigid bodies already exist.  Incrementing 'rigid_id'"
                "starting from {}.".format(rigid_id, rigid_id)
            )
        else:
            rigid_id = 0

        for successor in self.successors():
            if discrete_bodies and successor.name not in discrete_bodies:
                continue
            for particle in successor.particles():
                if rigid_particles and particle.name not in rigid_particles:
                    continue
                particle.rigid_id = rigid_id
            if discrete_bodies:
                rigid_id += 1

    def unlabel_rigid_bodies(self):
        """Remove all rigid body labels from the Compound."""
        self._check_if_contains_rigid_bodies = True
        for child in self.children:
            child._check_if_contains_rigid_bodies = True
        for particle in self.particles():
            particle.rigid_id = None

    def _increment_rigid_ids(self, increment):
        """Increment the rigid_id of all rigid Particles in a Compound.

        Adds `increment` to the rigid_id of all Particles in `self` that
        already have an integer rigid_id.
        """
        for particle in self.particles():
            if particle.rigid_id is not None:
                particle.rigid_id += increment

    def _reorder_rigid_ids(self):
        """Reorder rigid body IDs ensuring consecutiveness.

        Primarily used internally to ensure consecutive rigid_ids following
        removal of a Compound.
        """
        max_rigid = self.max_rigid_id
        unique_rigid_ids = sorted(
            set([p.rigid_id for p in self.rigid_particles()])
        )
        n_unique_rigid = len(unique_rigid_ids)
        if max_rigid and n_unique_rigid != max_rigid + 1:
            missing_rigid_id = (
                unique_rigid_ids[-1] * (unique_rigid_ids[-1] + 1)
            ) / 2 - sum(unique_rigid_ids)
            for successor in self.successors():
                if successor.rigid_id is not None:
                    if successor.rigid_id > missing_rigid_id:
                        successor.rigid_id -= 1
            if self.rigid_id:
                if self.rigid_id > missing_rigid_id:
                    self.rigid_id -= 1

    def add(
        self,
        new_child,
        label=None,
        containment=True,
        replace=False,
        inherit_periodicity=None,
        inherit_box=False,
        reset_rigid_ids=True,
    ):
        """Add a part to the Compound.

        Note:
            This does not necessarily add the part to self.children but may
            instead be used to add a reference to the part to self.labels. See
            'containment' argument.

        Parameters
        ----------
        new_child : mb.Compound or list-like of mb.Compound
            The object(s) to be added to this Compound.
        label : str, optional, default None
            A descriptive string for the part.
        containment : bool, optional, default=True
            Add the part to self.children.
        replace : bool, optional, default=True
            Replace the label if it already exists.
        inherit_periodicity : bool, optional, default=True
            Replace the periodicity of self with the periodicity of the
            Compound being added
        inherit_box: bool, optional, default=False
            Replace the box of self with the box of the Compound being added
        reset_rigid_ids : bool, optional, default=True
            If the Compound to be added contains rigid bodies, reset the
            rigid_ids such that values remain distinct from rigid_ids
            already present in `self`. Can be set to False if attempting
            to add Compounds to an existing rigid body.
        """
        # Support batch add via lists, tuples and sets.
        from mbuild.port import Port

        if isinstance(new_child, Iterable) and not isinstance(new_child, str):
            for child in new_child:
                self.add(child, reset_rigid_ids=reset_rigid_ids)
            return

        if not isinstance(new_child, Compound):
            raise ValueError(
                "Only objects that inherit from mbuild.Compound can be added "
                f"to Compounds. You tried to add '{new_child}'."
            )
        if self._mass is not None and not isinstance(new_child, Port):
            warn(
                f"{self} has a pre-defined mass of {self._mass}, "
                "which will be reset to zero now that it contains children "
                "compounds."
            )
            self._mass = 0

        if new_child.contains_rigid or new_child.rigid_id is not None:
            if self.contains_rigid and reset_rigid_ids:
                new_child._increment_rigid_ids(increment=self.max_rigid_id + 1)
            self._check_if_contains_rigid_bodies = True
        if self.rigid_id is not None:
            self.rigid_id = None

        # Create children and labels on the first add operation
        if self.children is None:
            self.children = OrderedSet()
        if self.labels is None:
            self.labels = OrderedDict()

        if containment:
            if new_child.parent is not None:
                raise MBuildError(
                    "Part {} already has a parent: {}".format(
                        new_child, new_child.parent
                    )
                )
            self.children.add(new_child)
            new_child.parent = self

            if new_child.bond_graph is not None and not isinstance(self, Port):
                # If anything is added at self level, it is no longer a particle
                # search for self in self.root.bond_graph and remove self
                if self.root.bond_graph.has_node(self):
                    self.root.bond_graph.remove_node(self)
                # Compose bond_graph of new child
                self.root.bond_graph.compose(new_child.bond_graph)

                new_child.bond_graph = None

        # Add new_part to labels. Does not currently support batch add.
        if label is None:
            label = "{0}[$]".format(new_child.__class__.__name__)

        if label.endswith("[$]"):
            label = label[:-3]
            if label not in self.labels:
                self.labels[label] = []
            label_pattern = label + "[{}]"

            count = len(self.labels[label])
            self.labels[label].append(new_child)
            label = label_pattern.format(count)

        if not replace and label in self.labels:
            raise MBuildError(f'Label "{label}" already exists in {self}.')
        else:
            self.labels[label] = new_child
        new_child.referrers.add(self)

        if inherit_periodicity and isinstance(new_child, Compound):
            self.periodicity = new_child.periodicity

        # If parent has no box --> inherit child box
        # If parent has box --> keep unless inherit_box == True
        # If inherit_box == True, parent box != None, child_box == None,
        # keep parent box anyway and warn
        if self.box is None:
            if new_child.box is not None:
                self.box = new_child.box
        else:
            if inherit_box:
                if new_child.box is None:
                    warn(
                        "The Compound you are adding has no box but "
                        "inherit_box=True. The box of the original "
                        "Compound will remain unchanged."
                    )
                else:
                    self.box = new_child.box
            else:
                if new_child.box is not None:
                    warn(
                        "The Compound you are adding has a box. "
                        "The box of the parent compound will be used. Use "
                        "inherit_box = True if you wish to replace the parent "
                        "compound box with that of Compound being added."
                    )

        # Check that bounding box is within box after adding compound
        if self.box:
            if (
                np.array(self.box.lengths)
                < np.array(self.get_boundingbox().lengths)
            ).any():
                warn(
                    "After adding new Compound, Compound.box.lengths < "
                    "Compound.boundingbox.lengths. There may be particles "
                    "outside of the defined simulation box"
                )

    def remove(self, objs_to_remove):
        """Remove children from the Compound cleanly.

        Parameters
        ----------
        objs_to_remove : mb.Compound or list of mb.Compound
            The Compound(s) to be removed from self
        """
        # Preprocessing and validating input type
        from mbuild.port import Port

        if not hasattr(objs_to_remove, "__iter__"):
            objs_to_remove = [objs_to_remove]
        objs_to_remove = set(objs_to_remove)

        # If nothing is to be remove, do nothing
        if len(objs_to_remove) == 0:
            return

        # Remove Port objects separately
        ports_removed = set()
        for obj in objs_to_remove:
            if isinstance(obj, Port):
                ports_removed.add(obj)
                self._remove(obj)
                obj.parent.children.remove(obj)
                self._remove_references(obj)

        objs_to_remove = objs_to_remove - ports_removed

        # Get particles to remove
        particles_to_remove = set(
            [particle for obj in objs_to_remove for particle in obj.particles()]
        )

        # Recursively get container compounds to remove
        to_remove = list()

        def _check_if_empty(child):
            if child in to_remove:
                return
            if set(child.particles()).issubset(particles_to_remove):
                if child.parent:
                    to_remove.append(child)
                    _check_if_empty(child.parent)
                else:
                    warn(f"This will remove all particles in {self}")
            return

        for particle in particles_to_remove:
            _check_if_empty(particle)

        # Fix rigid_ids and remove obj from bondgraph
        for removed_part in to_remove:
            self._remove(removed_part)

        # Remove references to object
        for removed_part in to_remove:
            if removed_part.parent is not None:
                removed_part.parent.children.remove(removed_part)
            self._remove_references(removed_part)

        # Check and reorder rigid id
        for _ in particles_to_remove:
            if self.contains_rigid:
                self.root._reorder_rigid_ids()

        # Remove ghsot ports
        self._prune_ghost_ports()

    def _prune_ghost_ports(self):
        """Worker for remove(). Remove all ports whose anchor has been deleted."""
        all_ports_list = list(self.all_ports())
        particles = list(self.particles())
        for port in all_ports_list:
            if port.anchor not in particles:
                self._remove(port)
                port.parent.children.remove(port)
                self._remove_references(port)

    def _remove(self, removed_part):
        """Worker for remove(). Fixes rigid IDs and removes bonds."""
        if removed_part.rigid_id is not None:
            for ancestor in removed_part.ancestors():
                ancestor._check_if_contains_rigid_bodies = True
        if self.root.bond_graph.has_node(removed_part):
            for neighbor in self.root.bond_graph.neighbors(removed_part):
                self.root.remove_bond((removed_part, neighbor))
            self.root.bond_graph.remove_node(removed_part)

    def _remove_references(self, removed_part):
        """Remove labels pointing to this part and vice versa."""
        removed_part.parent = None

        # Remove labels in the hierarchy pointing to this part.
        referrers_to_remove = set()
        for referrer in removed_part.referrers:
            if removed_part not in referrer.ancestors():
                for label, referred_part in list(referrer.labels.items()):
                    if referred_part is removed_part:
                        del referrer.labels[label]
                        referrers_to_remove.add(referrer)
        removed_part.referrers -= referrers_to_remove

        # Remove labels in this part pointing into the hierarchy.
        labels_to_delete = []
        if isinstance(removed_part, Compound):
            for label, part in list(removed_part.labels.items()):
                if not isinstance(part, Compound):
                    for p in part:
                        self._remove_references(p)
                elif removed_part not in part.ancestors():
                    try:
                        part.referrers.discard(removed_part)
                    except KeyError:
                        pass
                    else:
                        labels_to_delete.append(label)
        for label in labels_to_delete:
            removed_part.labels.pop(label, None)

    def referenced_ports(self):
        """Return all Ports referenced by this Compound.

        Returns
        -------
        list of mb.Compound
            A list of all ports referenced by the Compound
        """
        from mbuild.port import Port

        return [port for port in self.labels.values() if isinstance(port, Port)]

    def all_ports(self):
        """Return all Ports referenced by this Compound and its successors.

        Returns
        -------
        list of mb.Compound
            A list of all Ports referenced by this Compound and its successors
        """
        from mbuild.port import Port

        return [s for s in self.successors() if isinstance(s, Port)]

    def available_ports(self):
        """Return all unoccupied Ports referenced by this Compound.

        Returns
        -------
        list of mb.Compound
            A list of all unoccupied ports referenced by the Compound
        """
        from mbuild.port import Port

        return [
            p
            for p in self.labels.values()
            if isinstance(p, Port) and not p.used
        ]

    def direct_bonds(self):
        """Return a list of particles that this particle bonds to.

        Returns
        -------
        List of mb.Compound

        See Also
        --------
        bond_graph.edges_iter : Iterations over all edges in a BondGraph
        Compound.n_direct_bonds : Returns the number of bonds a particle contains
        """
        if list(self.particles()) != [self]:
            raise MBuildError(
                "The direct_bonds method can only "
                "be used on compounds at the bottom of their hierarchy."
            )
        for i in self.root.bond_graph._adj[self]:
            yield i

    def bonds(self):
        """Return all bonds in the Compound and sub-Compounds.

        Yields
        ------
        tuple of mb.Compound
            The next bond in the Compound

        See Also
        --------
        bond_graph.edges_iter : Iterates over all edges in a BondGraph
        Compound.n_bonds : Returns the total number of bonds in the Compound and sub-Compounds
        """
        if self.root.bond_graph:
            if self.root == self:
                return self.root.bond_graph.edges_iter()
            else:
                return self.root.bond_graph.subgraph(
                    self.particles()
                ).edges_iter()
        else:
            return iter(())

    @property
    def n_direct_bonds(self):
        """Return the number of bonds a particle is directly involved in.

        This method should only be used on on compounds at the bottom
        of their hierarchy (i.e. a particle).

        Returns
        -------
        int
            The number of compounds this compound is directly bonded to.
        """
        if list(self.particles()) != [self]:
            raise MBuildError(
                "The direct_bonds method can only "
                "be used on compounds at the bottom of their hierarchy."
            )
        return sum(1 for _ in self.direct_bonds())

    @property
    def n_bonds(self):
        """Return the total number of bonds in the Compound.

        Returns
        -------
        int
            The number of bonds in the Compound
        """
        if list(self.particles()) == [self]:
            raise MBuildError(
                "n_bonds cannot be used on Compounds "
                "at the bottom of their hierarchy (particles). "
                "Use n_direct_bonds instead."
            )
        return sum(1 for _ in self.bonds())

    def add_bond(self, particle_pair):
        """Add a bond between two Particles.

        Parameters
        ----------
        particle_pair : indexable object, length=2, dtype=mb.Compound
            The pair of Particles to add a bond between
        """
        if self.root.bond_graph is None:
            self.root.bond_graph = BondGraph()

        self.root.bond_graph.add_edge(particle_pair[0], particle_pair[1])

    def generate_bonds(self, name_a, name_b, dmin, dmax):
        """Add Bonds between all pairs of types a/b within [dmin, dmax].

        Parameters
        ----------
        name_a : str
            The name of one of the Particles to be in each bond
        name_b : str
            The name of the other Particle to be in each bond
        dmin : float
            The minimum distance (in nm) between Particles for considering a bond
        dmax : float
            The maximum distance (in nm) between Particles for considering a bond
        """
        if self.box is None:
            self.box = self.get_boundingbox()
        particle_kdtree = PeriodicKDTree.from_compound(
            compound=self, leafsize=10
        )
        particle_array = np.array(list(self.particles()))
        added_bonds = list()
        for p1 in self.particles_by_name(name_a):
            nearest = self.particles_in_range(
                p1,
                dmax,
                max_particles=20,
                particle_kdtree=particle_kdtree,
                particle_array=particle_array,
            )
            for p2 in nearest:
                if p2 == p1:
                    continue
                bond_tuple = (p1, p2) if id(p1) < id(p2) else (p2, p1)
                if bond_tuple in added_bonds:
                    continue
                min_dist = self.min_periodic_distance(p2.pos, p1.pos)
                if (p2.name == name_b) and (dmin <= min_dist <= dmax):
                    self.add_bond((p1, p2))
                    added_bonds.append(bond_tuple)

    @experimental_feature()
    def freud_generate_bonds(
        self,
        name_a,
        name_b,
        dmin,
        dmax,
        exclude_ii=True,
    ):
        """Add Bonds between all pairs of types a/b within [dmin, dmax].

        Parameters
        ----------
        name_a : str
            The name of one of the Particles to be in each bond
        name_b : str
            The name of the other Particle to be in each bond
        dmin : float
            The minimum distance (in nm) between Particles for considering a bond
        dmax : float
            The maximum distance (in nm) between Particles for considering a bond
        exclude_ii : bool, optional, default=True
            Whether or not to include neighbors with the same index.

        Notes
        -----
        This is an experimental feature and some behavior might change out of step of a standard development release.

        """
        freud = import_("freud")
        if self.box is None:
            box = self.get_boundingbox()
        else:
            box = self.box
        moved_positions = self.xyz - np.array(
            [box.Lx / 2, box.Ly / 2, box.Lz / 2]
        )

        # quadruple box lengths for non-periodic dimensions
        # since freud boxes are centered at the origin, extend box
        #   lengths 2x in the positive and negative direction

        # we are periodic in all directions, no need to change anything
        if all(self.periodicity):
            freud_box = freud.box.Box.from_matrix(box.vectors.T)
        # not periodic in some dimensions, lets make them pseudo-periodic
        else:
            tmp_lengths = [l for l in box.lengths]
            max_tmp_length = max(tmp_lengths)
            for i, is_periodic in enumerate(self.periodicity):
                if is_periodic:
                    continue
                else:
                    tmp_lengths[i] = tmp_lengths[i] + 4 * max_tmp_length
            tmp_box = Box.from_lengths_angles(
                lengths=tmp_lengths, angles=box.angles
            )
            freud_box = freud.box.Box.from_matrix(tmp_box.vectors.T)

        freud_box.periodic = (True, True, True)

        a_indices = []
        b_indices = []
        for i, part in enumerate(self.particles()):
            if part.name == name_a:
                a_indices.append(i)
            if part.name == name_b:
                b_indices.append(i)

        aq = freud.locality.AABBQuery(freud_box, moved_positions[b_indices])

        nlist = aq.query(
            moved_positions[a_indices],
            dict(
                r_min=dmin,
                r_max=dmax,
                exclude_ii=exclude_ii,
            ),
        ).toNeighborList()

        part_list = [part for part in self.particles(include_ports=False)]
        for i, j in nlist[:]:
            self.add_bond((part_list[a_indices[i]], part_list[b_indices[j]]))

    def remove_bond(self, particle_pair):
        """Delete a bond between a pair of Particles.

        Parameters
        ----------
        particle_pair : indexable object, length=2, dtype=mb.Compound
            The pair of Particles to remove the bond between
        """
        from mbuild.port import Port

        if self.root.bond_graph is None or not self.root.bond_graph.has_edge(
            *particle_pair
        ):
            warn("Bond between {} and {} doesn't exist!".format(*particle_pair))
            return
        self.root.bond_graph.remove_edge(*particle_pair)
        bond_vector = particle_pair[0].pos - particle_pair[1].pos
        if np.allclose(bond_vector, np.zeros(3)):
            warn(
                "Particles {} and {} overlap! Ports will not be added."
                "".format(*particle_pair)
            )
            return
        distance = np.linalg.norm(bond_vector)
        particle_pair[0].parent.add(
            Port(
                anchor=particle_pair[0],
                orientation=-bond_vector,
                separation=distance / 2,
            ),
            "port[$]",
        )
        particle_pair[1].parent.add(
            Port(
                anchor=particle_pair[1],
                orientation=bond_vector,
                separation=distance / 2,
            ),
            "port[$]",
        )

    @property
    def pos(self):
        """Get the position of the Compound.

        If the Compound contains children, returns the center.

        The position of a Compound containing children can't be set.
        """
        if not self.children:
            return self._pos
        else:
            return self.center

    @pos.setter
    def pos(self, value):
        if not self.children:
            self._pos = value
        else:
            raise MBuildError("Can't set position of Compound with children.")

    @property
    def periodicity(self):
        """Get the periodicity of the Compound."""
        return self._periodicity

    @periodicity.setter
    def periodicity(self, periods):
        if len(list(periods)) != 3:
            raise ValueError("Periodicity must be of length 3")
        if not all([isinstance(p, bool) for p in periods]):
            raise TypeError(
                "Periodicity values must be True/False; if you are trying to "
                "set the dimensions, use Compound.box."
            )
        self._periodicity = tuple(periods)

    @property
    def box(self):
        """Get the box of the Compound.

        Ports cannot have a box.
        """
        return self._box

    @box.setter
    def box(self, box):
        if box is not None and type(box) != Box:
            raise TypeError("box must be specified as an mbuild.Box")
        if self.port_particle and box is not None:
            raise ValueError("Ports cannot have a box")
        # Make sure the box is bigger than the bounding box
        if box is not None:
            if np.asarray((box.lengths < self.get_boundingbox().lengths)).any():
                warn(
                    "Compound.box.lengths < Compound.boundingbox.lengths. "
                    "There may be particles outside of the defined "
                    "simulation box."
                )
        self._box = box

    @property
    def element(self):
        """Get the element of the Compound."""
        return self._element

    @element.setter
    def element(self, element):
        if element is None:
            self._element = None
        elif isinstance(element, Element):
            self._element = element
        else:
            self._element = ele.element_from_symbol(element)

    @property
    def xyz(self):
        """Return all particle coordinates in this compound.

        Returns
        -------
        pos : np.ndarray, shape=(n, 3), dtype=float
            Array with the positions of all particles.
        """
        if not self.children:
            pos = np.expand_dims(self._pos, axis=0)
        else:
            arr = np.fromiter(
                itertools.chain.from_iterable(p.pos for p in self.particles()),
                dtype=float,
            )
            pos = arr.reshape((-1, 3))
        return pos

    @property
    def xyz_with_ports(self):
        """Return all particle coordinates in this compound including ports.

        Returns
        -------
        pos : np.ndarray, shape=(n, 3), dtype=float
            Array with the positions of all particles and ports.
        """
        if not self.children:
            pos = self._pos
        else:
            arr = np.fromiter(
                itertools.chain.from_iterable(
                    p.pos for p in self.particles(include_ports=True)
                ),
                dtype=float,
            )
            pos = arr.reshape((-1, 3))
        return pos

    @xyz.setter
    def xyz(self, arrnx3):
        """Set the positions of the particles in the Compound, excluding Ports.

        This function does not set the position of the ports.

        Parameters
        ----------
        arrnx3 : np.ndarray, shape=(n,3), dtype=float
            The new particle positions
        """
        arrnx3 = np.array(arrnx3)
        if not self.children:
            if not arrnx3.shape[0] == 1:
                raise ValueError(
                    "Trying to set position of {} with more than one"
                    "coordinate: {}".format(self, arrnx3)
                )
            self.pos = np.squeeze(arrnx3)
        else:
            for atom, coords in zip(
                self._particles(include_ports=False), arrnx3
            ):
                atom.pos = coords

    @xyz_with_ports.setter
    def xyz_with_ports(self, arrnx3):
        """Set the positions of the particles in the Compound, including Ports.

        Parameters
        ----------
        arrnx3 : np.ndarray, shape=(n,3), dtype=float
            The new particle positions
        """
        if not self.children:
            if not arrnx3.shape[0] == 1:
                raise ValueError(
                    "Trying to set position of {} with more than one"
                    "coordinate: {}".format(self, arrnx3)
                )
            self.pos = np.squeeze(arrnx3)
        else:
            for atom, coords in zip(
                self._particles(include_ports=True), arrnx3
            ):
                atom.pos = coords

    @property
    def center(self):
        """Get the cartesian center of the Compound based on its Particles.

        Returns
        -------
        np.ndarray, shape=(3,), dtype=float
            The cartesian center of the Compound based on its Particles
        """
        if np.all(np.isfinite(self.xyz)):
            return np.mean(self.xyz, axis=0)

    @property
    def mins(self):
        """Return the mimimum x, y, z coordinate of any particle in this compound."""
        return self.xyz.min(axis=0)

    @property
    def maxs(self):
        """Return the maximum x, y, z coordinate of any particle in this compound."""
        return self.xyz.max(axis=0)

    def is_independent(self):
        """Return True if there is no bond between particles of the Compound to an external Compound."""
        if not self.parent:
            # This is the very top level, and hence have to be independent
            return True
        elif not self.root.bond_graph.edges():
            # If there is no bond in the top level, then everything is independent
            return True
        else:
            # Cover the other cases
            bond_graph_dict = self.root.bond_graph._adj
            for particle in self.particles():
                for neigh in bond_graph_dict[particle]:
                    if neigh not in self.particles():
                        return False
            return True

    def get_boundingbox(self, pad_box=None):
        """Compute the bounding box of the compound.

        Compute and store the rectangular bounding box of the Compound.

        Parameters
        ----------
        pad_box: Sequence, optional, default=None
            Pad all lengths or a list of lengths by a specified amount in nm.
            Acceptable values are:

                - A single float: apply this pad value to all 3 box lengths.
                - A sequence of length 1: apply this pad value to all 3 box lengths.
                - A sequence of length 3: apply these pad values to the a, b, c box lengths.


        Returns
        -------
        mb.Box
            The bounding box for this Compound.

        Notes
        -----
        Triclinic bounding boxes are supported, but only for Compounds
        that are generated from mb.Lattice's and the resulting
        mb.Lattice.populate method
        """
        # case where only 1 particle exists
        is_one_particle = False
        if self.xyz.shape[0] == 1:
            is_one_particle = True

        # are any columns all equalivalent values?
        # an example of this would be a planar molecule
        # example: all z values are 0.0
        # from: https://stackoverflow.com/a/14860884
        # steps: create mask array comparing first value in each column
        # use np.all with axis=0 to do row columnar comparision
        has_dimension = [True, True, True]
        if not is_one_particle:
            missing_dimensions = np.all(
                np.isclose(self.xyz, self.xyz[0, :], atol=1e-2),
                axis=0,
            )
            for i, truthy in enumerate(missing_dimensions):
                has_dimension[i] = not truthy

        if is_one_particle:
            v1 = np.asarray([[1.0, 0.0, 0.0]])
            v2 = np.asarray([[0.0, 1.0, 0.0]])
            v3 = np.asarray([[0.0, 0.0, 1.0]])
        else:
            v1 = np.asarray((self.maxs[0] - self.mins[0], 0.0, 0.0))
            v2 = np.asarray((0.0, self.maxs[1] - self.mins[1], 0.0))
            v3 = np.asarray((0.0, 0.0, self.maxs[2] - self.mins[2]))
        vecs = [v1, v2, v3]

        # handle any missing dimensions (planar molecules)
        for i, dim in enumerate(has_dimension):
            if not dim:
                vecs[i][i] = 0.1

        if pad_box is not None:
            if isinstance(pad_box, (int, float, str, Sequence)):
                if isinstance(pad_box, Sequence):
                    if len(pad_box) == 1:
                        padding = [float(pad_box[0])] * 3
                    elif len(pad_box) == 3:
                        padding = [float(val) for val in pad_box]
                    else:
                        raise TypeError(
                            f"Expected a Sequence of length 1 or 3 for pad_box. Provided: {len(pad_box)}"
                        )
                else:
                    pad_box = float(pad_box)
                    padding = [pad_box] * 3
            else:
                raise TypeError(
                    f"Expected a value of type: int, float, str, or Sequence, was provided: {type(pad_box)}"
                )
            for dim, val in enumerate(padding):
                vecs[dim][dim] = vecs[dim][dim] + val

        bounding_box = Box.from_vectors(
            vectors=np.asarray([vecs]).reshape(3, 3)
        )
        return bounding_box

    def min_periodic_distance(self, xyz0, xyz1):
        """Vectorized distance calculation considering minimum image.

        Only implemented for orthorhombic simulation boxes.

        Parameters
        ----------
        xyz0 : np.ndarray, shape=(3,), dtype=float
            Coordinates of first point
        xyz1 : np.ndarray, shape=(3,), dtype=float
            Coordinates of second point

        Returns
        -------
        float
            Vectorized distance between the two points following minimum
            image convention
        """
        d = np.abs(xyz0 - xyz1)
        if self.box is not None:
            if np.allclose(self.box.angles, 90.0):
                d = np.where(
                    d > 0.5 * np.array(self.box.lengths),
                    np.array(self.box.lengths) - d,
                    d,
                )
            else:
                raise NotImplementedError(
                    "Periodic distance calculation is not implemented "
                    "for non-orthorhombic boxes"
                )
        else:
            """
            raise MBuildError(f'Cannot calculate minimum periodic distance. '
                              f'No Box set for {self}')
            """
            warn(
                f"No Box object set for {self}, using rectangular bounding box"
            )
            self.box = self.get_boundingbox()
            if np.allclose(self.box.angles, 90.0):
                d = np.where(
                    d > 0.5 * np.array(self.box.lengths),
                    np.array(self.box.lengths) - d,
                    d,
                )
            else:
                raise NotImplementedError(
                    "Periodic distance calculation is not implemented "
                    "for non-orthorhombic boxes"
                )
        return np.sqrt((d**2).sum(axis=-1))

    def particles_in_range(
        self,
        compound,
        dmax,
        max_particles=20,
        particle_kdtree=None,
        particle_array=None,
    ):
        """Find particles within a specified range of another particle.

        Parameters
        ----------
        compound : mb.Compound
            Reference particle to find other particles in range of
        dmax : float
            Maximum distance from 'compound' to look for Particles
        max_particles : int, optional, default=20
            Maximum number of Particles to return
        particle_kdtree : mb.PeriodicKDTree, optional
            KD-tree for looking up nearest neighbors. If not provided, a KD-
            tree will be generated from all Particles in self
        particle_array : np.ndarray, shape=(n,), dtype=mb.Compound, optional
            Array of possible particles to consider for return. If not
            provided, this defaults to all Particles in self

        Returns
        -------
        np.ndarray, shape=(n,), dtype=mb.Compound
            Particles in range of compound according to user-defined limits

        See Also
        --------
        periodic_kdtree.PerioidicKDTree : mBuild implementation of kd-trees
        scipy.spatial.kdtree : Further details on kd-trees
        """
        if self.box is None:
            self.box = self.get_boundingbox()
        if particle_kdtree is None:
            particle_kdtree = PeriodicKDTree.from_compound(self, leafsize=10)
        _, idxs = particle_kdtree.query(
            compound.pos, k=max_particles, distance_upper_bound=dmax
        )
        idxs = idxs[idxs != self.n_particles]
        if particle_array is None:
            particle_array = np.array(list(self.particles()))
        return particle_array[idxs]

    def visualize(
        self, show_ports=False, backend="py3dmol", color_scheme={}
    ):  # pragma: no cover
        """Visualize the Compound using py3dmol (default) or nglview.

        Allows for visualization of a Compound within a Jupyter Notebook.

        Parameters
        ----------
        show_ports : bool, optional, default=False
            Visualize Ports in addition to Particles
        backend : str, optional, default='py3dmol'
            Specify the backend package to visualize compounds
            Currently supported: py3dmol, nglview
        color_scheme : dict, optional
            Specify coloring for non-elemental particles
            keys are strings of the particle names
            values are strings of the colors
            i.e. {'_CGBEAD': 'blue'}
        """
        viz_pkg = {
            "nglview": self._visualize_nglview,
            "py3dmol": self._visualize_py3dmol,
        }
        if run_from_ipython():
            if backend.lower() in viz_pkg:
                return viz_pkg[backend.lower()](
                    show_ports=show_ports, color_scheme=color_scheme
                )
            else:
                raise RuntimeError(
                    f"Unsupported visualization backend ({backend}). "
                    "Currently supported backends include nglview and py3dmol"
                )

        else:
            raise RuntimeError(
                "Visualization is only supported in Jupyter Notebooks."
            )

    def _visualize_py3dmol(self, show_ports=False, color_scheme={}):
        """Visualize the Compound using py3Dmol.

        Allows for visualization of a Compound within a Jupyter Notebook.

        Parameters
        ----------
        show_ports : bool, optional, default=False
            Visualize Ports in addition to Particles
        color_scheme : dict, optional
            Specify coloring for non-elemental particles
            keys are strings of the particle names
            values are strings of the colors
            i.e. {'_CGBEAD': 'blue'}

        Returns
        -------
        view : py3Dmol.view
        """
        py3Dmol = import_("py3Dmol")

        cloned = clone(self)

        modified_color_scheme = {}
        for name, color in color_scheme.items():
            # Py3dmol does some element string conversions,
            # first character is as-is, rest of the characters are lowercase
            new_name = name[0] + name[1:].lower()
            modified_color_scheme[new_name] = color
            modified_color_scheme[name] = color

        for particle in cloned.particles():
            if not particle.name:
                particle.name = "UNK"
        tmp_dir = tempfile.mkdtemp()
        cloned.save(
            os.path.join(tmp_dir, "tmp.mol2"),
            show_ports=show_ports,
            overwrite=True,
        )

        view = py3Dmol.view()
        with open(os.path.join(tmp_dir, "tmp.mol2"), "r") as f:
            view.addModel(f.read(), "mol2", keepH=True)

        view.setStyle(
            {
                "stick": {"radius": 0.2, "color": "grey"},
                "sphere": {"scale": 0.3, "colorscheme": modified_color_scheme},
            }
        )
        view.zoomTo()

        return view

    def _visualize_nglview(self, show_ports=False, color_scheme={}):
        """Visualize the Compound using nglview.

        Allows for visualization of a Compound within a Jupyter Notebook.

        Parameters
        ----------
        show_ports : bool, optional, default=False
            Visualize Ports in addition to Particles
        """
        nglview = import_("nglview")
        mdtraj = import_("mdtraj")
        from mdtraj.geometry.sasa import _ATOMIC_RADII

        remove_digits = lambda x: "".join(
            i for i in x if not i.isdigit() or i == "_"
        )
        for particle in self.particles():
            particle.name = remove_digits(particle.name).upper()
            if not particle.name:
                particle.name = "UNK"
        tmp_dir = tempfile.mkdtemp()
        self.save(
            os.path.join(tmp_dir, "tmp.mol2"),
            show_ports=show_ports,
            overwrite=True,
        )
        widget = nglview.show_file(os.path.join(tmp_dir, "tmp.mol2"))
        widget.clear()
        widget.add_ball_and_stick(cylinderOnly=True)
        elements = set([particle.name for particle in self.particles()])
        scale = 50.0
        for element in elements:
            try:
                widget.add_ball_and_stick(
                    f"_{element.upper()}",
                    aspect_ratio=_ATOMIC_RADII[element.title()] ** 1.5 * scale,
                )
            except KeyError:
                ids = [
                    str(i)
                    for i, particle in enumerate(self.particles())
                    if particle.name == element
                ]
                widget.add_ball_and_stick(
                    f"@{','.join(ids)}",
                    aspect_ratio=0.17**1.5 * scale,
                    color="grey",
                )
        if show_ports:
            widget.add_ball_and_stick("_VS", aspect_ratio=1.0, color="#991f00")
        overwrite_nglview_default(widget)
        return widget

    def flatten(self, inplace=True):
        """Flatten the hierarchical structure of the Compound.

        Modify the mBuild Compound to become a Compound where there is
        a single container (self) that contains all the particles.

        Parameter
        ---------
        inplace : bool, optional, default=True
            Option to perform the flatten operation inplace or return a copy

        Return
        ------
        self : mb.Compound or None
            return a flatten Compound if inplace is False.
        """
        ports_list = list(self.all_ports())
        children_list = list(self.children)
        particle_list = list(self.particles())
        bond_graph = self.root.bond_graph

        # Make a list of bond that involved the particles of this compound.
        # This include bonds made exist between this compound and other
        # component of the system
        new_bonds = list()
        for particle in particle_list:
            for neighbor in bond_graph._adj.get(particle, []):
                new_bonds.append((particle, neighbor))

        # Remove all the children
        if inplace:
            for child in children_list:
                # Need to handle the case when child is a port
                self.remove(child)

            # Re-add the particles and bonds
            self.add(particle_list)
            self.add(ports_list)

            for bond in new_bonds:
                self.add_bond(bond)
        else:
            comp = clone(self)
            comp.flatten(inplace=True)
            return comp

    def update_coordinates(self, filename, update_port_locations=True):
        """Update the coordinates of this Compound from a file.

        Parameters
        ----------
        filename : str
            Name of file from which to load coordinates. Supported file types
            are the same as those supported by load()
        update_port_locations : bool, optional, default=True
            Update the locations of Ports so that they are shifted along with
            their anchor particles.  Note: This conserves the location of
            Ports with respect to the anchor Particle, but does not conserve
            the orientation of Ports with respect to the molecule as a whole.

        See Also
        --------
        load : Load coordinates from a file
        """
        if update_port_locations:
            xyz_init = self.xyz
            self = conversion.load(filename, compound=self, coords_only=True)
            self._update_port_locations(xyz_init)
        else:
            self = conversion.load(filename, compound=self, coords_only=True)

    def _update_port_locations(self, initial_coordinates):
        """Adjust port locations after particles have moved.

        Compares the locations of Particles between 'self' and an array of
        reference coordinates.  Shifts Ports in accordance with how far anchors
        have been moved.  This conserves the location of Ports with respect to
        their anchor Particles, but does not conserve the orientation of Ports
        with respect to the molecule as a whole.

        Parameters
        ----------
        initial_coordinates : np.ndarray, shape=(n, 3), dtype=float
            Reference coordinates to use for comparing how far anchor Particles
            have shifted.
        """
        particles = list(self.particles())
        for port in self.all_ports():
            if port.anchor:
                idx = particles.index(port.anchor)
                shift = particles[idx].pos - initial_coordinates[idx]
                port.translate(shift)

    def _kick(self):
        """Slightly adjust all coordinates in a Compound.

        Provides a slight adjustment to coordinates to kick them out of local
        energy minima.
        """
        xyz_init = self.xyz
        for particle in self.particles():
            particle.pos += (np.random.rand(3) - 0.5) / 100
        self._update_port_locations(xyz_init)

    def energy_minimize(
        self,
        forcefield="UFF",
        steps=1000,
        shift_com=True,
        anchor=None,
        **kwargs,
    ):
        """Perform an energy minimization on a Compound.

        Default behavior utilizes `Open Babel <http://openbabel.org/docs/dev/>`_
        to perform an energy minimization/geometry optimization on a Compound by
        applying a generic force field

        Can also utilize `OpenMM <http://openmm.org/>`_ to energy minimize after
        atomtyping a Compound using
        `Foyer <https://github.com/mosdef-hub/foyer>`_ to apply a forcefield XML
        file that contains valid SMARTS strings.

        This function is primarily intended to be used on smaller components,
        with sizes on the order of 10's to 100's of particles, as the energy
        minimization scales poorly with the number of particles.

        Parameters
        ----------
        steps : int, optional, default=1000
            The number of optimization iterations
        forcefield : str, optional, default='UFF'
            The generic force field to apply to the Compound for minimization.
            Valid options are 'MMFF94', 'MMFF94s', ''UFF', 'GAFF', 'Ghemical'.
            Please refer to the `Open Babel documentation
            <http://open-babel.readthedocs.io/en/latest/Forcefields/Overview.html>`_
            when considering your choice of force field.
            Utilizing OpenMM for energy minimization requires a forcefield
            XML file with valid SMARTS strings. Please refer to `OpenMM docs
            <http://docs.openmm.org/7.0.0/userguide/application.html#creating-force-fields>`_
            for more information.
        shift_com : bool, optional, default=True
            If True, the energy-minimized Compound is translated such that the
            center-of-mass is unchanged relative to the initial configuration.
        anchor : Compound, optional, default=None
            Translates the energy-minimized Compound such that the
            position of the anchor Compound is unchanged relative to the
            initial configuration.


        Other Parameters
        ----------------
        algorithm : str, optional, default='cg'
            The energy minimization algorithm.  Valid options are 'steep', 'cg',
            and 'md', corresponding to steepest descent, conjugate gradient, and
            equilibrium molecular dynamics respectively.
            For _energy_minimize_openbabel
        fixed_compounds : Compound, optional, default=None
            An individual Compound or list of Compounds that will have their
            position fixed during energy minimization. Note, positions are fixed
            using a restraining potential and thus may change slightly.
            Position fixing will apply to all Particles (i.e., atoms) that exist
            in the Compound and to particles in any subsequent sub-Compounds.
            By default x,y, and z position is fixed. This can be toggled by instead
            passing a list containing the Compound and an list or tuple of bool values
            corresponding to x,y and z; e.g., [Compound, (True, True, False)]
            will fix the x and y position but allow z to be free.
            For _energy_minimize_openbabel
        ignore_compounds: Compound, optional, default=None
            An individual compound or list of Compounds whose underlying particles
            will have their positions fixed and not interact with other atoms via
            the specified force field during the energy minimization process.
            Note, a restraining potential used and thus absolute position may vary
            as a result of the energy minimization process.
            Interactions of these ignored atoms can  be specified by the user,
            e.g., by explicitly setting a distance constraint.
            For _energy_minimize_openbabel
        distance_constraints: list, optional, default=None
            A list containing a pair of Compounds as a tuple or list and
            a float value specifying the target distance between the two Compounds, e.g.,:
            [(compound1, compound2), distance].
            To specify more than one constraint, pass constraints as a 2D list, e.g.,:
            [ [(compound1, compound2), distance1],  [(compound3, compound4), distance2] ].
            Note, Compounds specified here must represent individual point particles.
            For _energy_minimize_openbabel
        constraint_factor: float, optional, default=50000.0
            Harmonic springs are used to constrain distances and fix atom positions, where
            the resulting energy associated with the spring is scaled by the
            constraint_factor; the energy of this spring is considering during the minimization.
            As such, very small values of the constraint_factor may result in an energy
            minimized state that does not adequately restrain the distance/position of atoms.
            For _energy_minimize_openbabel
        scale_bonds : float, optional, default=1
            Scales the bond force constant (1 is completely on).
            For _energy_minimize_openmm
        scale_angles : float, optional, default=1
            Scales the angle force constant (1 is completely on)
            For _energy_minimize_openmm
        scale_torsions : float, optional, default=1
            Scales the torsional force constants (1 is completely on)
            For _energy_minimize_openmm
            Note: Only Ryckaert-Bellemans style torsions are currently supported
        scale_nonbonded : float, optional, default=1
            Scales epsilon (1 is completely on)
            For _energy_minimize_openmm
        constraints : str, optional, default="AllBonds"
            Specify constraints on the molecule to minimize, options are:
            None, "HBonds", "AllBonds", "HAngles"
            For _energy_minimize_openmm

        References
        ----------
        If using _energy_minimize_openmm(), please cite:

        .. [Eastman2013] P. Eastman, M. S. Friedrichs, J. D. Chodera,
           R. J. Radmer, C. M. Bruns, J. P. Ku, K. A. Beauchamp, T. J. Lane,
           L.-P. Wang, D. Shukla, T. Tye, M. Houston, T. Stich, C. Klein,
           M. R. Shirts, and V. S. Pande. "OpenMM 4: A Reusable, Extensible,
           Hardware Independent Library for High Performance Molecular
           Simulation." J. Chem. Theor. Comput. 9(1): 461-469. (2013).

        If using _energy_minimize_openbabel(), please cite:

        .. [OBoyle2011] O'Boyle, N.M.; Banck, M.; James, C.A.; Morley, C.;
           Vandermeersch, T.; Hutchison, G.R. "Open Babel: An open chemical
           toolbox." (2011) J. Cheminf. 3, 33

        .. [OpenBabel] Open Babel, version X.X.X http://openbabel.org,
           (installed Month Year)

        If using the 'MMFF94' force field please also cite the following:

        .. [Halgren1996a] T.A. Halgren, "Merck molecular force field. I. Basis,
           form, scope, parameterization, and performance of MMFF94." (1996)
           J. Comput. Chem. 17, 490-519

        .. [Halgren1996b] T.A. Halgren, "Merck molecular force field. II. MMFF94
           van der Waals and electrostatic parameters for intermolecular
           interactions." (1996) J. Comput. Chem. 17, 520-552

        .. [Halgren1996c] T.A. Halgren, "Merck molecular force field. III.
           Molecular geometries and vibrational frequencies for MMFF94." (1996)
           J. Comput. Chem. 17, 553-586

        .. [Halgren1996d] T.A. Halgren and R.B. Nachbar, "Merck molecular force
           field. IV. Conformational energies and geometries for MMFF94." (1996)
           J. Comput. Chem. 17, 587-615

        .. [Halgren1996e] T.A. Halgren, "Merck molecular force field. V.
           Extension of MMFF94 using experimental data, additional computational
           data, and empirical rules." (1996) J. Comput. Chem. 17, 616-641

        If using the 'MMFF94s' force field please cite the above along with:

        .. [Halgren1999] T.A. Halgren, "MMFF VI. MMFF94s option for energy minimization
           studies." (1999) J. Comput. Chem. 20, 720-729

        If using the 'UFF' force field please cite the following:

        .. [Rappe1992] Rappe, A.K., Casewit, C.J., Colwell, K.S., Goddard, W.A.
           III, Skiff, W.M. "UFF, a full periodic table force field for
           molecular mechanics and molecular dynamics simulations." (1992)
           J. Am. Chem. Soc. 114, 10024-10039

        If using the 'GAFF' force field please cite the following:

        .. [Wang2004] Wang, J., Wolf, R.M., Caldwell, J.W., Kollman, P.A.,
           Case, D.A. "Development and testing of a general AMBER force field"
           (2004) J. Comput. Chem. 25, 1157-1174

        If using the 'Ghemical' force field please cite the following:

        .. [Hassinen2001] T. Hassinen and M. Perakyla, "New energy terms for
           reduced protein models implemented in an off-lattice force field"
           (2001) J. Comput. Chem. 22, 1229-1242

        """
        # TODO: Update mbuild tutorials to provide overview of new features
        #   Preliminary tutorials: https://github.com/chrisiacovella/mbuild_energy_minimization
        com = self.pos
        anchor_in_compound = False
        if anchor is not None:
            # check to see if the anchor exists
            # in the Compound to be energy minimized
            for succesor in self.successors():
                if id(anchor) == id(succesor):
                    anchor_in_compound = True
                    anchor_pos_old = anchor.pos

            if anchor_in_compound == False:
                raise MBuildError(
                    f"Anchor: {anchor} is not part of the Compound: {self}"
                    "that you are trying to energy minimize."
                )
        tmp_dir = tempfile.mkdtemp()
        original = clone(self)
        self._kick()
        self.save(os.path.join(tmp_dir, "un-minimized.mol2"))
        extension = os.path.splitext(forcefield)[-1]
        openbabel_ffs = ["MMFF94", "MMFF94s", "UFF", "GAFF", "Ghemical"]
        if forcefield in openbabel_ffs:
            self._energy_minimize_openbabel(
                tmp_dir, forcefield=forcefield, steps=steps, **kwargs
            )
        elif extension == ".xml":
            self._energy_minimize_openmm(
                tmp_dir,
                forcefield_files=forcefield,
                forcefield_name=None,
                steps=steps,
                **kwargs,
            )
        else:
            self._energy_minimize_openmm(
                tmp_dir,
                forcefield_files=None,
                forcefield_name=forcefield,
                steps=steps,
                **kwargs,
            )

        self.update_coordinates(os.path.join(tmp_dir, "minimized.pdb"))
        if shift_com:
            self.translate_to(com)

        if anchor_in_compound == True:
            anchor_pos_new = anchor.pos
            delta = anchor_pos_old - anchor_pos_new
            self.translate(delta)

    def _energy_minimize_openmm(
        self,
        tmp_dir,
        forcefield_files=None,
        forcefield_name=None,
        steps=1000,
        scale_bonds=1,
        scale_angles=1,
        scale_torsions=1,
        scale_nonbonded=1,
        constraints="AllBonds",
    ):
        """Perform energy minimization using OpenMM.

        Converts an mBuild Compound to a ParmEd Structure,
        applies a forcefield using Foyer, and creates an OpenMM System.

        Parameters
        ----------
        forcefield_files : str or list of str, optional, default=None
            Forcefield files to load
        forcefield_name : str, optional, default=None
            Apply a named forcefield to the output file using the `foyer`
            package, e.g. 'oplsaa'. `Foyer forcefields`
            <https://github.com/mosdef-hub/foyer/tree/master/foyer/forcefields>_
        steps : int, optional, default=1000
            Number of energy minimization iterations
        scale_bonds : float, optional, default=1
            Scales the bond force constant (1 is completely on)
        scale_angles : float, optiona, default=1
            Scales the angle force constant (1 is completely on)
        scale_torsions : float, optional, default=1
            Scales the torsional force constants (1 is completely on)
        scale_nonbonded : float, optional, default=1
            Scales epsilon (1 is completely on)
        constraints : str, optional, default="AllBonds"
            Specify constraints on the molecule to minimize, options are:
            None, "HBonds", "AllBonds", "HAngles"

        Notes
        -----
        Assumes a particular organization for the force groups
        (HarmonicBondForce, HarmonicAngleForce, RBTorsionForce, NonBondedForce)

        References
        ----------
        [Eastman2013]_
        """
        foyer = import_("foyer")

        to_parmed = self.to_parmed()
        ff = foyer.Forcefield(
            forcefield_files=forcefield_files, name=forcefield_name
        )
        to_parmed = ff.apply(to_parmed)

        import openmm.unit as u
        from openmm.app import AllBonds, HAngles, HBonds
        from openmm.app.pdbreporter import PDBReporter
        from openmm.app.simulation import Simulation
        from openmm.openmm import LangevinIntegrator

        if constraints:
            if constraints == "AllBonds":
                constraints = AllBonds
            elif constraints == "HBonds":
                constraints = HBonds
            elif constraints == "HAngles":
                constraints = HAngles
            else:
                raise ValueError(
                    f"Provided constraints value of: {constraints}.\n"
                    f'Expected "HAngles", "AllBonds" "HBonds".'
                )
            system = to_parmed.createSystem(
                constraints=constraints
            )  # Create an OpenMM System
        else:
            system = to_parmed.createSystem()  # Create an OpenMM System
        # Create a Langenvin Integrator in OpenMM
        integrator = LangevinIntegrator(
            298 * u.kelvin, 1 / u.picosecond, 0.002 * u.picoseconds
        )
        # Create Simulation object in OpenMM
        simulation = Simulation(to_parmed.topology, system, integrator)

        # Loop through forces in OpenMM System and set parameters
        for force in system.getForces():
            if type(force).__name__ == "HarmonicBondForce":
                for bond_index in range(force.getNumBonds()):
                    atom1, atom2, r0, k = force.getBondParameters(bond_index)
                    force.setBondParameters(
                        bond_index, atom1, atom2, r0, k * scale_bonds
                    )
                force.updateParametersInContext(simulation.context)

            elif type(force).__name__ == "HarmonicAngleForce":
                for angle_index in range(force.getNumAngles()):
                    atom1, atom2, atom3, r0, k = force.getAngleParameters(
                        angle_index
                    )
                    force.setAngleParameters(
                        angle_index, atom1, atom2, atom3, r0, k * scale_angles
                    )
                force.updateParametersInContext(simulation.context)

            elif type(force).__name__ == "RBTorsionForce":
                for torsion_index in range(force.getNumTorsions()):
                    (
                        atom1,
                        atom2,
                        atom3,
                        atom4,
                        c0,
                        c1,
                        c2,
                        c3,
                        c4,
                        c5,
                    ) = force.getTorsionParameters(torsion_index)
                    force.setTorsionParameters(
                        torsion_index,
                        atom1,
                        atom2,
                        atom3,
                        atom4,
                        c0 * scale_torsions,
                        c1 * scale_torsions,
                        c2 * scale_torsions,
                        c3 * scale_torsions,
                        c4 * scale_torsions,
                        c5 * scale_torsions,
                    )
                force.updateParametersInContext(simulation.context)

            elif type(force).__name__ == "NonbondedForce":
                for nb_index in range(force.getNumParticles()):
                    charge, sigma, epsilon = force.getParticleParameters(
                        nb_index
                    )
                    force.setParticleParameters(
                        nb_index, charge, sigma, epsilon * scale_nonbonded
                    )
                force.updateParametersInContext(simulation.context)

            elif type(force).__name__ == "CMMotionRemover":
                pass

            else:
                warn(
                    "OpenMM Force {} is "
                    "not currently supported in _energy_minimize_openmm. "
                    "This Force will not be updated!".format(
                        type(force).__name__
                    )
                )

        simulation.context.setPositions(to_parmed.positions)
        # Run energy minimization through OpenMM
        simulation.minimizeEnergy(maxIterations=steps)
        reporter = PDBReporter(os.path.join(tmp_dir, "minimized.pdb"), 1)
        reporter.report(
            simulation, simulation.context.getState(getPositions=True)
        )

    def _check_openbabel_constraints(
        self,
        particle_list,
        successors_list,
        check_if_particle=False,
    ):
        """Provide routines commonly used to check constraint inputs."""
        for part in particle_list:
            if not isinstance(part, Compound):
                raise MBuildError(f"{part} is not a Compound.")
            if id(part) != id(self) and id(part) not in successors_list:
                raise MBuildError(f"{part} is not a member of Compound {self}.")

            if check_if_particle:
                if len(part.children) != 0:
                    raise MBuildError(
                        f"{part} does not correspond to an individual particle."
                    )

    def _energy_minimize_openbabel(
        self,
        tmp_dir,
        steps=1000,
        algorithm="cg",
        forcefield="UFF",
        constraint_factor=50000.0,
        distance_constraints=None,
        fixed_compounds=None,
        ignore_compounds=None,
    ):
        """Perform an energy minimization on a Compound.

        Utilizes Open Babel (http://openbabel.org/docs/dev/) to perform an
        energy minimization/geometry optimization on a Compound by applying
        a generic force field.

        This function is primarily intended to be used on smaller components,
        with sizes on the order of 10's to 100's of particles, as the energy
        minimization scales poorly with the number of particles.

        Parameters
        ----------
        steps : int, optionl, default=1000
            The number of optimization iterations
        algorithm : str, optional, default='cg'
            The energy minimization algorithm.  Valid options are 'steep',
            'cg', and 'md', corresponding to steepest descent, conjugate
            gradient, and equilibrium molecular dynamics respectively.
        forcefield : str, optional, default='UFF'
            The generic force field to apply to the Compound for minimization.
            Valid options are 'MMFF94', 'MMFF94s', ''UFF', 'GAFF', 'Ghemical'.
            Please refer to the Open Babel documentation
            (http://open-babel.readthedocs.io/en/latest/Forcefields/Overview.html)
            when considering your choice of force field.
        fixed_compounds : Compound, optional, default=None
            An individual Compound or list of Compounds that will have their
            position fixed during energy minimization. Note, positions are fixed
            using a restraining potential and thus may change slightly.
            Position fixing will apply to all Particles (i.e., atoms) that exist
            in the Compound and to particles in any subsequent sub-Compounds.
            By default x,y, and z position is fixed. This can be toggled by instead
            passing a list containing the Compound and a list or tuple of bool values
            corresponding to x,y and z; e.g., [Compound, (True, True, False)]
            will fix the x and y position but allow z to be free.
        ignore_compounds: Compound, optional, default=None
            An individual compound or list of Compounds whose underlying particles
            will have their positions fixed and not interact with other atoms via
            the specified force field during the energy minimization process.
            Note, a restraining potential is used and thus absolute position may vary
            as a result of the energy minimization process.
            Interactions of these ignored atoms can  be specified by the user,
            e.g., by explicitly setting a distance constraint.
        distance_constraints: list, optional, default=None
            A list containing a pair of Compounds as a tuple or list and
            a float value specifying the target distance between the two Compounds, e.g.,:
            [(compound1, compound2), distance].
            To specify more than one constraint, pass constraints as a 2D list, e.g.,:
            [ [(compound1, compound2), distance1],  [(compound3, compound4), distance2] ].
            Note, Compounds specified here must represent individual point particles.
        constraint_factor: float, optional, default=50000.0
            Harmonic springs are used to constrain distances and fix atom positions, where
            the resulting energy associated with the spring is scaled by the
            constraint_factor; the energy of this spring is considering during the minimization.
            As such, very small values of the constraint_factor may result in an energy
            minimized state that does not adequately restrain the distance/position of atom(s)e.


        References
        ----------
        [OBoyle2011]_
        [OpenBabel]_

        If using the 'MMFF94' force field please also cite the following:
        [Halgren1996a]_
        [Halgren1996b]_
        [Halgren1996c]_
        [Halgren1996d]_
        [Halgren1996e]_

        If using the 'MMFF94s' force field please cite the above along with:
        [Halgren1999]_

        If using the 'UFF' force field please cite the following:
        [Rappe1992]_

        If using the 'GAFF' force field please cite the following:
        [Wang2001]_

        If using the 'Ghemical' force field please cite the following:
        [Hassinen2001]_
        """
        openbabel = import_("openbabel")
        for particle in self.particles():
            if particle.element is None:
                try:
                    element_from_symbol(particle.name)
                except ElementError:
                    try:
                        element_from_name(particle.name)
                    except ElementError:
                        raise MBuildError(
                            "No element assigned to {}; element could not be"
                            "inferred from particle name {}. Cannot perform"
                            "an energy minimization.".format(
                                particle, particle.name
                            )
                        )
        # Create a dict containing particle id and associated index to speed up looping
        particle_idx = {
            id(particle): idx for idx, particle in enumerate(self.particles())
        }

        # A list containing all Compounds ids contained in self. Will be used to check if
        # compounds refered to in the constrains are actually in the Compound we are minimizing.
        successors_list = [id(compound) for compound in self.successors()]

        # initialize constraints
        ob_constraints = openbabel.OBFFConstraints()

        if distance_constraints is not None:
            # if a user passes single constraint as a 1-D array,
            # i.e., [(p1,p2), 2.0]  rather than [[(p1,p2), 2.0]],
            # just add it to a list so we can use the same looping code
            if len(np.array(distance_constraints, dtype=object).shape) == 1:
                distance_constraints = [distance_constraints]

            for con_temp in distance_constraints:
                p1 = con_temp[0][0]
                p2 = con_temp[0][1]

                self._check_openbabel_constraints(
                    [p1, p2], successors_list, check_if_particle=True
                )
                if id(p1) == id(p2):
                    raise MBuildError(
                        f"Cannot create a constraint between a Particle and itself: {p1} {p2} ."
                    )

                pid_1 = particle_idx[id(p1)] + 1  # openbabel indices start at 1
                pid_2 = particle_idx[id(p2)] + 1  # openbabel indices start at 1
                dist = (
                    con_temp[1] * 10.0
                )  # obenbabel uses angstroms, not nm, convert to angstroms

                ob_constraints.AddDistanceConstraint(pid_1, pid_2, dist)

        if fixed_compounds is not None:
            # if we are just passed a single Compound, wrap it into
            # and array so we can just use the same looping code
            if isinstance(fixed_compounds, Compound):
                fixed_compounds = [fixed_compounds]

            # if fixed_compounds is a 1-d array and it is of length 2, we need to determine whether it is
            # a list of two Compounds or if fixed_compounds[1] should correspond to the directions to constrain
            if len(np.array(fixed_compounds, dtype=object).shape) == 1:
                if len(fixed_compounds) == 2:
                    if not isinstance(fixed_compounds[1], Compound):
                        # if it is not a list of two Compounds, make a 2d array so we can use the same looping code
                        fixed_compounds = [fixed_compounds]

            for fixed_temp in fixed_compounds:
                # if an individual entry is a list, validate the input
                if isinstance(fixed_temp, list):
                    if len(fixed_temp) == 2:

                        msg1 = (
                            "Expected tuple or list of length 3 to set"
                            "which dimensions to fix motion."
                        )
                        assert isinstance(fixed_temp[1], (list, tuple)), msg1

                        msg2 = (
                            "Expected tuple or list of length 3 to set"
                            "which dimensions to fix motion, "
                            f"{len(fixed_temp[1])} found."
                        )
                        assert len(fixed_temp[1]) == 3, msg2

                        dims = [dim for dim in fixed_temp[1]]
                        msg3 = (
                            "Expected bool values for which directions are fixed."
                            f"Found instead {dims}."
                        )
                        assert all(isinstance(dim, bool) for dim in dims), msg3

                        p1 = fixed_temp[0]

                    # if fixed_compounds is defined as [[Compound],[Compound]],
                    # fixed_temp will be a list of length 1
                    elif len(fixed_temp) == 1:
                        p1 = fixed_temp[0]
                        dims = [True, True, True]

                else:
                    p1 = fixed_temp
                    dims = [True, True, True]

                all_true = all(dims)

                self._check_openbabel_constraints([p1], successors_list)

                if len(p1.children) == 0:
                    pid = (
                        particle_idx[id(p1)] + 1
                    )  # openbabel indices start at 1

                    if all_true == True:
                        ob_constraints.AddAtomConstraint(pid)
                    else:
                        if dims[0] == True:
                            ob_constraints.AddAtomXConstraint(pid)
                        if dims[1] == True:
                            ob_constraints.AddAtomYConstraint(pid)
                        if dims[2] == True:
                            ob_constraints.AddAtomZConstraint(pid)
                else:
                    for particle in p1.particles():
                        pid = (
                            particle_idx[id(particle)] + 1
                        )  # openbabel indices start at 1

                        if all_true == True:
                            ob_constraints.AddAtomConstraint(pid)
                        else:
                            if dims[0] == True:
                                ob_constraints.AddAtomXConstraint(pid)
                            if dims[1] == True:
                                ob_constraints.AddAtomYConstraint(pid)
                            if dims[2] == True:
                                ob_constraints.AddAtomZConstraint(pid)

        if ignore_compounds is not None:
            temp1 = np.array(ignore_compounds, dtype=object)
            if len(temp1.shape) == 2:
                ignore_compounds = list(temp1.reshape(-1))

            # Since the ignore_compounds can only be passed as a list
            # we can check the whole list at once before looping over it
            self._check_openbabel_constraints(ignore_compounds, successors_list)

            for ignore in ignore_compounds:
                p1 = ignore
                if len(p1.children) == 0:
                    pid = (
                        particle_idx[id(p1)] + 1
                    )  # openbabel indices start at 1
                    ob_constraints.AddIgnore(pid)

                else:
                    for particle in p1.particles():
                        pid = (
                            particle_idx[id(particle)] + 1
                        )  # openbabel indices start at 1
                        ob_constraints.AddIgnore(pid)

        obConversion = openbabel.OBConversion()
        obConversion.SetInAndOutFormats("mol2", "pdb")
        mol = openbabel.OBMol()

        obConversion.ReadFile(mol, os.path.join(tmp_dir, "un-minimized.mol2"))

        ff = openbabel.OBForceField.FindForceField(forcefield)
        if ff is None:
            raise MBuildError(
                "Force field '{}' not supported for energy "
                "minimization. Valid force fields are 'MMFF94', "
                "'MMFF94s', 'UFF', 'GAFF', and 'Ghemical'."
                "".format(forcefield)
            )
        warn(
            "Performing energy minimization using the Open Babel package. "
            "Please refer to the documentation to find the appropriate "
            f"citations for Open Babel and the {forcefield} force field"
        )

        if (
            distance_constraints is not None
            or fixed_compounds is not None
            or ignore_compounds is not None
        ):
            ob_constraints.SetFactor(constraint_factor)
            if ff.Setup(mol, ob_constraints) == 0:
                raise MBuildError(
                    "Could not setup forcefield for OpenBabel Optimization."
                )
        else:
            if ff.Setup(mol) == 0:
                raise MBuildError(
                    "Could not setup forcefield for OpenBabel Optimization."
                )

        if algorithm == "steep":
            ff.SteepestDescent(steps)
        elif algorithm == "md":
            ff.MolecularDynamicsTakeNSteps(steps, 300)
        elif algorithm == "cg":
            ff.ConjugateGradients(steps)
        else:
            raise MBuildError(
                "Invalid minimization algorithm. Valid options "
                "are 'steep', 'cg', and 'md'."
            )
        ff.UpdateCoordinates(mol)

        obConversion.WriteFile(mol, os.path.join(tmp_dir, "minimized.pdb"))

    def save(
        self,
        filename,
        show_ports=False,
        forcefield_name=None,
        forcefield_files=None,
        forcefield_debug=False,
        box=None,
        overwrite=False,
        residues=None,
        combining_rule="lorentz",
        foyer_kwargs=None,
        parmed_kwargs=None,
        **kwargs,
    ):
        """Save the Compound to a file.

        Parameters
        ----------
        filename : str
            Filesystem path in which to save the trajectory. The extension or
            prefix will be parsed and control the format. Supported extensions:
            'hoomdxml', 'gsd', 'gro', 'top', 'lammps', 'lmp', 'mcf'
        show_ports : bool, optional, default=False
            Save ports contained within the compound.
        forcefield_files : str, optional, default=None
            Apply a forcefield to the output file using a forcefield provided
            by the `foyer` package.
        forcefield_name : str, optional, default=None
            Apply a named forcefield to the output file using the `foyer`
            package, e.g. 'oplsaa'. `Foyer forcefields
            <https://github.com/mosdef-hub/foyer/tree/master/foyer/forcefields>`_
        forcefield_debug : bool, optional, default=False
            Choose verbosity level when applying a forcefield through `foyer`.
            Specifically, when missing atom types in the forcefield xml file,
            determine if the warning is condensed or verbose.
        box : mb.Box, optional, default=self.boundingbox (with buffer)
            Box information to be written to the output file. If 'None', a
            bounding box is used with 0.25nm buffers at each face to avoid
            overlapping atoms.
        overwrite : bool, optional, default=False
            Overwrite if the filename already exists
        residues : str of list of str
            Labels of residues in the Compound. Residues are assigned by
            checking against Compound.name.
        combining_rule : str, optional, default='lorentz'
            Specify the combining rule for nonbonded interactions. Only relevant
            when the `foyer` package is used to apply a forcefield. Valid
            options are 'lorentz' and 'geometric', specifying Lorentz-Berthelot
            and geometric combining rules respectively.
        foyer_kwargs : dict, optional, default=None
            Keyword arguments to provide to `foyer.Forcefield.apply`.
            Depending on the file extension these will be passed to either
            `write_gsd`, `write_hoomdxml`, `write_lammpsdata`,
            `write_mcf`, or `parmed.Structure.save`.
            See `parmed structure documentation
            <https://parmed.github.io/ParmEd/html/structobj/parmed.structure.Structure.html#parmed.structure.Structure.save>`_
        parmed_kwargs : dict, optional, default=None
            Keyword arguments to provide to :meth:`mbuild.Compound.to_parmed`
        **kwargs
            Depending on the file extension these will be passed to either
            `write_gsd`, `write_hoomdxml`, `write_lammpsdata`, `write_mcf`, or
            `parmed.Structure.save`.
            See https://parmed.github.io/ParmEd/html/structobj/parmed.structure.
            Structure.html#parmed.structure.Structure.save

        Other Parameters
        ----------------
        ref_distance : float, optional, default=1.0
            Normalization factor used when saving to .gsd and .hoomdxml formats
            for converting distance values to reduced units.
        ref_energy : float, optional, default=1.0
            Normalization factor used when saving to .gsd and .hoomdxml formats
            for converting energy values to reduced units.
        ref_mass : float, optional, default=1.0
            Normalization factor used when saving to .gsd and .hoomdxml formats
            for converting mass values to reduced units.
        atom_style: str, default='full'
            Defines the style of atoms to be saved in a LAMMPS data file. The
            following atom styles are currently supported:
            'full', 'atomic', 'charge', 'molecular'
            See `LAMMPS atom style documentation
            <https://lammps.sandia.gov/doc/atom_style.html>`_ for more
            information.
        unit_style: str, default='real'
            Defines to unit style to be save in a LAMMPS data file.  Defaults
            to 'real' units. Current styles are supported: 'real', 'lj'. See
            `LAMMPS unit style documentation_
            <https://lammps.sandia.gov/doc/units.html>`_ for more information.

        Notes
        -----
        When saving the compound as a json, only the following arguments are
        used:
        * filename
        * show_ports

        See Also
        --------
        conversion.save : Main saver logic
        formats.gsdwrite.write_gsd : Write to GSD format
        formats.hoomdxml.write_hoomdxml : Write to Hoomd XML format
        formats.xyzwriter.write_xyz : Write to XYZ format
        formats.lammpsdata.write_lammpsdata : Write to LAMMPS data format
        formats.cassandramcf.write_mcf : Write to Cassandra MCF format
        formats.json_formats.compound_to_json : Write to a json file
        """
        conversion.save(
            self,
            filename,
            show_ports,
            forcefield_name,
            forcefield_files,
            forcefield_debug,
            box,
            overwrite,
            residues,
            combining_rule,
            foyer_kwargs,
            parmed_kwargs,
            **kwargs,
        )

    def translate(self, by):
        """Translate the Compound by a vector.

        Parameters
        ----------
        by : np.ndarray, shape=(3,), dtype=float
        """
        new_positions = _translate(self.xyz_with_ports, by)
        self.xyz_with_ports = new_positions

    def translate_to(self, pos):
        """Translate the Compound to a specific position.

        Parameters
        ----------
        pos : np.ndarray, shape=3(,), dtype=float
        """
        self.translate(pos - self.center)

    def rotate(self, theta, around):
        """Rotate Compound around an arbitrary vector.

        Parameters
        ----------
        theta : float
            The angle by which to rotate the Compound, in radians.
        around : np.ndarray, shape=(3,), dtype=float
            The vector about which to rotate the Compound.
        """
        new_positions = _rotate(self.xyz_with_ports, theta, around)
        self.xyz_with_ports = new_positions

    def spin(self, theta, around, anchor=None):
        """Rotate Compound in place around an arbitrary vector.

        Parameters
        ----------
        theta : float
            The angle by which to rotate the Compound, in radians.
        around : np.ndarray, shape=(3,), dtype=float
            The axis about which to spin the Compound.
        anchor : mb.Compound, optional, default=None (self)
            Anchor compound/particle to perform spinning.
            If the anchor is not a particle, the spin will be
            around the center of the anchor Compound.
        """
        around = np.asarray(around).reshape(3)

        if anchor:
            msg = f"{anchor} is not part of {self}."
            assert anchor in self.successors(), msg
        else:
            anchor = self
        anchor_pos = anchor.center

        self.translate(-anchor_pos)
        self.rotate(theta, around)
        self.translate(anchor_pos)

    def rotate_dihedral(self, bond, phi):
        """Rotate a dihedral about a central bond.

        Parameters
        ----------
        bond : indexable object, length=2, dtype=mb.Compound
            The pair of bonded Particles in the central bond of the dihedral
        phi : float
            The angle by which to rotate the dihedral, in radians.
        """
        nx = import_("networkx")

        # Generate a bond graph and convert to networkX
        mb_bondgraph = self.bond_graph
        G = nx.Graph(mb_bondgraph.edges())

        # Remove separate the compound in to two pieces by removing the bond
        G.remove_edge(*bond)
        assert len([i for i in nx.connected_components(G)]) == 2
        components = [G.subgraph(c).copy() for c in nx.connected_components(G)]
        component1 = components[1]  # One piece of the compound

        # Get original coordinates
        original_bond_positions = [bond[0].pos, bond[1].pos]

        # Get the vector along the bond
        bond_vec = bond[1].pos - bond[0].pos

        # Rotate the coordinates of the piece by phi about the bond vector
        xyz = np.array([p.pos for p in component1.nodes])
        transformed_xyz = _rotate(xyz, phi, bond_vec)
        for atom, coord in zip(component1.nodes, transformed_xyz):
            atom.translate_to(coord)

        # Move atoms involved in the bond to original positions
        # This is neccessary since the piece is rotated about its center
        if bond[0] in set(component1.nodes):
            trans_vec = original_bond_positions[0] - bond[0].pos
        elif bond[1] in set(component1.nodes):
            trans_vec = original_bond_positions[1] - bond[1].pos

        for atom in component1.nodes:
            atom.translate(trans_vec)

    # Interface to GMSO Topology for reading/writing mol2 files
    def from_gmso(self, topology, coords_only=False, infer_hierarchy=True):
        """Convert a GMSO Topology to mBuild Compound.

        Parameter
        ---------
        topology : gmso.Topology
            The GMSO Topology to be converted.
        compound : mb.Compound, optional, default=None
            Host mb.Compound that we are loading to.
        coords_only : bool, optional, default=False
            Set preexisting atoms in compound to coordinates given by Topology.
        infer_hierarchy : bool, optional, default=True
            If True, infer compound hierarchy from Topology residue, to be implemented.
            Pending new GMSO release.

        Returns
        -------
        compound : mb.Compound
        """
        return conversion.from_gmso(
            topology=topology,
            compound=self,
            coords_only=coords_only,
            # infer_hierarchy=infer_hierarchy,
            # TO DO: enable this with new release of GMSO
        )

    def to_gmso(self, **kwargs):
        """Create a GMSO Topology from a mBuild Compound.

        Parameters
        ----------
        compound : mb.Compound
            The mb.Compound to be converted.

        Returns
        -------
        topology : gmso.Topology
            The converted gmso Topology
        """
        return conversion.to_gmso(self)

    # Interface to Trajectory for reading/writing .pdb and .mol2 files.
    # -----------------------------------------------------------------
    def from_trajectory(
        self, traj, frame=-1, coords_only=False, infer_hierarchy=True
    ):
        """Extract atoms and bonds from a md.Trajectory.

        Will create sub-compounds for every chain if there is more than one
        and sub-sub-compounds for every residue.

        Parameters
        ----------
        traj : mdtraj.Trajectory
            The trajectory to load.
        frame : int, optional, default=-1 (last)
            The frame to take coordinates from.
        coords_only : bool, optional, default=False
            Only read coordinate information
        infer_hierarchy : bool, optional, default=True
            If True, infer compound hierarchy from chains and residues

        See Also
        --------
        mbuild.conversion.from_trajectory
        """
        conversion.from_trajectory(
            traj=traj,
            compound=self,
            frame=frame,
            coords_only=coords_only,
            infer_hierarchy=True,
        )

    def to_trajectory(
        self, show_ports=False, chains=None, residues=None, box=None
    ):
        """Convert to an md.Trajectory and flatten the compound.

        Parameters
        ----------
        show_ports : bool, optional, default=False
            Include all port atoms when converting to trajectory.
        chains : mb.Compound or list of mb.Compound
            Chain types to add to the topology
        residues : str of list of str
            Labels of residues in the Compound. Residues are assigned by
            checking against Compound.name.
        box : mb.Box, optional, default=self.boundingbox (with buffer)
            Box information to be used when converting to a `Trajectory`.
            If 'None', self.box is used. If self.box is None,
            a bounding box is used with a 0.5 nm buffer in each
            dimension to avoid overlapping atoms.

        Returns
        -------
        trajectory : md.Trajectory

        See Also
        --------
        _to_topology
        """
        return conversion.to_trajectory(
            compound=self,
            show_ports=show_ports,
            chains=chains,
            residues=residues,
            box=box,
        )

    def from_parmed(self, structure, coords_only=False, infer_hierarchy=True):
        """Extract atoms and bonds from a pmd.Structure.

        Will create sub-compounds for every chain if there is more than one
        and sub-sub-compounds for every residue.

        Parameters
        ----------
        structure : pmd.Structure
            The structure to load.
        coords_only : bool
            Set preexisting atoms in compound to coordinates given by structure.
        infer_hierarchy : bool, optional, default=True
            If true, infer compound hierarchy from chains and residues
        """
        conversion.from_parmed(
            structure=structure,
            compound=self,
            coords_only=coords_only,
            infer_hierarchy=infer_hierarchy,
        )

    def to_parmed(
        self,
        box=None,
        title="",
        residues=None,
        show_ports=False,
        infer_residues=False,
        infer_residues_kwargs={},
    ):
        """Create a ParmEd Structure from a Compound.

        Parameters
        ----------
        box : mb.Box, optional, default=self.boundingbox (with buffer)
            Box information to be used when converting to a `Structure`.
            If 'None', self.box is used. If self.box is None,
            a bounding box is used with 0.5 nm buffer in each dimension
            to avoid overlapping atoms.
        title : str, optional, default=self.name
            Title/name of the ParmEd Structure
        residues : str of list of str
            Labels of residues in the Compound. Residues are assigned by
            checking against Compound.name.
        show_ports : boolean, optional, default=False
            Include all port atoms when converting to a `Structure`.
<<<<<<< HEAD
        infer_residues : bool, optional, default=False
            Attempt to assign residues based on names of children for the level
            of compound hierarchy without a box definition.
        infer_residues_kwargs : dict, optional, default={}
            Keyword arguments for :func:`mbuild.conversion.pull_residues`
=======
        infer_residues : bool, optional, default=True
            Attempt to assign residues based on names of children for the level
            of compound hierarchy without a box definition.
>>>>>>> 03a3ad96

        Returns
        -------
        parmed.structure.Structure
            ParmEd Structure object converted from self

        See Also
        --------
        mbuild.conversion.to_parmed
        parmed.structure.Structure : Details on the ParmEd Structure object
        """
        return conversion.to_parmed(
            compound=self,
            box=box,
            title=title,
            residues=residues,
            show_ports=show_ports,
            infer_residues=infer_residues,
            infer_residues_kwargs=infer_residues_kwargs,
        )

    def to_networkx(self, names_only=False):
        """Create a NetworkX graph representing the hierarchy of a Compound.

        Parameters
        ----------
        names_only : bool, optional, default=False
            Store only the names of the compounds in the graph, appended with
            their IDs, for distinction even if they have the same name. When
            set to False, the default behavior, the nodes are the compounds
            themselves.

        Returns
        -------
        G : networkx.DiGraph

        Notes
        -----
        This digraph is not the bondgraph of the compound.

        See Also
        --------
        mbuild.conversion.to_networkx
        mbuild.bond_graph
        """
        return conversion.to_networkx(compound=self, names_only=names_only)

    def to_pybel(
        self,
        box=None,
        title="",
        residues=None,
        show_ports=False,
        infer_residues=False,
    ):
        """Create a pybel.Molecule from a Compound.

        Parameters
        ----------
        box : mb.Box, def None
        title : str, optional, default=self.name
            Title/name of the ParmEd Structure
        residues : str of list of str
            Labels of residues in the Compound. Residues are assigned by
            checking against Compound.name.
        show_ports : boolean, optional, default=False
            Include all port atoms when converting to a `Structure`.
        infer_residues : bool, optional, default=False
            Attempt to assign residues based on names of children

        Returns
        -------
        pybel.Molecule

        See Also
        --------
        mbuild.conversion.to_pybel

        Notes
        -----
        Most of the mb.Compound is first converted to openbabel.OBMol
        And then pybel creates a pybel.Molecule from the OBMol
        Bond orders are assumed to be 1
        OBMol atom indexing starts at 1, with spatial dimension Angstrom
        """
        return conversion.to_pybel(
            compound=self,
            box=box,
            title=title,
            residues=residues,
            show_ports=show_ports,
        )

    def to_smiles(self, backend="pybel"):
        """Create a SMILES string from an mbuild compound.

        Parameters
        ----------
        compound : mb.Compound.
            The mbuild compound to be converted.
        backend : str, optional, default="pybel"
            Backend used to do the conversion.

        Return
        ------
        smiles_string : str
        """
        return conversion.to_smiles(self, backend)

    def from_pybel(
        self,
        pybel_mol,
        use_element=True,
        coords_only=False,
        infer_hierarchy=True,
        ignore_box_warn=False,
    ):
        """Create a Compound from a Pybel.Molecule.

        Parameters
        ----------
        pybel_mol: pybel.Molecule
        use_element : bool, default True
            If True, construct mb Particles based on the pybel Atom's element.
            If False, construcs mb Particles based on the pybel Atom's type
        coords_only : bool, default False
            Set preexisting atoms in compound to coordinates given by
            structure.  Note: Not yet implemented, included only for parity
            with other conversion functions
        infer_hierarchy : bool, optional, default=True
            If True, infer hierarchy from residues
        ignore_box_warn : bool, optional, default=False
            If True, ignore warning if no box is present.

        See Also
        --------
        mbuild.conversion.from_pybel
        """
        conversion.from_pybel(
            pybel_mol=pybel_mol,
            compound=self,
            use_element=use_element,
            coords_only=coords_only,
            ignore_box_warn=ignore_box_warn,
        )

    def to_intermol(self, molecule_types=None):  # pragma: no cover
        """Create an InterMol system from a Compound.

        Parameters
        ----------
        molecule_types : list or tuple of subclasses of Compound

        Returns
        -------
        intermol_system : intermol.system.System

        See Also
        --------
        mbuild.conversion.to_intermol
        """
        return conversion.to_intermol(
            compound=self, molecule_types=molecule_types
        )

    def get_smiles(self):
        """Get SMILES string for compound.

        Bond order is guessed with pybel and may lead to incorrect SMILES
        strings.

        Returns
        -------
        smiles_string: str
        """
        pybel_cmp = self.to_pybel()
        pybel_cmp.OBMol.PerceiveBondOrders()
        # we only need the smiles string
        smiles = pybel_cmp.write().split()[0]
        return smiles

    def __getitem__(self, selection):
        """Get item from Compound."""
        if isinstance(selection, int):
            return list(self.particles())[selection]
        if isinstance(selection, str):
            if selection not in self.labels:
                raise MBuildError(f"{self.name}['{selection}'] does not exist.")
            return self.labels.get(selection)

    def __repr__(self):
        """Compound representation."""
        descr = list("<")
        descr.append(self.name + " ")

        if self.children:
            descr.append("{:d} particles, ".format(self.n_particles))
            descr.append("{:d} bonds, ".format(self.n_bonds))
            if self.box is not None:
                descr.append("System box: {}, ".format(self.box))
            else:
                descr.append("non-periodic, ")
        else:
            descr.append(
                "pos=({}), ".format(np.array2string(self.pos, precision=4))
            )
            descr.append("{:d} bonds, ".format(self.n_direct_bonds))

        descr.append("id: {}>".format(id(self)))
        return "".join(descr)

    def _clone(self, clone_of=None, root_container=None):
        """Clones compound faster than deepcopying.

        Does not resolve circular dependencies. This should be safe provided
        you never try to add the top of a Compound hierarchy to a
        sub-Compound. Clones compound hierarchy only, not the bonds.
        """
        if root_container is None:
            root_container = self
        if clone_of is None:
            clone_of = dict()

        # If this compound has already been cloned, return that.
        if self in clone_of:
            return clone_of[self]

        # Otherwise we make a new clone.
        cls = self.__class__
        newone = cls.__new__(cls)

        # Remember that we're cloning the new one of self.
        clone_of[self] = newone

        newone.name = deepcopy(self.name)
        newone._element = deepcopy(self.element)
        newone._pos = deepcopy(self._pos)
        newone.port_particle = deepcopy(self.port_particle)
        newone._box = deepcopy(self._box)
        newone._check_if_contains_rigid_bodies = deepcopy(
            self._check_if_contains_rigid_bodies
        )
        newone._periodicity = deepcopy(self._periodicity)
        newone._contains_rigid = deepcopy(self._contains_rigid)
        newone._rigid_id = deepcopy(self._rigid_id)
        newone._charge = deepcopy(self._charge)
        newone._mass = deepcopy(self._mass)
        if hasattr(self, "index"):
            newone.index = deepcopy(self.index)

        if self.children is None:
            newone.children = None
        else:
            newone.children = OrderedSet()
        # Parent should be None initially.
        newone.parent = None
        newone.labels = OrderedDict()
        newone.referrers = set()
        newone.bond_graph = None

        # Add children to clone.
        if self.children:
            for child in self.children:
                newchild = child._clone(clone_of, root_container)
                newone.children.add(newchild)
                newchild.parent = newone

        # Copy labels, except bonds with atoms outside the hierarchy.
        if self.labels:
            for label, compound in self.labels.items():
                if not isinstance(compound, list):
                    newone.labels[label] = compound._clone(
                        clone_of, root_container
                    )
                    compound.referrers.add(clone_of[compound])
                else:
                    # compound is a list of compounds, so we create an empty
                    # list, and add the clones of the original list elements.
                    newone.labels[label] = []
                    for subpart in compound:
                        newone.labels[label].append(
                            subpart._clone(clone_of, root_container)
                        )
                        # Referrers must have been handled already, or the will
                        # be handled

        return newone

    def _clone_bonds(self, clone_of=None):
        """Clone the bond of the source compound to clone compound."""
        newone = clone_of[self]
        newone.bond_graph = BondGraph()
        for particle in self.particles():
            newone.bond_graph.add_node(clone_of[particle])
        for c1, c2 in self.bonds():
            try:
                newone.add_bond((clone_of[c1], clone_of[c2]))
            except KeyError:
                raise MBuildError(
                    "Cloning failed. Compound contains bonds to "
                    "Particles outside of its containment hierarchy."
                )


Particle = Compound<|MERGE_RESOLUTION|>--- conflicted
+++ resolved
@@ -2952,17 +2952,11 @@
             checking against Compound.name.
         show_ports : boolean, optional, default=False
             Include all port atoms when converting to a `Structure`.
-<<<<<<< HEAD
         infer_residues : bool, optional, default=False
             Attempt to assign residues based on names of children for the level
             of compound hierarchy without a box definition.
         infer_residues_kwargs : dict, optional, default={}
             Keyword arguments for :func:`mbuild.conversion.pull_residues`
-=======
-        infer_residues : bool, optional, default=True
-            Attempt to assign residues based on names of children for the level
-            of compound hierarchy without a box definition.
->>>>>>> 03a3ad96
 
         Returns
         -------
