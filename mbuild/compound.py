--- conflicted
+++ resolved
@@ -1916,82 +1916,7 @@
              forcefield_files, forcefield_debug, box,
              overwrite, residues, combining_rule, foyer_kwargs, **kwargs)
 
-<<<<<<< HEAD
-        # Savers supported by mbuild.formats
-        savers = {'.hoomdxml': write_hoomdxml,
-                  '.gsd': write_gsd,
-                  '.xyz': write_xyz,
-                  '.lammps': write_lammpsdata,
-                  '.lmp': write_lammpsdata,
-                  '.par': write_par,}
-        if has_networkx:
-            from mbuild.formats.cassandramcf import write_mcf
-            savers.update({'.mcf': write_mcf})
-
-        try:
-            saver = savers[extension]
-        except KeyError:
-            saver = None
-
-        if os.path.exists(filename) and not overwrite:
-            raise IOError('{0} exists; not overwriting'.format(filename))
-
-        structure = self.to_parmed(box=box, residues=residues,
-                                   show_ports=show_ports)
-        # Apply a force field with foyer if specified
-        if forcefield_name or forcefield_files:
-            foyer = import_('foyer')
-            ff = foyer.Forcefield(forcefield_files=forcefield_files,
-                            name=forcefield_name, debug=forcefield_debug)
-            if not foyer_kwargs:
-                foyer_kwargs = {}
-            structure = ff.apply(structure, **foyer_kwargs)
-            structure.combining_rule = combining_rule
-
-        total_charge = sum([atom.charge for atom in structure])
-        if round(total_charge, 4) != 0.0:
-            warn('System is not charge neutral. Total charge is {}.'
-                 ''.format(total_charge))
-
-        # Provide a warning if rigid_ids are not sequential from 0
-        if self.contains_rigid:
-            unique_rigid_ids = sorted(set([
-                p.rigid_id for p in self.rigid_particles()]))
-            if max(unique_rigid_ids) != len(unique_rigid_ids) - 1:
-                warn("Unique rigid body IDs are not sequential starting from zero.")
-
-        if saver:  # mBuild supported saver.
-            if extension in ['.gsd', '.hoomdxml']:
-                kwargs['rigid_bodies'] = [
-                        p.rigid_id for p in self.particles()]
-            # lammps does not require the box to be centered at any a specific origin
-            # min and max dimensions are therefore needed to write the file in a consistent way
-            # the parmed structure only has the box length
-            if extension in ['.lammps', '.lmp']:
-                if box:
-                    kwargs['mins'] = [0.0, 0.0, 0.0]
-                    kwargs['maxs'] = [m for m in box.lengths]
-            saver(filename=filename, structure=structure, **kwargs)
-
-        elif extension == '.sdf':
-            pybel = import_('pybel')
-            new_compound = Compound()
-            # Convert pmd.Structure to mb.Compound
-            new_compound.from_parmed(structure)
-            # Convert mb.Compound to pybel molecule
-            pybel_molecule = new_compound.to_pybel()
-            # Write out pybel molecule to SDF file
-            output_sdf = pybel.Outputfile("sdf", filename,
-                    overwrite=overwrite)
-            output_sdf.write(pybel_molecule)
-            output_sdf.close()
-
-        else:  # ParmEd supported saver.
-            structure.save(filename, overwrite=overwrite, **kwargs)
-=======
->>>>>>> f47077e7
-
-    def translate(self, by):
+        def translate(self, by):
         """Translate the Compound by a vector
 
         Parameters
@@ -2096,7 +2021,6 @@
 
         See also
         --------
-<<<<<<< HEAD
         _to_topology
 
         """
@@ -2146,10 +2070,7 @@
         See Also
         --------
         mdtraj.Topology : Details on the mdtraj Topology object
-=======
         mbuild.conversion.to_trajectory
->>>>>>> f47077e7
-
         """
         return conversion.to_trajectory(compound=self, show_ports=show_ports,
             chains=chains, residues=residues, box=box)
@@ -2206,123 +2127,8 @@
         parmed.structure.Structure : Details on the ParmEd Structure object
 
         """
-<<<<<<< HEAD
-        structure = pmd.Structure()
-        structure.title = title if title else self.name
-        atom_mapping = {}  # For creating bonds below
-        guessed_elements = set()
-
-        # Attempt to grab residue names based on names of children
-        if not residues and infer_residues:
-            residues = list(set([child.name for child in self.children]))
-
-        if isinstance(residues, str):
-            residues = [residues]
-        if isinstance(residues, (list, set)):
-            residues = tuple(residues)
-
-        default_residue = pmd.Residue('RES')
-        port_residue = pmd.Residue('PRT')
-        compound_residue_map = dict()
-        atom_residue_map = dict()
-
-        # Loop through particles and add initialize ParmEd atoms
-        for atom in self.particles(include_ports=show_ports):
-            if atom.port_particle:
-                current_residue = port_residue
-                atom_residue_map[atom] = current_residue
-
-                if current_residue not in structure.residues:
-                    structure.residues.append(current_residue)
-
-                pmd_atom = pmd.Atom(atomic_number=0, name='VS',
-                                    mass=0, charge=0)
-                pmd_atom.xx, pmd_atom.xy, pmd_atom.xz = atom.pos * 10  # Angstroms
-
-            else:
-                if residues and atom.name in residues:
-                    current_residue = pmd.Residue(atom.name)
-                    atom_residue_map[atom] = current_residue
-                    compound_residue_map[atom] = current_residue
-                elif residues:
-                    for parent in atom.ancestors():
-                        if residues and parent.name in residues:
-                            if parent not in compound_residue_map:
-                                current_residue = pmd.Residue(parent.name)
-                                compound_residue_map[parent] = current_residue
-                            atom_residue_map[atom] = current_residue
-                            break
-                    else:  # Did not find specified residues in ancestors.
-                        current_residue = default_residue
-                        atom_residue_map[atom] = current_residue
-                else:
-                    current_residue = default_residue
-                    atom_residue_map[atom] = current_residue
-
-                if current_residue not in structure.residues:
-                    structure.residues.append(current_residue)
-
-                atomic_number = None
-                name = ''.join(char for char in atom.name if not char.isdigit())
-                try:
-                    atomic_number = AtomicNum[atom.name.capitalize()]
-                except KeyError:
-                    element = element_by_name(atom.name.capitalize())
-                    if name not in guessed_elements:
-                        warn(
-                            'Guessing that "{}" is element: "{}"'.format(
-                                atom, element))
-                        guessed_elements.add(name)
-                else:
-                    element = atom.name.capitalize()
-
-                atomic_number = atomic_number or AtomicNum[element]
-                mass = Mass[element]
-                pmd_atom = pmd.Atom(atomic_number=atomic_number, name=atom.name,
-                                    mass=mass, charge=atom.charge)
-                pmd_atom.xx, pmd_atom.xy, pmd_atom.xz = atom.pos * 10  # Angstroms
-
-            residue = atom_residue_map[atom]
-            structure.add_atom(pmd_atom, resname=residue.name,
-                               resnum=residue.idx)
-
-            atom_mapping[atom] = pmd_atom
-
-        # "Claim" all of the items it contains and subsequently index all of its items
-        structure.residues.claim()
-
-        # Create and add bonds to ParmEd Structure
-        for atom1, atom2 in self.bonds():
-            bond = pmd.Bond(atom_mapping[atom1], atom_mapping[atom2])
-            structure.bonds.append(bond)
-        # pad box with .25nm buffers
-        if box is None:
-            box = self.get_boundingbox(orthogonal=True)
-            #TODO need to work on how to handle max and mins for a box
-            box_vec_max = list(box.lengths)
-            box_vec_min = [0,0,0]
-            for dim, val in enumerate(self.periodicity):
-                if val:
-                    box_vec_max[dim] = val
-                    box_vec_min[dim] = 0.0
-                if not val:
-                    box_vec_max[dim] += 0.25
-                    box_vec_min[dim] -= 0.25
-            box = Box.from_mins_maxs_angles(mins=box_vec_min, maxs=box_vec_max, angles=[90,90,90])
-
-        box_vector = np.empty(6)
-        if box.angles is not None:
-            box_vector[3:6] = box.angles
-        else:
-            box_vector[3] = box_vector[4] = box_vector[5] = 90.0
-        for dim in range(3):
-            box_vector[dim] = box.lengths[dim] * 10
-        structure.box = box_vector
-        return structure
-=======
         return conversion.to_parmed(compound=self, box=box, title=title,
             residues=residues, show_ports=show_ports, infer_residues=infer_residues)
->>>>>>> f47077e7
 
     def to_networkx(self, names_only=False):
         """Create a NetworkX graph representing the hierarchy of a Compound.
@@ -2381,89 +2187,9 @@
         And then pybel creates a pybel.Molecule from the OBMol
         Bond orders are assumed to be 1
         OBMol atom indexing starts at 1, with spatial dimension Angstrom
-
-<<<<<<< HEAD
-        mol = openbabel.OBMol()
-        particle_to_atom_index = {}
-
-        if not residues and infer_residues:
-            residues = list(set([child.name for child in self.children]))
-        if isinstance(residues, str):
-            residues = [residues]
-        if isinstance(residues, (list, set)):
-            residues = tuple(residues)
-
-        compound_residue_map = dict()
-        atom_residue_map = dict()
-
-        for i, part in enumerate(self.particles(include_ports=show_ports)):
-            if residues and part.name in residues:
-                current_residue = mol.NewResidue()
-                current_residue.SetName(part.name)
-                atom_residue_map[part] = current_residue
-                compound_residue_map[part] = current_residue
-            elif residues:
-                for parent in part.ancestors():
-                    if residues and parent.name in residues:
-                        if parent not in compound_residue_map:
-                            current_residue = mol.NewResidue()
-                            current_residue.SetName(parent.name)
-                            compound_residue_map[parent] = current_residue
-                        atom_residue_map[part] = current_residue
-                        break
-                else:  # Did not find specified residues in ancestors.
-                    current_residue = mol.NewResidue()
-                    current_residue.SetName("RES")
-                    atom_residue_map[part] = current_residue
-            else:
-                current_residue = mol.NewResidue()
-                current_residue.SetName("RES")
-                atom_residue_map[part] = current_residue
-
-            temp = mol.NewAtom()
-            residue = atom_residue_map[part]
-            temp.SetResidue(residue)
-            if part.port_particle:
-                temp.SetAtomicNum(0)
-            else:
-                try:
-                    temp.SetAtomicNum(AtomicNum[part.name.capitalize()])
-                except KeyError:
-                    warn("Could not infer atomic number from "
-                            "{}, setting to 0".format(part.name))
-                    temp.SetAtomicNum(0)
-
-
-            temp.SetVector(*(part.xyz[0]*10))
-            particle_to_atom_index[part] = i
-
-        ucell = openbabel.OBUnitCell()
-        if box is None:
-            box = self.get_boundingbox(orthogonal=True)
-            print(f'pybel: {box}')
-
-        box_mat = box.box_vectors
-        first_vector = openbabel.vector3(*box_mat[0])
-        second_vector = openbabel.vector3(*box_mat[1])
-        third_vector = openbabel.vector3(*box_mat[2])
-        ucell.SetData(first_vector, second_vector, third_vector)
-        mol.CloneData(ucell)
-
-        for bond in self.bonds():
-            bond_order = 1
-            mol.AddBond(particle_to_atom_index[bond[0]]+1,
-                    particle_to_atom_index[bond[1]]+1,
-                    bond_order)
-
-        pybelmol = pybel.Molecule(mol)
-        pybelmol.title = title if title else self.name
-
-        return pybelmol
-=======
         """
         return conversion.to_pybel(compound=self, box=box, title=title,
             residues=residues, show_ports=show_ports)
->>>>>>> f47077e7
 
     def from_pybel(self, pybel_mol, use_element=True, coords_only=False,
             infer_hierarchy=True, ignore_box_warn=False):
@@ -2489,70 +2215,9 @@
         mbuild.conversion.from_pybel
 
         """
-<<<<<<< HEAD
-        openbabel = import_("openbabel")
-        self.name = pybel_mol.title.split('.')[0]
-        resindex_to_cmpd = {}
-
-        if coords_only:
-            raise Warning('coords_only=True not yet implemented for '
-                    'conversion from pybel')
-        # Iterating through pybel_mol for atom/residue information
-        # This could just as easily be implemented by
-        # an OBMolAtomIter from the openbabel library,
-        # but this seemed more convenient at time of writing
-        # pybel atoms are 1-indexed, coordinates in Angstrom
-        for atom in pybel_mol.atoms:
-            xyz = np.array(atom.coords)/10
-            if use_element:
-                try:
-                    temp_name = Element[atom.atomicnum]
-                except KeyError:
-                    warn("No element detected for atom at index "
-                            "{} with number {}, type {}".format(
-                                atom.idx, atom.atomicnum, atom.type))
-                    temp_name = atom.type
-            else:
-                temp_name = atom.type
-            temp = Particle(name=temp_name, pos=xyz)
-            if infer_hierarchy and hasattr(atom, 'residue'):
-                # Is there a safer way to check for res?
-                if atom.residue.idx not in resindex_to_cmpd:
-                    res_cmpd = Compound(name=atom.residue.name)
-                    resindex_to_cmpd[atom.residue.idx] = res_cmpd
-                    self.add(res_cmpd)
-                resindex_to_cmpd[atom.residue.idx].add(temp)
-            else:
-                self.add(temp)
-
-        # Iterating through pybel_mol.OBMol for bond information
-        # Bonds are 0-indexed, but the atoms are 1-indexed
-        # Bond information doesn't appear stored in pybel_mol,
-        # so we need to look into the OBMol object,
-        # using an iterator from the openbabel library
-        for bond in openbabel.OBMolBondIter(pybel_mol.OBMol):
-            self.add_bond([self[bond.GetBeginAtomIdx()-1],
-                            self[bond.GetEndAtomIdx()-1]])
-
-        if hasattr(pybel_mol, 'unitcell'):
-            box = Box.from_lengths_angles(lengths=[pybel_mol.unitcell.GetA()/10,
-                                pybel_mol.unitcell.GetB()/10,
-                                pybel_mol.unitcell.GetC()/10],
-                        angles=[pybel_mol.unitcell.GetAlpha(),
-                                pybel_mol.unitcell.GetBeta(),
-                                pybel_mol.unitcell.GetGamma()])
-            self.periodicity = box.lengths
-        else:
-            if not ignore_box_warn:
-                warn("No unitcell detected for pybel.Molecule {}".format(pybel_mol))
-#       TODO: Decide how to gather PBC information from openbabel. Options may
-#             include storing it in .periodicity or writing a separate function
-#             that returns the box.
-=======
         conversion.from_pybel(pybel_mol=pybel_mol, compound=self,
             use_element=use_element, coords_only=coords_only,
             ignore_box_warn=ignore_box_warn)
->>>>>>> f47077e7
 
     def to_intermol(self, molecule_types=None): # pragma: no cover
         """Create an InterMol system from a Compound.
