--- conflicted
+++ resolved
@@ -1153,12 +1153,8 @@
             particle_array = np.array(list(self.particles()))
         return particle_array[idxs]
 
-<<<<<<< HEAD
-    def visualize(self, show_ports=False, backend='py3dmol', color_scheme={}):
-=======
     def visualize(self, show_ports=False, 
             backend='py3dmol', color_scheme={}): # pragma: no cover
->>>>>>> d8e55e7f
         """Visualize the Compound using py3dmol (default) or nglview.
 
         Allows for visualization of a Compound within a Jupyter Notebook.
@@ -1241,20 +1237,7 @@
                                 'color':'grey'},
                         'sphere': {'scale': 0.3,
                                     'colorscheme':modified_color_scheme}})
-<<<<<<< HEAD
-        if show_ports:
-            for p in self.particles(include_ports=True):
-                if p.port_particle:
-                    view.addSphere({
-                        'center': {'x':p.pos[0], 'y':p.pos[1], 'z':p.pos[2]},
-                        'radius' :0.4,
-                        'color': '0x991f00',
-                        'alpha': 0.9})
         view.zoomTo()
-        view.show()
-=======
-        view.zoomTo()
->>>>>>> d8e55e7f
 
         return view
 
