--- conflicted
+++ resolved
@@ -2291,12 +2291,8 @@
         return smiles
 
     def __getitem__(self, selection):
-<<<<<<< HEAD
+        """Get item from Compound."""
         if isinstance(selection, int) or isinstance(selection, slice):
-=======
-        """Get item from Compound."""
-        if isinstance(selection, int):
->>>>>>> a1857599
             return list(self.particles())[selection]
         if isinstance(selection, tuple):
             return [list(self.particles())[i] for i in selection]
