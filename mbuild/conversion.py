--- conflicted
+++ resolved
@@ -1,23 +1,16 @@
+from collections import defaultdict
+from copy import deepcopy
+import numpy as np
 import os
+from pathlib import Path
 import sys
-import numpy as np
+from warnings import warn
+
 import parmed as pmd
-
-from warnings import warn
-from pathlib import Path
-from collections import defaultdict
-<<<<<<< HEAD
-import numpy as np
-from copy import deepcopy
-
-import parmed as pmd
-from parmed.periodic_table import AtomicNum, element_by_name, Mass, Element
-=======
 from ele import (
     element_from_symbol, element_from_atomic_number, element_from_name
 )
 from ele.exceptions import ElementError
->>>>>>> 29bcb181
 
 import mbuild as mb
 from mbuild.box import Box
