--- conflicted
+++ resolved
@@ -781,14 +781,7 @@
         compound.periodicity = box.lengths
     else:
         if not ignore_box_warn:
-<<<<<<< HEAD
             warn(f"No unitcell detected for pybel.Molecule {pybel_mol}")
-    #       TODO: Decide how to gather PBC information from openbabel. Options may
-    #             include storing it in .periodicity or writing a separate function
-    #             that returns the box.
-=======
-            warn("No unitcell detected for pybel.Molecule {}".format(pybel_mol))
->>>>>>> 1ca3ff80
     return compound
 
 
