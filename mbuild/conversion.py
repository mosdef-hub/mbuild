"""Module for handling conversions in mBuild."""

import os
import sys
from collections import defaultdict
from copy import deepcopy
from pathlib import Path
from warnings import warn

import gmso
import numpy as np
import parmed as pmd
from ele import (
    element_from_atomic_number,
    element_from_name,
    element_from_symbol,
)
from ele.exceptions import ElementError

import mbuild as mb
from mbuild.box import Box
from mbuild.exceptions import MBuildError
from mbuild.formats.json_formats import compound_from_json, compound_to_json
from mbuild.formats.par_writer import write_par
from mbuild.formats.xyz import read_xyz, write_xyz
from mbuild.utils.io import (
    has_gmso,
    has_mdtraj,
    has_networkx,
    has_openbabel,
    has_rdkit,
    import_,
)


def load(
    filename_or_object,
    relative_to_module=None,
    compound=None,
    coords_only=False,
    rigid=False,
    smiles=False,
    infer_hierarchy=True,
    backend=None,
    ignore_box_warn=False,
    **kwargs,
):
    """Load a file or an existing topology into an mbuild Compound.

    Files are read using the predefined backend, unless otherwise specified by
    the user (through the `backend` flag).
    Supported backends include "pybel", "mdtraj", "parmed", "rdkit", and "internal".
    Please refer to http://mdtraj.org/1.8.0/load_functions.html for formats
    supported by MDTraj and https://parmed.github.io/ParmEd/html/readwrite.html
    for formats supported by ParmEd.

    Parameters
    ----------
    filename_or_object : str, mdtraj.Trajectory, parmed.Structure,
        mbuild.Compound, pybel.Molecule.
        Name of the file or topology from which to load atom and bond
        information, or a valid SMILES string.
    relative_to_module : str, optional, default=None
        Instead of looking in the current working directory, look for the file
        where this module is defined. This is typically used in Compound
        classes that will be instantiated from a different directory (such as
        the Compounds located in mbuild.lib).
    compound : mb.Compound, optional, default=None
        Existing compound to load atom and bond information into. New structure
        will be added to the existing compound as a sub compound.
    coords_only : bool, optional, default=False
        Only load the coordinates into an existing compound.
    rigid : bool, optional, default=False
        Treat the compound as a rigid body
    backend : str, optional, default=None
        Backend used to load structure from file or string. If not specified, a
        default backend (extension specific) will be used.
    smiles: bool, optional, default=False
        Use RDKit or OpenBabel to parse filename as a SMILES string or file
        containing a SMILES string. If this is set to True, `rdkit` is the
        default backend and `filename_or_object` should be the SMILES string.
    infer_hierarchy : bool, optional, default=True
        If True, infer hierarchy from chains and residues
    ignore_box_warn : bool, optional, default=False
        If True, ignore warning if no box is present. Defaults to True when
        loading from SMILES
    ``**kwargs`` : keyword arguments
        Key word arguments passed to mdTraj, GMSO, RDKit, or pybel for loading.

    Returns
    -------
    compound : mb.Compound

    Notes
    -----
    If `smiles` is `True`, either `rdkit` (default) or `pybel` can be used, but
    RDkit is the only option of these that allows the user to specify a random
    number seed to reproducibly generate the same starting structure. This is
    NOT possible with `openbabel`, use `rdkit` if you need control over starting
    structure's position (recommended).
    """
    # First check if we are loading from an object
    if not isinstance(filename_or_object, str):
        return load_object(
            obj=filename_or_object,
            compound=compound,
            coords_only=coords_only,
            rigid=rigid,
            infer_hierarchy=infer_hierarchy,
            **kwargs,
        )
    # Second check if we are loading SMILES strings
    elif smiles:
        # Ignore the box info for SMILES (its never there)
        ignore_box_warn = True
        return load_smiles(
            smiles_or_filename=filename_or_object,
            compound=compound,
            infer_hierarchy=infer_hierarchy,
            ignore_box_warn=ignore_box_warn,
            backend=backend,
            **kwargs,
        )
    # Last, if none of the above, load from file
    else:
        return load_file(
            filename=filename_or_object,
            relative_to_module=relative_to_module,
            compound=compound,
            coords_only=coords_only,
            rigid=rigid,
            backend=backend,
            infer_hierarchy=infer_hierarchy,
            **kwargs,
        )


def load_object(
    obj,
    compound=None,
    coords_only=False,
    rigid=False,
    infer_hierarchy=True,
    **kwargs,
):
    """Load an obj into a mb.Compound.

    Functions to load on-disk obj to mb.Compound, supporting conversion from
    mb.Compound, pmd.Structure, md.Trajectory, and pybel.Molecule. If the
    compound flag is supplied, this will add the obj as a subcompound of that
    compound.

    Parameters
    ----------
    obj : mb.Compound, pmd.Structure, md.Trajectory, pybel.Molecule
        Molecular object to be converted.
    compound : mb.Compound, optional, default=None
        The host mbuild Compound
    coords_only : bool, optional, default=False
        Only load the coordinates into existing compound.
    rigid : bool, optional, default=False
        Treat the compound as a rigid body
    infer_hierarchy : bool, optional, default=True
        If True, infer hiereachy from chains and residues
    **kwargs : keyword arguments
        Keyword arguments passed to mdTraj for loading

    Returns
    -------
    mb.Compound
    """
    # Create type_dict type -> loading method
    # Will need to add a gmso method soon
    type_dict = {
        pmd.Structure: from_parmed,
        gmso.Topology: from_gmso,
    }

    if has_openbabel:
        pybel = import_("pybel")
        type_dict.update({pybel.Molecule: from_pybel})
    if has_mdtraj:
        md = import_("mdtraj")
        type_dict.update({md.Trajectory: from_trajectory})

    # Check if the given object is an mb.Compound
    # TODO 1.0: What is the use case for this?
    if isinstance(obj, mb.Compound):
        if not compound:
            warn("Given object is already an mb.Compound, doing nothing.")
            return obj
        else:
            warn("Given object is an mb.Compound, adding to the host compound.")
            compound.add(obj)
            return compound

    for type_ in type_dict:
        if isinstance(obj, type_):
            compound = type_dict[type_](
                obj,
                compound,
                coords_only=coords_only,
                infer_hierarchy=infer_hierarchy,
                **kwargs,
            )
            if rigid:
                compound.label_rigid_bodies()
            return compound

    # If nothing is return raise an error
    raise ValueError(f"Object of type {type(obj).__name__} is not supported.")


def load_smiles(
    smiles_or_filename,
    compound=None,
    infer_hierarchy=True,
    ignore_box_warn=False,
    backend="rdkit",
    coords_only=False,
    **kwargs,
):
    """Load a SMILES string as an mBuild Compound.

    Loading SMILES string from a string, a list, or a file using RDKit by
    default. Must have rdkit or pybel packages installed.

    Parameters
    ----------
    smiles_or_filename : str
        SMILES string or file of SMILES string to load
    compound : mb.Compound
        The host mbuild Compound
    infer_hierarchy : bool, optional, default=True
    ignore_box_warn : bool, optional, default=False
        If True, ignore warning if no box is present.
    coords_only : bool, optional, default=False
        Only load the coordinates into a provided compound.
    backend : str, optional, default='rdkit'
        The smiles loading backend, either 'rdkit' or 'pybel'

    Returns
    -------
    compound : mb.Compound
    """
    # Initialize an mb.Compound if none is provided
    if not compound:
        compound = mb.Compound()

    test_path = Path(smiles_or_filename)

    # Will try to support list of smiles strings in the future
    if backend is None:
        backend = "rdkit"

    if backend == "rdkit":
        rdkit = import_("rdkit")
        from rdkit import Chem
        from rdkit.Chem import AllChem

        if test_path.exists():
            # assuming this is a smi file now
            mymol = Chem.SmilesMolSupplier(smiles_or_filename)
            if not mymol:
                raise ValueError(
                    "Provided smiles string or file was invalid. Refer to the "
                    "above RDKit error messages for additional information."
                )
            mol_list = [mol for mol in mymol]
            if len(mol_list) == 1:
                rdmol = mymol[0]
            else:
                rdmol = mymol[0]
                warn(
                    "More than one SMILES string in file, more than one SMILES "
                    f"string is not supported, using {Chem.MolToSmiles(rdmol)}"
                )
        else:
            rdmol = Chem.MolFromSmiles(smiles_or_filename)

        seed = kwargs.get("smiles_seed", 0)

        return from_rdkit(
            rdkit_mol=rdmol,
            compound=compound,
            coords_only=coords_only,
            smiles_seed=seed,
        )
    elif backend == "pybel":
        pybel = import_("pybel")
        # First we try treating filename_or_object as a SMILES string
        try:
            mymol = pybel.readstring("smi", smiles_or_filename)
        # Now we treat it as a filename
        except (OSError, IOError):
            # For now, we only support reading in a single smiles molecule,
            # but pybel returns a generator, so we get the first molecule
            # and warn the user if there is more

            mymol_generator = pybel.readfile("smi", smiles_or_filename)
            mymol_list = list(mymol_generator)
            if len(mymol_list) == 1:
                mymol = mymol_list[0]
            else:
                mymol = mymol_list[0]
                warn(
                    "More than one SMILES string in file, more than one SMILES "
                    f"string is not supported, using {mymol.write('smi')}"
                )
        mymol.make3D()
        return from_pybel(
            pybel_mol=mymol,
            compound=compound,
            infer_hierarchy=infer_hierarchy,
            ignore_box_warn=ignore_box_warn,
        )
    else:
        raise ValueError(
            "Expected SMILES loading backend 'rdkit' or 'pybel'. "
            f"Was provided: {backend}"
        )


def load_file(
    filename,
    relative_to_module=None,
    compound=None,
    coords_only=False,
    rigid=False,
    backend=None,
    infer_hierarchy=True,
    **kwargs,
):
    """Load from file into an mBuild Compound.

    Loading and converting a topology to mb.Compound from file. User can specify
    a prefered backend, or else it will be handled by a default backend based on
    the file extension.

    Parameters
    ----------
    filename : str
        Name of the file from which to load atom and bond information from
    relative_to_module : str, optional, default=None
        Instead of looking in the current working directory, look for the file
        where this module is defined. This is typically used in Compound classes
        that will be instantiated from a different directory (such as the
        Compounds located in mbuild.lib)
    compound : mb.Compound, optional, default=None
        Existing compound to load atom and bond information from. New structure
        will be added to the existing compound as a sub compound.
    coords_only : bool, optional, default=False
        Only load the coordinates into an existing compound.
    rigid : bool, optional, default=False
        Treat the compound as a rigid body
    backend : str, optional, default=None
        Backend used to load structure from file. If not specified, a default
        backend (extension specific) will be used.
    infer_hierarchy : bool, optional, default=True
        If True, infer hierarchy from chains and residues
    **kwargs : keyword arguments
        Keyword arguments passed to mdTraj for loading

    Returns
    -------
    compound : mb.Compound
    """
    # Initialize a compound if none is given
    if not compound:
        compound = mb.Compound()

    # Need to come up with a different dict structure
    # TODO 1.0: Address this comment above? vals in dict are methods like we do in save()?
    default_backends = {
        ".json": "internal",
        ".xyz": "gmso",
        ".sdf": "pybel",
<<<<<<< HEAD
        # ".mol2": "gmso",
=======
>>>>>>> af08a071
        ".pdb": "mdtraj",
    }
    # Handle mbuild *.py files containing a class that wraps a structure file
    # in its own folder. E.g., you build a system from ~/foo.py and it imports
    # from ~/bar/baz.py where baz.py loads ~/bar/baz.pdb.
    if relative_to_module:
        filename = str(
            Path(sys.modules[relative_to_module].__file__).parent / filename
        )
    extension = Path(filename).suffix

    if not backend:
        try:  # Try matching backend based on extension
            backend = default_backends[extension]
        except KeyError:  # Else use default backend
            backend = "mdtraj" if has_mdtraj else "parmed"

    # First check internal readers
    if backend == "internal":
        # Handle json format
        if extension == ".json":
            # This doesn't seem to handle the case when compound is given
            compound = compound_from_json(filename)
            return compound
        # Handle xyz file
        # TODO 1.0: Get rid of this conditional and everything under it? xyz will be GMSO backend now
        if extension == ".xyz" and not "top" in kwargs:
            if coords_only:
                tmp = read_xyz(filename)
                if tmp.n_particles != compound.n_particles:
                    raise ValueError(
                        f"Number of atoms in {filename}"
                        f"does not match {compound}"
                    )
                ref_and_compound = zip(
                    tmp._particles(include_ports=False),
                    compound.particles(include_ports=False),
                )
                for ref_particle, particle in ref_and_compound:
                    particle.pos = ref_particle.pos
            else:
                compound = read_xyz(filename, compound=compound)
        elif extension == ".xyz" and "top" in kwargs:
            backend = "mdtraj"

    # Then gmso reader
    if backend == "gmso":
        top = gmso.Topology.load(filename=filename, **kwargs)
        compound = from_gmso(
            topology=top,
            compound=compound,
            coords_only=coords_only,
            infer_hierarchy=infer_hierarchy,
        )

    # Then pybel reader
    elif backend == "pybel":
        pybel = import_("pybel")
        if extension == ".sdf":
            pybel_mol = pybel.readfile("sdf", filename)
            # pybel returns a generator, so we grab the first molecule of a
            # list of len 1. Raise ValueError if there are more molecules
            pybel_mol = [i for i in pybel_mol]
            if len(pybel_mol) == 1:
                compound = from_pybel(
                    pybel_mol=pybel_mol[0],
                    compound=compound,
                    coords_only=coords_only,
                    infer_hierarchy=infer_hierarchy,
                )
            else:
                raise ValueError(
                    "More than one pybel molecule in file, more than one pybel "
                    "molecule is not supported"
                )

        # text file detected, assume contain smiles string
        elif extension == ".txt":
            warn(".txt file detected, loading as a SMILES string")
            # Fail-safe measure
            compound = load_smiles(filename, compound)

    # Then mdtraj reader
    elif backend == "mdtraj":
        md = import_("mdtraj")
        traj = md.load(filename, **kwargs)
        compound = from_trajectory(
            traj=traj,
            compound=compound,
            frame=-1,
            coords_only=coords_only,
            infer_hierarchy=infer_hierarchy,
        )

    # Then parmed reader
    elif backend == "parmed":
        warn(
            "Using parmed reader. Bonds may be inferred from inter-particle "
            "distances and standard residue templates. Please check that the "
            "bonds in mb.Compound are accurate"
        )
        structure = pmd.load_file(filename, structure=True, **kwargs)
        compound = from_parmed(
            structure=structure,
            compound=compound,
            coords_only=coords_only,
            infer_hierarchy=infer_hierarchy,
        )
    # Note: 'Input not supported' error will be handled
    # by the corresponding backend
    if rigid:
        compound.label_rigid_bodies()
    return compound


def from_parmed(
    structure, compound=None, coords_only=False, infer_hierarchy=True, **kwargs
):
    """Backend-specific loading function - parmed.

    Parameters
    ----------
    structure : pmd.Structure
        New structure to be loaded.
    compound : mb.Compound, optional, default=None
        Host mb.Compound that we are loading to.
    coords_only : bool, optional, default=False
        Set preexisting atoms in compound to coordinates given by structure.
    infer_hierarchy : bool , optional, default=True
        If True, infer compound hierarchy from chain and reisdues

    Returns
    -------
    compound : mb.Compound
    """
    # Check coords_only option
    if compound and coords_only:
        if len(structure.atoms) != compound.n_particles:
            raise ValueError(
                f"Number of atoms in {structure} does not match {compound}"
                f"Structure: {len(structure.atoms)} atoms"
                f"Compound: {compound.n_particles} atoms"
            )
        if None in compound._particles(include_ports=False):
            raise ValueError("Some particles are None")

        for pmd_atom, particle in zip(
            structure.atoms, compound.particles(include_ports=False)
        ):
            particle.pos = (
                np.array([pmd_atom.xx, pmd_atom.xy, pmd_atom.xz]) / 10
            )
        return compound
    elif not compound and coords_only:
        raise MBuildError("coords_only=True but host compound is not provided")

    # Initialize a compound if none is provided
    if not compound:
        compound = mb.Compound()

    # Convert parmed structure to mbuild compound
    atom_mapping = dict()
    chain_id = None
    chains = defaultdict(list)

    # Build up chains dict
    # Could I change this to normal dict?
    for residue in structure.residues:
        chains[residue.chain].append(residue)

    # Build up compound
    chain_list = []
    for chain, residues in chains.items():
        if len(chain) > 1:
            chain_compound = mb.Compound()
            chain_list.append(chain_compound)
        else:
            chain_compound = compound
        res_list = []
        for residue in residues:
            if infer_hierarchy:
                residue_compound = mb.Compound(name=residue.name)
                parent_compound = residue_compound
                res_list.append(residue_compound)
            else:
                parent_compound = chain_compound
            atom_list = []
            atom_label_list = []
            for atom in residue.atoms:
                # Angstrom to nm
                pos = np.array([atom.xx, atom.xy, atom.xz]) / 10
                try:
                    element = element_from_atomic_number(atom.atomic_number)
                except ElementError:
                    element = None
                new_atom = mb.Particle(
                    name=str(atom.name), pos=pos, element=element
                )
                atom_list.append(new_atom)
                atom_label_list.append(f"{atom.name}[$]")
                atom_mapping[atom] = new_atom
            parent_compound.add(atom_list, label=atom_label_list)
        if infer_hierarchy:
            chain_compound.add(res_list)
    if len(chain) > 1:
        compound.add(chain_list)

    # Infer bonds information
    for bond in structure.bonds:
        atom1 = atom_mapping[bond.atom1]
        atom2 = atom_mapping[bond.atom2]
        compound.add_bond((atom1, atom2))

    # Convert box information
    if structure.box is not None:
        warn("All angles are assumed to be 90 degrees")
        compound.box = Box(structure.box[0:3] / 10)

    return compound


def from_trajectory(
    traj,
    compound=None,
    frame=-1,
    coords_only=False,
    infer_hierarchy=True,
    **kwargs,
):
    """Extract atoms and bonds from a md.Trajectory.

    Will create sub-compounds for every chain if there is more
    than one and sub-sub-compounds for every residue.

    Parameters
    ----------
    traj : mdtraj.Trajectory
        The trajectory to load.
    compound : mb.Compound, optional, default=None
        Host mb.Compound that we are loading to.
    frame : int, optional, default=-1 (last)
        The frame to take coordinates from.
    coords_only : bool, optional, default=False
        Only read coordinate information
    infer_hierarchy : bool, optional, default=True
        If True, infer compound hierarchy from chains and residues

    Returns
    -------
    compound : mb.Compound
    """
    # Check for coords_only option
    md = import_("mdtraj")
    if compound and coords_only:
        if traj.n_atoms != compound.n_particles:
            raise ValueError(
                "Number of atoms in {traj} does not match {compound}".format(
                    **locals()
                )
            )
        if None in compound._particles(include_ports=False):
            raise ValueError("Some particles are None")

        for mdtraj_atom, particle in zip(
            traj.topology.atoms, compound.particles(include_ports=False)
        ):
            particle.pos = traj.xyz[frame, mdtraj_atom.index]
        return compound

    elif coords_only and not compound:
        raise MBuildError("coords_only=True but host compound is not provided")

    # Initialize a compound if none is provided
    if not compound:
        compound = mb.Compound()

    atom_mapping = dict()
    # temporary lists to speed up add to the compound
    chains_list = []
    chains_list_label = []

    for chain in traj.topology.chains:
        if traj.topology.n_chains > 1:
            chain_compound = mb.Compound()
            chains_list.append(chain_compound)
            chains_list_label.append("chain[$]")
        else:
            chain_compound = compound

        res_list = []
        for res in chain.residues:
            if infer_hierarchy:
                res_compound = mb.Compound(name=res.name)
                parent_cmpd = res_compound
                res_list.append(res_compound)
            else:
                parent_cmpd = chain_compound

            atom_list = []
            atom_label_list = []
            for atom in res.atoms:
                try:
                    element = element_from_atomic_number(
                        atom.element.atomic_number
                    )
                except ElementError:
                    element = None
                new_atom = mb.Particle(
                    name=str(atom.name),
                    pos=traj.xyz[frame, atom.index],
                    element=element,
                )
                atom_list.append(new_atom)
                atom_label_list.append(f"{atom.name}[$]")
                atom_mapping[atom] = new_atom

            parent_cmpd.add(atom_list, label=atom_label_list)

        if infer_hierarchy:
            chain_compound.add(res_list)
    if traj.topology.n_chains > 1:
        compound.add(chains_list, label=chains_list_label)

    for mdtraj_atom1, mdtraj_atom2 in traj.topology.bonds:
        atom1 = atom_mapping[mdtraj_atom1]
        atom2 = atom_mapping[mdtraj_atom2]
        compound.add_bond((atom1, atom2))

    if np.any(traj.unitcell_lengths) and np.any(traj.unitcell_lengths[0]):
        compound.box = Box(traj.unitcell_lengths[0])

    return compound


def from_pybel(
    pybel_mol,
    compound=None,
    use_element=True,
    coords_only=False,
    infer_hierarchy=True,
    ignore_box_warn=False,
    **kwargs,
):
    """Create a Compound from a Pybel.Molecule.

    Parameters
    ----------
    pybel_mol : pybel.Molecule
        pybel Molecule that need to be converted.
    compound : mb.Compound, optional, default=None
        The host mbuild Compound.
    use_element : bool, optional, default=True
        If True, construct mb.Particle names based on the pybel Atom's element.
        If False, constructs mb.Particle names based on the pybel Atom's type.
    coords_only : bool, optional, default=False
        Set preexisting atoms in compound to coordinates given by structure.
        Note: Not yet implemented, included only for parity with other
        conversion functions
    infer_hierarchy : bool, optional, default=False
        If True, infer hierarchy from residues
    ignore_box_warn: bool, optional, default=False
        If True, raise a warning if no unitcell detected for pybel molecule

    Return
    ------
    compound : mb.Compound
    """
    # Initialize a compound if none is provided
    if not compound:
        compound = mb.Compound()

    openbabel = import_("openbabel")
    compound.name = pybel_mol.title.split(".")[0]
    resindex_to_cmpd = {}

    if coords_only:
        raise Warning(
            "coords_only=True is not yet implemented for conversion from pybel"
        )

    # Iterating through pybel_mol for atom/residue information
    # This could just as easily be implemented by
    # an OBMolAtomIter from the openbabel library,
    # but this seemed more convenient at time of writing
    # pybel atoms are 1-indexed, coordinates in Angstrom
    for atom in pybel_mol.atoms:
        xyz = np.array(atom.coords) / 10
        try:
            element = element_from_atomic_number(atom.atomicnum)
        except ElementError:
            element = None
        if use_element:
            if element is None:
                warn(
                    "No element detected for atom at index "
                    f"{atom.idx} with number {atom.atomicnum}, type {atom.type}"
                )
                temp_name = atom.type
            else:
                temp_name = element.symbol
        else:
            temp_name = atom.type
        temp = mb.Particle(name=temp_name, pos=xyz, element=element)
        if infer_hierarchy and hasattr(atom, "residue"):
            # Is there a safer way to check for res?
            if atom.residue.idx not in resindex_to_cmpd:
                res_cmpd = mb.Compound(name=atom.residue.name)
                resindex_to_cmpd[atom.residue.idx] = res_cmpd
                compound.add(res_cmpd)
            resindex_to_cmpd[atom.residue.idx].add(temp)
        else:
            compound.add(temp)

    # Iterating through pybel_mol.OBMol for bond information
    # Bonds are 0-indexed, but the atoms are 1-indexed
    # Bond information doesn't appear stored in pybel_mol,
    # so we need to look into the OBMol object,
    # using an iterator from the openbabel library
    for bond in openbabel.OBMolBondIter(pybel_mol.OBMol):
        compound.add_bond(
            [
                compound[bond.GetBeginAtomIdx() - 1],
                compound[bond.GetEndAtomIdx() - 1],
            ]
        )

    if hasattr(pybel_mol, "unitcell"):
        box = Box(
            lengths=[
                pybel_mol.unitcell.GetA() / 10,
                pybel_mol.unitcell.GetB() / 10,
                pybel_mol.unitcell.GetC() / 10,
            ],
            angles=[
                pybel_mol.unitcell.GetAlpha(),
                pybel_mol.unitcell.GetBeta(),
                pybel_mol.unitcell.GetGamma(),
            ],
        )
        compound.box = box
    else:
        if not ignore_box_warn:
            warn(f"No unitcell detected for pybel.Molecule {pybel_mol}")
    return compound


def from_rdkit(rdkit_mol, compound=None, coords_only=False, smiles_seed=0):
    """Return an mbuild Compound based on a smiles string using RDKit.

    Parameters
    ----------
    rdkit_mol : rdkit.Chem.rdchem.Mol
        RDKit mol to generate an mBuild compound
    compound : mb.Compound, optional, default=None
        The host mbuild Compound.
    coords_only : bool, optional, default=False
        Set preexisting atoms in compound to coordinates given by structure.
        Note: Not yet implemented, included only for parity with other
        conversion functions.
    smiles_seed : int, optional, default=0
        Random number seed for PRNG, set to -1 for non-deterministic behavior

    Returns
    -------
    mbuild.Compound

    Notes
    -----
    Option `coords_only` currently is not implemented, it is only provided to
        maintain parity with other conversion methods.
    """
    from rdkit import Chem
    from rdkit.Chem import AllChem

    mymol = Chem.AddHs(rdkit_mol)
    if AllChem.EmbedMolecule(mymol, randomSeed=smiles_seed) != 0:
        raise MBuildError(
            f"RDKit was unable to generate 3D coordinates for {mymol}. Refer "
            "to the RDKit error messages for possible fixes. You can also "
            "install openbabel and use the backend='pybel' instead"
        )
    AllChem.UFFOptimizeMolecule(mymol)
    single_mol = mymol.GetConformer(0)
    # convert from Angstroms to nanometers
    xyz = single_mol.GetPositions() / 10

    if compound is None:
        comp = mb.Compound()
    else:
        comp = compound

    part_list = []
    for i, atom in enumerate(mymol.GetAtoms()):
        part = mb.Particle(
            name=atom.GetSymbol(),
            element=element_from_atomic_number(atom.GetAtomicNum()),
            pos=xyz[i],
        )
        part_list.append(part)

    comp.add(part_list)
    bond_order_dict = {
        Chem.BondType.SINGLE: "single",
        Chem.BondType.DOUBLE: "double",
        Chem.BondType.TRIPLE: "triple",
        Chem.BondType.AROMATIC: "aromatic",
        Chem.BondType.UNSPECIFIED: "unspecified",
    }

    for bond in mymol.GetBonds():
        comp.add_bond(
            [comp[bond.GetBeginAtomIdx()], comp[bond.GetEndAtomIdx()]],
            bond_order=bond_order_dict[bond.GetBondType()],
        )

    return comp


def from_gmso(
    topology, compound=None, coords_only=False, infer_hierarchy=True, **kwargs
):
    """Convert a GMSO Topology to mBuild Compound.

    Parameter
    ---------
    topology : gmso.Topology
        The GMSO Topology to be converted.
    compound : mb.Compound, optional, default=None
        Host mb.Compound that we are loading to.
    coords_only : bool, optional, default=False
        Set preexisting atoms in compound to coordinates given by Topology.
    infer_hierarchy : bool, optional, default=True
        If True, infer compound hierarchy from Topology residue, to be implemented.
        Pending new GMSO release.

    Returns
    -------
    compound : mb.Compound
    """
    import unyt as u
    from gmso.external.convert_mbuild import to_mbuild

    if compound and coords_only:
        if topology.n_sites != compound.n_particles:
            raise ValueError(
                f"Number of sites in {topology} does not match {compound}"
                f"Topology: {topology.n_sites} sites"
                f"Compound: {compound.n_particles} particles"
            )

        if None in compound._particles(include_ports=False):
            raise ValueError("Some particles are None")

        for site, particle in zip(
            topology.sites, compound.particles(include_ports=False)
        ):
            particle.pos = np.array(site.position.to(u.nm).value)
        return compound
    elif not compound and coords_only:
        raise MBuildError("coords_only=True but host compound is not provided")

    # Convert gmso Topology to mbuild Compound
    if not compound:
        return to_mbuild(
            topology,
            infer_hierarchy=infer_hierarchy,
            **kwargs,
        )
    else:
        compound.add(
            to_mbuild(
                topology,
                infer_hierarchy=infer_hierarchy,
                **kwargs,
            )
        )
    return compound


def save(
    compound,
    filename,
    include_ports=False,
    box=None,
    overwrite=False,
    residues=None,
    **kwargs,
):
    """Save the Compound to a file.

    Parameters
    ----------
    compound : mb.Compound
        The mbuild Compound that to be saved.
    filename : str
        Filesystem path in which to save the trajectory. The extension or prefix
        will be parsed and control the format. Supported extensions are:
        'gsd', 'gro', 'top', 'mcf', 'xyz', 'pdb', 'sdf', 'mol2', 'psf'.
        See parmed/structure.py for more information on savers.
    include_ports : bool, optional, default=False
        Save ports contained within the compound.
    box : mb.Box, optional, default=compound.boundingbox (with buffer)
        Box information to be written to the output file. If 'None', a bounding
        box is used with 0.25nm buffers at each face to avoid overlapping atoms.
    overwrite : bool, optional, default=False
        Overwrite if the filename already exists
    residues : str of list of str
        Labels of residues in the Compound. Residues are assigned by checking
        against Compound.name.
    **kwargs #TODO 1.0: Update description here and the link to GMSO
        Depending on the file extension these will be passed to either
        `write_gsd`, , `write_mcf`, or `parmed.Structure.save`.
        See https://parmed.github.io/ParmEd/html/structobj/parmed.structure.
        Structure.html#parmed.structure.Structure.save

    Other Parameters
    ----------------
    ref_distance : float, optional, default=1.0
        Normalization factor used when saving to .gsd formats for
        converting distance values to reduced units.
    ref_energy : float, optional, default=1.0
        Normalization factor used when saving to .gsd formats for
        converting energy values to reduced units.
    ref_mass : float, optional, default=1.0
        Normalization factor used when saving to .gsd formats for
        converting mass values to reduced units.

    Notes
    -----
    When saving the compound as a json, only the following arguments are used:
        - filename
        - include_ports

    See Also
    --------
    formats.cassandramcf.write_mcf : Write to Cassandra MCF format
    formats.json_formats.compound_to_json : Write to a json file
    """
    if os.path.exists(filename) and not overwrite:
        raise IOError(f"{filename} exists; not overwriting")
    if compound.charge:
        if round(compound.charge, 4) != 0.0:
            warn(
                f"System is not charge neutral. Total charge is {compound.charge}."
            )

    extension = os.path.splitext(filename)[-1]
    # Keep json stuff with internal mbuild method
    if extension == ".json":
        compound_to_json(
            compound, file_path=filename, include_ports=include_ports
        )
        return

    # Savers supported by mbuild.formats
    # TODO 1.0: Do we have a pdb writer anywhere? Right now, we use parmed
    # TODO 1.0: GMSO can't save mol2 files, do we prioritize a mol2 writer, or continue using parmed backend here?
    savers = {
        ".gro": save_in_gmso,
        ".gsd": save_in_gmso,
        ".data": save_in_gmso,
        ".xyz": save_in_gmso,
        ".mol2": save_in_gmso,
        ".mcf": save_in_gmso,
        ".top": save_in_gmso,
    }

    try:
        saver = savers[extension]
    except KeyError:
        saver = None
    # Provide a warning if rigid_ids are not sequential from 0
    if compound.contains_rigid:
        unique_rigid_ids = sorted(
            set([p.rigid_id for p in compound.rigid_particles()])
        )
        if max(unique_rigid_ids) != len(unique_rigid_ids) - 1:
            warn("Unique rigid body IDs are not sequential starting from zero.")

    if saver:  # mBuild supported saver.
        if extension == ".gsd":
            kwargs["rigid_bodies"] = [p.rigid_id for p in compound.particles()]
        # Calling save_in_gmso
        saver(
            filename=filename,
            compound=compound,
            box=box,
            overwrite=overwrite,
            **kwargs,
        )

    elif extension == ".sdf":
        pybel = import_("pybel")
        pybel_molecule = compound.to_pybel()
        # Write out pybel molecule to SDF file
        output_sdf = pybel.Outputfile("sdf", filename, overwrite=overwrite)
        output_sdf.write(pybel_molecule)
        output_sdf.close()
    else:  # ParmEd supported saver.
        structure = compound.to_parmed()
        structure.save(filename, overwrite=overwrite, **kwargs)


# TODO 1.0: Add doc strings, links, etc..
def save_in_gmso(compound, filename, box, overwrite, **kwargs):
    """Convert to GMSO, call gmso writers."""
    gmso_top = to_gmso(compound=compound, box=box)
    gmso_top.save(filename=filename, overwrite=overwrite, **kwargs)


def catalog_bondgraph_type(compound, bond_graph=None):
    """Identify type of subgraph found at this stage of the compound.

    Parameters
    ----------
    compound : obj
        An instance of :class:`mbuild.compound.Compound`

    Returns
    -------
    str:
        "particle_graph" if compound is at the particle level,
        "one_graph" if compound is a single molecule piece,
        "multiple_graphs" if compound has multiple molecules
    """
    if not compound.children:
        return "particle_graph"
    elif bond_graph:
        # at a subgraph level
        multiple_connectionsBool = (
            len(bond_graph.subgraph(compound).connected_components()) == 1
            and len(bond_graph.subgraph(compound).connected_components()[0])
            == compound.n_particles
        )
    elif compound.bond_graph:
        # check at the top level
        multiple_connectionsBool = (
            len(compound.bond_graph.connected_components()) == 1
            and len(compound.bond_graph.connected_components()[0])
            == compound.n_particles
        )
    else:
        msg = f"`bond_graph` argument was not passed, but compound {compound} has no bond_graph attribute."
        raise ValueError(msg)

    if multiple_connectionsBool:
        return "one_graph"
    else:
        return "multiple_graphs"


def pull_residues(
    compound, segment_level=0, include_base_level=False, bond_graph=None
):
    """Pull residues from a Compound object.

    Search class instance for completed compounds based on the number of
    particles and bonds. If for example and peptide chain with three
    individual peptides that were connected and hydrated with thirty water
    molecules, the list will contain 31 residues. However, if the water and
    the individual peptides should be labeled as individual residues, set
    ``segment_level==1`` to receive a list with 33 residues. Depending on
    the method used to assemble the peptides, this procedure may continue to
    set ``segment_level=2`` and breakdown the peptide into functional groups.
    Setting ``include_base_level==True`` will allow this procedure to
    function with coarse-grained systems, while the default behavior will
    end a search at the level before atoms are obtained.

    Parameters
    ----------
    compound : obj
        An instance of :class:`mbuild.compound.Compound`
    segment_level : int, optional, default=0
        Level of full residue architecture to be identified
    include_base_level : bool, optional, default=False
        Set whether a search should continue if the list of children are single particles.
    bond_graph: obj
        An instance of :class:`mbuild.BondGraph`.
        The top level bondgraph that contains the compound to get residues from.

    Returns
    -------
    residuesList : list
        List of residue ids (str).
    """
    residuesList = []

    if (
        not bond_graph
    ):  # generate the bond graph is a top level bondgraph was not passed,
        # useful for recursion
        bond_graph = compound.bond_graph
    compound_graphtype = catalog_bondgraph_type(compound, bond_graph=bond_graph)

    # Checks segment_level and graphtype for adding particles to the residuesList
    if (
        segment_level == 0 and compound_graphtype == "multiple_graphs"
    ):  # All want to write out the children of this state
        residuesList.extend(list(map(id, compound.children)))
    elif segment_level == 0 and compound_graphtype == "one_graph":
        # At top level and a single molecule is here
        residuesList.append(id(compound))
    elif (
        compound_graphtype == "particle_graph"
    ):  # Currently at the particle level
        if include_base_level:
            # only consider adding particles if specified
            residuesList.append(id(compound))
        else:
            residuesList.append(id(compound.parent))

    # Checks for recursion
    if segment_level > 0 and compound_graphtype == "one_graph":
        # start reducing segment_level once you hit single molecules
        segment_level -= 1
        for i, child in enumerate(compound.children):
            residuesList.extend(
                pull_residues(
                    child,
                    segment_level=segment_level,
                    include_base_level=include_base_level,
                    bond_graph=bond_graph,
                )
            )
    elif segment_level > 0 and compound_graphtype == "multiple_graphs":
        # Check the next tier until you hit molecules
        for i, child in enumerate(compound.children):
            residuesList.extend(
                pull_residues(
                    child,
                    segment_level=segment_level,
                    include_base_level=include_base_level,
                    bond_graph=bond_graph,
                )
            )
    elif segment_level < 0:
        raise ValueError("`segment_level` must be greater than zero.")

    return residuesList


def to_hoomdsnapshot(
    compound,
    identify_connections=True,
    ref_distance=1.0,
    ref_mass=1.0,
    rigid_bodies=None,
    shift_coords=True,
    write_special_pairs=True,
    **kwargs,
):
    """Output a gsd.hoomd.Frame (HOOMD-Blue topology format).

    Parameters
    ----------
    compound : mb.Compound
        mBuild compound to save to the GSD format.
    identify_connections : bool
        If `True`, then infer angles and dihedrals in the topology.
    ref_distance : float, optional, default=1.0
        Reference distance for conversion to reduced units
    ref_mass : float, optional, default=1.0
        Reference mass for conversion to reduced units
    rigid_bodies : list of int, optional, default=None
        List of rigid body information. An integer value is required for each
        atom corresponding to the index of the rigid body the particle is to be
        associated with. A value of None indicates the atom is not part of a
        rigid body.
    shift_coords : bool, optional, default=True
        Shift coordinates from (0, L) to (-L/2, L/2) if necessary.
    write_special_pairs : bool, optional, default=True
        Writes out special pair information necessary to correctly use the OPLS
        fudged 1,4 interactions in HOOMD-Blue.

    Notes
    -----
    See gmso.external.convert_hoomd on how to make sure the GSD file contains
    forcefield information (e.g. atom types, angle types, etc.).
    """
    import unyt as u
    from gmso.external import from_mbuild, to_gsd_snapshot

    gmso_top = from_mbuild(compound=compound)

    if identify_connections:
        gmso_top.identify_connections()

    base_units = {
        "length": ref_distance * u.Unit("nm"),
        "mass": ref_mass * u.Unit("amu"),
        "energy": 1 * u.Unit("kJ/mol"),
    }

    snapshot, refs = to_gsd_snapshot(
        top=gmso_top,
        base_units=base_units,
        rigid_bodies=rigid_bodies,
        shift_coords=shift_coords,
        parse_special_pairs=write_special_pairs,
        auto_scale=False,
    )
    return snapshot


def to_parmed(
    compound,
    box=None,
    title="",
    residues=None,
    include_ports=False,
    infer_residues=False,
    infer_residues_kwargs={},
):
    """Create a Parmed Structure from a Compound.

    Parameters
    ----------
    compound : mb.Compound
        mbuild Compound that need to be converted.
    box : mb.Box, optional, default=None
        Box information to be used when converting to a `Structure`. If 'None'
        and the box attribute is set, the box is used with 0.25nm buffers at
        each face to avoid overlapping atoms. Otherwise the boundingbox is used
        with the same 0.25nm buffers.
    title : str, optional, default=compound.name
        Title/name of the ParmEd Structure
    residues : str of list of str, optional, default=None
        Labels of residues in the Compound. Residues are assigned by checking
        against Compound.name.
    include_ports : boolean, optional, default=False
        Include all port atoms when converting to a `Structure`.
    infer_residues : bool, optional, default=False
        Attempt to assign residues based on the number of bonds and particles in
        an object. This option is not used if `residues == None`
    infer_residues_kwargs : dict, optional, default={}
        Keyword arguments for :func:`mbuild.conversion.pull_residues`

    Returns
    -------
    parmed.structure.Structure
        ParmEd Structure object converted from compound

    See Also
    --------
    parmed.structure.Structure : Details on the ParmEd Structure object
    """
    structure = pmd.Structure()
    structure.title = title if title else compound.name
    atom_mapping = {}  # For creating bonds below
    guessed_elements = set()

    # Attempt to grab residue names based on names of children for the first
    # level of hierarchy without a box definition
    flag_res_str = True
    if not residues and infer_residues:
        residues = pull_residues(compound, **infer_residues_kwargs)
        flag_res_str = False

    if isinstance(residues, str):
        residues = [residues]
    if isinstance(residues, (list, set)):
        residues = tuple(residues)

    default_residue = pmd.Residue("RES")
    port_residue = pmd.Residue("PRT")
    compound_residue_map = dict()
    atom_residue_map = dict()

    # Loop through particles and add initialize ParmEd atoms
    for atom in compound.particles(include_ports=include_ports):
        if atom.port_particle:
            current_residue = port_residue
            atom_residue_map[atom] = current_residue

            if current_residue not in structure.residues:
                structure.residues.append(current_residue)

            pmd_atom = pmd.Atom(atomic_number=0, name="VS", mass=0, charge=0)
            pmd_atom.xx, pmd_atom.xy, pmd_atom.xz = atom.pos * 10  # Angstroms

        else:
            tmp_check = atom.name if flag_res_str else id(atom)
            if residues and tmp_check in residues:
                current_residue = pmd.Residue(atom.name)
                atom_residue_map[atom] = current_residue
                compound_residue_map[atom] = current_residue
            elif residues:
                for parent in atom.ancestors():
                    tmp_check = parent.name if flag_res_str else id(parent)
                    if residues and tmp_check in residues:
                        if parent not in compound_residue_map:
                            current_residue = pmd.Residue(
                                parent.name
                                if parent.name
                                else default_residue.name
                            )
                            compound_residue_map[parent] = current_residue
                        atom_residue_map[atom] = current_residue
                        break
                else:  # Did not find specified residues in ancestors.
                    current_residue = default_residue
                    atom_residue_map[atom] = current_residue
            else:
                current_residue = default_residue
                atom_residue_map[atom] = current_residue

            if current_residue not in structure.residues:
                structure.residues.append(current_residue)

            # If we have an element attribute assigned this is easy
            if atom.element is not None:
                atomic_number = atom.element.atomic_number
                mass = atom.element.mass
            # Else we try to infer from the name
            else:
                element = _infer_element_from_compound(atom, guessed_elements)
                if element is not None:
                    atomic_number = element.atomic_number
                    mass = element.mass
                else:
                    atomic_number = 0
                    mass = 0.0

            pmd_atom = pmd.Atom(
                atomic_number=atomic_number,
                name=atom.name,
                mass=mass,
                charge=atom.charge,
            )
            # nm to Angstroms
            pmd_atom.xx, pmd_atom.xy, pmd_atom.xz = atom.pos * 10.0

        residue = atom_residue_map[atom]
        structure.add_atom(pmd_atom, resname=residue.name, resnum=residue.idx)

        atom_mapping[atom] = pmd_atom

    # "Claim" all of the items it contains and subsequently index all its items
    structure.residues.claim()

    # Create and add bonds to ParmEd Structure
    for atom1, atom2 in compound.bonds():
        bond = pmd.Bond(atom_mapping[atom1], atom_mapping[atom2])
        structure.bonds.append(bond)

    # If a box is not explicitly provided:
    # (1) Grab from compound.box
    # (2) Grab from compound.get_boundingbox()
    if box is None:
        if compound.box is not None:
            box = deepcopy(compound.box)
        else:
            box = compound.get_boundingbox()
            # Pad by an extra 0.5 nm (0.25 on each side) from bounding box
            box = Box(lengths=np.array(box.lengths) + 0.5, angles=box.angles)

    box_vector = np.empty(6)
    box_vector[3:6] = box.angles
    for dim in range(3):
        box_vector[dim] = box.lengths[dim] * 10
    structure.box = box_vector

    return structure


def to_trajectory(
    compound, include_ports=False, chains=None, residues=None, box=None
):
    """Convert to an md.Trajectory and flatten the compound.

    Parameters
    ----------
    include_ports : bool, optional, default=False
        Include all port atoms when converting to trajectory.
    chains : mb.Compound or list of mb.Compound
        Chain types to add to the topology
    residues : str of list of str
        Labels of residues in the Compound. Residues are assigned by checking
        against Compound.name.
    box : mb.Box, optional, default=compound.boundingbox (with buffer)
        Box information to be used when converting to a `Trajectory`.
        If 'None', a bounding box is used with a 0.5nm buffer in each
        dimension to avoid overlapping atoms.

    Returns
    -------
    trajectory : md.Trajectory

    See Also
    --------
    _to_topology
    """
    md = import_("mdtraj")
    atom_list = [particle for particle in compound.particles(include_ports)]

    top = _to_topology(compound, atom_list, chains, residues)

    # Coordinates.
    xyz = np.ndarray(shape=(1, top.n_atoms, 3), dtype="float")
    for idx, atom in enumerate(atom_list):
        xyz[0, idx] = atom.pos

    if box is None:
        box = compound.box

    # Unitcell information.
    if box is None:
        unitcell_lengths = np.array(compound.get_boundingbox().lengths) + 0.5
        unitcell_angles = [90.0, 90.0, 90.0]
    else:
        unitcell_lengths = box.lengths
        unitcell_angles = box.angles

    return md.Trajectory(
        xyz,
        top,
        unitcell_lengths=unitcell_lengths,
        unitcell_angles=unitcell_angles,
    )


def _to_topology(compound, atom_list, chains=None, residues=None):
    """Create a mdtraj.Topology from a Compound.

    Helper function for to_trajectory.

    Parameters
    ----------
    atom_list : list of mb.Compound
        Atoms to include in the topology
    chains : mb.Compound or list of mb.Compound
        Chain types to add to the topology
    residues : str of list of str
        Labels of residues in the Compound. Residues are assigned by checking
        against Compound.name.

    Returns
    -------
    top : mdtraj.Topology

    See Also
    --------
    mdtraj.Topology : Details on the mdtraj Topology object
    """
    md = import_("mdtraj")
    from mdtraj.core.element import get_by_symbol
    from mdtraj.core.topology import Topology

    if isinstance(chains, str):
        chains = [chains]
    if isinstance(chains, (list, set)):
        chains = tuple(chains)

    if isinstance(residues, str):
        residues = [residues]
    if isinstance(residues, (list, set)):
        residues = tuple(residues)
    top = Topology()
    atom_mapping = {}

    default_chain = top.add_chain()
    default_residue = top.add_residue("RES", default_chain)

    compound_residue_map = dict()
    atom_residue_map = dict()
    compound_chain_map = dict()
    atom_chain_map = dict()

    for atom in atom_list:
        # Chains
        if chains:
            if atom.name in chains:
                current_chain = top.add_chain()
                compound_chain_map[atom] = current_chain
            else:
                for parent in atom.ancestors():
                    if chains and parent.name in chains:
                        if parent not in compound_chain_map:
                            current_chain = top.add_chain()
                            compound_chain_map[parent] = current_chain
                            current_residue = top.add_residue(
                                "RES", current_chain
                            )
                        break
                else:
                    current_chain = default_chain
        else:
            current_chain = default_chain
        atom_chain_map[atom] = current_chain

        # Residues
        if residues:
            if atom.name in residues:
                current_residue = top.add_residue(atom.name, current_chain)
                compound_residue_map[atom] = current_residue
            else:
                for parent in atom.ancestors():
                    if residues and parent.name in residues:
                        if parent not in compound_residue_map:
                            current_residue = top.add_residue(
                                parent.name, current_chain
                            )
                            compound_residue_map[parent] = current_residue
                        break
                else:
                    current_residue = default_residue
        else:
            if chains:
                try:  # Grab the default residue from the custom chain.
                    current_residue = next(current_chain.residues)
                except StopIteration:  # Add the residue to the current chain
                    current_residue = top.add_residue("RES", current_chain)
            else:  # Grab the default chain's default residue
                current_residue = default_residue
        atom_residue_map[atom] = current_residue

        # Add the actual atoms
        if atom.element is not None:
            try:
                elem = get_by_symbol(atom.element.symbol)
            except KeyError:
                elem = get_by_symbol("VS")
        else:
            try:
                elem = get_by_symbol(atom.name)
            except KeyError:
                elem = get_by_symbol("VS")

        at = top.add_atom(atom.name, elem, atom_residue_map[atom])
        at.charge = atom.charge
        atom_mapping[atom] = at

    # Remove empty default residues.
    chains_to_remove = [chain for chain in top.chains if chain.n_atoms == 0]
    residues_to_remove = [res for res in top.residues if res.n_atoms == 0]
    for chain in chains_to_remove:
        top._chains.remove(chain)
    for res in residues_to_remove:
        for chain in top.chains:
            try:
                chain._residues.remove(res)
            except ValueError:  # Already gone.
                pass

    for atom1, atom2 in compound.bonds():
        # Ensure that both atoms are part of the compound. This becomes an
        # issue if you try to convert a sub-compound to a topology which is
        # bonded to a different subcompound.
        if all(a in atom_mapping.keys() for a in [atom1, atom2]):
            top.add_bond(atom_mapping[atom1], atom_mapping[atom2])
    return top


def to_pybel(
    compound,
    box=None,
    title="",
    residues=None,
    include_ports=False,
    infer_residues=False,
):
    """Create a pybel.Molecule from a Compound.

    Parameters
    ----------
    compound : mb.Compound
        The mbuild Compound that need to be converted.
    box : mb.Box, optional, default=None
    title : str, optional, default=compound.name
        Title/name of the ParmEd Structure
    residues : str of list of str
        Labels of residues in the Compound. Residues are assigned by checking
        against Compound.name.
    include_ports : boolean, optional, default=False
        Include all port atoms when converting to a `Structure`.
    infer_residues : bool, optional, default=False
        Attempt to assign residues based on names of children

    Returns
    -------
    pybelmol : pybel.Molecule

    Notes
    -----
    Most of the mb.Compound is first converted to openbabel.OBMol and then pybel
    creates a pybel.Molecule from the OBMol. Bond orders are assumed to be 1
    OBMol atom indexing starts at 1, with spatial dimension Angstrom
    """
    openbabel = import_("openbabel")
    pybel = import_("pybel")

    mol = openbabel.OBMol()
    particle_to_atom_index = {}
    guessed_elements = set()

    if not residues and infer_residues:
        residues = list(set([child.name for child in compound.children]))
    if isinstance(residues, str):
        residues = [residues]
    if isinstance(residues, (list, set)):
        residues = tuple(residues)

    compound_residue_map = dict()
    atom_residue_map = dict()

    for i, part in enumerate(compound.particles(include_ports=include_ports)):
        if residues and part.name in residues:
            current_residue = mol.NewResidue()
            current_residue.SetName(part.name)
            atom_residue_map[part] = current_residue
            compound_residue_map[part] = current_residue
        elif residues:
            for parent in part.ancestors():
                if residues and parent.name in residues:
                    if parent not in compound_residue_map:
                        current_residue = mol.NewResidue()
                        current_residue.SetName(parent.name)
                        compound_residue_map[parent] = current_residue
                    atom_residue_map[part] = current_residue
                    break
            else:  # Did not find specified residues in ancestors.
                current_residue = mol.NewResidue()
                current_residue.SetName("RES")
                atom_residue_map[part] = current_residue
        else:
            current_residue = mol.NewResidue()
            current_residue.SetName("RES")
            atom_residue_map[part] = current_residue

        temp = mol.NewAtom()
        residue = atom_residue_map[part]
        temp.SetResidue(residue)
        if part.port_particle:
            temp.SetAtomicNum(0)
        else:
            if part.element is not None:
                temp.SetAtomicNum(part.element.atomic_number)
            else:
                element = _infer_element_from_compound(part, guessed_elements)
                if element is not None:
                    temp.SetAtomicNum(element.atomic_number)
                else:
                    temp.SetAtomicNum(0)

        temp.SetVector(*(part.xyz[0] * 10))
        particle_to_atom_index[part] = i

    ucell = openbabel.OBUnitCell()
    if box is None:
        box = compound.get_boundingbox()
    (a, b, c) = box.lengths
    a *= 10
    b *= 10
    c *= 10
    alpha, beta, gamma = np.radians(box.angles)
    ucell.SetData(a, b, c, alpha, beta, gamma)
    mol.CloneData(ucell)

    for bond in compound.bonds():
        bond_order = 1
        mol.AddBond(
            particle_to_atom_index[bond[0]] + 1,
            particle_to_atom_index[bond[1]] + 1,
            bond_order,
        )

    pybelmol = pybel.Molecule(mol)
    pybelmol.title = title if title else compound.name

    return pybelmol


def to_rdkit(compound):
    """Create an RDKit RWMol from an mBuild Compound.

    Parameters
    ----------
    compound : mbuild.Compound; required
        The compound to convert to a Chem.RWmol

    Returns
    -------
    rdkit.Chem.RWmol
    """
    rdkit = import_("rdkit")
    from rdkit import Chem
    from rdkit.Chem import AllChem

    for particle in compound.particles():
        if particle.element is None:
            try:
                particle._element = element_from_symbol(particle.name)
            except ElementError:
                try:
                    particle._element = element_from_name(particle.name)
                except ElementError:
                    raise MBuildError(
                        f"No element assigned to {particle};"
                        "element could not be"
                        f"inferred from particle name {particle.name}."
                        " Cannot perform an energy minimization."
                    )

    temp_mol = Chem.RWMol()
    p_dict = {particle: i for i, particle in enumerate(compound.particles())}

    bond_order_dict = {
        "single": Chem.BondType.SINGLE,
        "double": Chem.BondType.DOUBLE,
        "triple": Chem.BondType.TRIPLE,
        "aromatic": Chem.BondType.AROMATIC,
        "unspecified": Chem.BondType.UNSPECIFIED,
        "default": Chem.BondType.SINGLE,
    }

    for particle in compound.particles():
        temp_atom = Chem.Atom(particle.element.atomic_number)

        # this next line is necessary to prevent rdkit from adding hydrogens
        # this will also set the label to be the element with particle index
        temp_atom.SetProp(
            "atomLabel", f"{temp_atom.GetSymbol()}:{p_dict[particle]}"
        )

        temp_mol.AddAtom(temp_atom)

    for bond in compound.bonds(return_bond_order=True):
        bond_indices = (p_dict[bond[0]], p_dict[bond[1]])
        temp_mol.AddBond(*bond_indices)
        rdkit_bond = temp_mol.GetBondBetweenAtoms(*bond_indices)
        rdkit_bond.SetBondType(bond_order_dict[bond[2]["bond_order"]])

    return temp_mol


def to_smiles(compound, backend="pybel"):
    """Create a SMILES string from an mbuild compound.

    Parameters
    ----------
    compound : mb.Compound.
        The mbuild compound to be converted.
    backend : str, optional, default="pybel"
        Backend used to do the conversion.

    Return
    ------
    smiles_string : str
    """
    if backend == "pybel":
        mol = to_pybel(compound)

        warn(
            "The bond orders will be guessed using pybel"
            "OBMol.PerceviedBondOrders()"
        )
        mol.OBMol.PerceiveBondOrders()
        smiles_string = mol.write("smi").replace("\t", " ").split(" ")[0]

        return smiles_string
    else:
        raise NotImplementedError(f"Backend {backend} not implemented.")


def to_networkx(compound, names_only=False):
    """Create a NetworkX graph representing the hierarchy of a Compound.

    Parameters
    ----------
    compound : mb.Compound
        The mbuild Compound that need to be converted.
    names_only : bool, optional, default=False
        Store only the names of the compounds in the graph, appended with their
        IDs, for distinction even if they have the same name. When set to False,
        the default behavior, the nodes are the compounds themselves.

    Returns
    -------
    G : networkx.DiGraph

    Notes
    -----
    This digraph is not the bondgraph of the compound.

    See Also
    --------
    mbuild.bond_graph
    """
    nx = import_("networkx")

    nodes = list()
    edges = list()
    if names_only:
        nodes.append(compound.name + "_" + str(id(compound)))
    else:
        nodes.append(compound)
    nodes, edges = _iterate_children(
        compound, nodes, edges, names_only=names_only
    )

    graph = nx.DiGraph()
    graph.add_nodes_from(nodes)
    graph.add_edges_from(edges)
    return graph


def _iterate_children(compound, nodes, edges, names_only=False):
    """Create nodes and edges that connect parents and their children.

    Helper function for to_networkx
    """
    if not compound.children:
        return nodes, edges
    for child in compound.children:
        if names_only:
            unique_name = child.name + "_" + str(id(child))
            unique_name_parent = (
                child.parent.name + "_" + str((id(child.parent)))
            )
            nodes.append(unique_name)
            edges.append([unique_name_parent, unique_name])
        else:
            nodes.append(child)
            edges.append([child.parent, child])
        nodes, edges = _iterate_children(
            child, nodes, edges, names_only=names_only
        )
    return nodes, edges


def to_gmso(
    compound,
    box=None,
    parse_label=True,
    custom_groups=None,
    infer_elements=False,
    **kwargs,
):
    """Create a GMSO Topology from a mBuild Compound.

    Parameters
    ----------
    compound : mb.Compound
        The mb.Compound to be converted.
    box : mb.Box, optional, default=None
        The mb.Box to be converted, if different that compound.box

    Returns
    -------
    topology : gmso.Topology
        The converted gmso Topology
    """
    from gmso.external.convert_mbuild import from_mbuild

    # TODO: Pass in rigid body IDs here once added to GMSO
    return from_mbuild(
        compound=compound,
        box=box,
        parse_label=parse_label,
        custom_groups=custom_groups,
        infer_elements=infer_elements,
    )


def to_intermol(compound, molecule_types=None):  # pragma: no cover
    """Create an InterMol system from a Compound.

    Parameters
    ----------
    compound : mb.Compound
        The mbuild Compound that need to be converted.
    molecule_types : list or tuple of subclasses of Compound

    Returns
    -------
    intermol_system : intermol.system.System
    """
    import simtk.unit as u
    from intermol.atom import Atom as InterMolAtom
    from intermol.molecule import Molecule
    from intermol.system import System

    if isinstance(molecule_types, list):
        molecule_types = tuple(molecule_types)
    elif molecule_types is None:
        molecule_types = (compound.name,)
    intermol_system = System()

    last_molecule_compound = None
    for atom_index, atom in enumerate(compound.particles()):
        for parent in atom.ancestors():
            # Don't want inheritance via isinstance().
            if parent.name in molecule_types:
                # Check if we have encountered this molecule type before.
                if parent.name not in intermol_system.molecule_types:
                    _add_intermol_molecule_type(intermol_system, parent)
                if parent != last_molecule_compound:
                    last_molecule_compound = parent
                    last_molecule = Molecule(name=parent.name)
                    intermol_system.add_molecule(last_molecule)
                break
        else:
            # Should never happen if molecule_types only contains
            # type(compound)
            raise ValueError(
                f"Found an atom {atom} that is not part of any of the "
                f"specified molecule types {molecule_types}"
            )

        # Add the actual intermol atoms.
        intermol_atom = InterMolAtom(
            atom_index + 1, name=atom.name, residue_index=1, residue_name="RES"
        )
        intermol_atom.position = atom.pos * u.nanometers
        last_molecule.add_atom(intermol_atom)
    return intermol_system


def _add_intermol_molecule_type(intermol_system, parent):  # pragma: no cover
    """Create a molecule type for the parent and add bonds.

    This method takes an intermol system and adds a
    parent compound, including its particles and bonds, to it.
    """
    from intermol.forces.abstract_bond_type import (
        AbstractBondType as InterMolBond,
    )
    from intermol.moleculetype import MoleculeType

    molecule_type = MoleculeType(name=parent.name)
    intermol_system.add_molecule_type(molecule_type)

    for index, parent_atom in enumerate(parent.particles()):
        parent_atom.index = index + 1

    for atom1, atom2 in parent.bonds():
        intermol_bond = InterMolBond(atom1.index, atom2.index)
        molecule_type.bond_forces.add(intermol_bond)


def _infer_element_from_compound(compound, guessed_elements):
    """Infer the element from the compound name.

    Parameters
    ----------
    compound : mbuild.Compound
        the compound to infer the element for
    guessed_elements : list
        a list of the already-guessed-elements

    Returns
    -------
    element : ele.Element or None
    """
    try:
        element = element_from_symbol(compound.name)
    except ElementError:
        try:
            element = element_from_name(compound.name)
            warn_msg = (
                f"No element attribute associated with '{compound}'; "
                f"Guessing it is element '{element}'"
            )
        except ElementError:
            element = None
            warn_msg = (
                f"No element attribute associated with '{compound}'; "
                "and no matching elements found based upon the "
                "compound name. Setting atomic number to zero."
            )
        if compound.name not in guessed_elements:
            warn(warn_msg)
            guessed_elements.add(compound.name)

    return element<|MERGE_RESOLUTION|>--- conflicted
+++ resolved
@@ -375,10 +375,7 @@
         ".json": "internal",
         ".xyz": "gmso",
         ".sdf": "pybel",
-<<<<<<< HEAD
         # ".mol2": "gmso",
-=======
->>>>>>> af08a071
         ".pdb": "mdtraj",
     }
     # Handle mbuild *.py files containing a class that wraps a structure file
