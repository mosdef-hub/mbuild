from __future__ import division

import sys
import os
import tempfile
import warnings
from distutils.spawn import find_executable
from subprocess import Popen, PIPE

import numpy as np

from mbuild.compound import Compound
from mbuild.exceptions import MBuildError
from mbuild.box import Box
from mbuild import clone

__all__ = ['fill_box', 'fill_region', 'solvate']

PACKMOL = find_executable('packmol')
PACKMOL_HEADER = """
tolerance {0:.16f}
filetype pdb
output {1}
seed {2}

"""
PACKMOL_SOLUTE = """
structure {0}
    number 1
    center
    fixed {1:.3f} {2:.3f} {3:.3f} 0. 0. 0.
end structure
"""
PACKMOL_BOX = """
structure {0}
    number {1:d}
    inside box {2:.3f} {3:.3f} {4:.3f} {5:.3f} {6:.3f} {7:.3f}
end structure
"""


<<<<<<< HEAD
def fill_box(compound, n_compounds=None, box=None, aspect_ratio=None,
        density=None, compound_ratio=None, overlap=0.2, edge=0.2, seed=12345):
=======
def fill_box(compound, n_compounds=None, box=None, density=None, overlap=0.2,
             seed=12345, write_tempfile=False):
>>>>>>> 87c4739c
    """Fill a box with a compound using packmol.

    Two arguments of `n_compounds, box, and density` must be specified.

    If `n_compounds` and `box` are not None, the specified number of
    n_compounds will be inserted into a box of the specified size.

    If `n_compounds` and `density` are not None, the corresponding box
    size will be calculated internally. In this case, `n_compounds`
    must be an int and not a list of int.

    If `box` and `density` are not None, the corresponding number of
    compounds will be calculated internally.

    For the cases in which `box` is not specified but generated internally,
    the default behavior is to calculate a cubic box. Optionally,
    `aspect_ratio` can be passed to generate a non-cubic box.

    Parameters
    ----------
    compound : mb.Compound or list of mb.Compound
        Compound or list of compounds to be put in box.
    n_compounds : int or list of int
        Number of compounds to be put in box.
    box : mb.Box
        Box to be filled by compounds.
    aspect_ratio : list of float
        If a non-cubic box is desired, the ratio of box lengths in the x, y,
        and z directions.
    overlap : float, units nm, default=0.2
        Minimum separation between atoms of different molecules.
    edge : float, units nm, default=0.2
        Buffer at the edge of the box to not place molecules. This is necessary
        in some systems because PACKMOL does not account for periodic boundary
        conditions in its optimizaiton.
    density : float, units kg/m^3
        Target density for the system.

    Returns
    -------
    filled : mb.Compound
    
    """
    if not PACKMOL:
        msg = "Packmol not found."
        if sys.platform.startswith("win"):
            msg = (msg + " If packmol is already installed, make sure that the "
                         "packmol.exe is on the path.")
        raise IOError(msg)

    if write_tempfile:
        original_dir = os.getcwd() # Avoid saving to a temp dir

    arg_count = 3 - [n_compounds, box, density].count(None)
    if arg_count != 2:
        msg = ("Exactly 2 of `n_compounds`, `box`, and `density` "
            "must be specified. {} were given.".format(arg_count))
        raise ValueError(msg)

    if box is not None:
        box = _validate_box(box)
    if not isinstance(compound, (list, set)):
        compound = [compound]
    if n_compounds is not None and not isinstance(n_compounds, (list, set)):
        n_compounds = [n_compounds]

    if compound is not None and n_compounds is not None:
        if len(compound) != len(n_compounds):
            msg = ("`compound` and `n_compounds` must be of equal length.")
            raise ValueError(msg)

    if density is not None:
        if box is None and n_compounds is not None:
            total_mass = np.sum([n*np.sum([a.mass for a in c.to_parmed().atoms])
                for c,n in zip(compound, n_compounds)])
            # Conversion from (amu/(kg/m^3))**(1/3) to nm
            L = (total_mass/density)**(1/3)*1.1841763
            if aspect_ratio is None:
                box = _validate_box(Box(3*[L]))
            else:
                L *= np.prod(aspect_ratio) ** (-1/3)
                box = _validate_box(Box([val*L for val in aspect_ratio]))
        if n_compounds is None and box is not None:
            if len(compound) == 1:
                compound_mass = np.sum([a.mass for a in compound[0].to_parmed().atoms])
                # Conversion from kg/m^3 / amu * nm^3 to dimensionless units
                n_compounds = [int(density/compound_mass*np.prod(box.lengths)*.60224)]
            else:
                if compound_ratio is None:
                    msg = ("Determing `n_compounds` from `density` and `box` "
                           "for systems with more than one compound type requires"
                           "`compound_ratio`")
                    raise ValueError(msg)
                if len(compound) != len(compound_ratio):
                    msg = ("Length of `compound_ratio` must equal length of "
                           "`compound`")
                    raise ValueError(msg)
                prototype_mass = 0
                for c, r in zip(compound, compound_ratio):
                    prototype_mass += r * np.sum([a.mass for a in c.to_parmed().atoms])
                # Conversion from kg/m^3 / amu * nm^3 to dimensionless units
                n_prototypes = int(density/prototype_mass*np.prod(box.lengths)*.60224)
                n_compounds = list()
                for c in compound_ratio:
                    n_compounds.append(int(n_prototypes * c))

    # In angstroms for packmol.
    box_mins = box.mins * 10
    box_maxs = box.maxs * 10
    overlap *= 10
    
    # Apply edge buffer 
    box_maxs = box_maxs - edge * 10

    # Build the input file for each compound and call packmol.
    filled_pdb = tempfile.mkstemp(suffix='.pdb')[1]
    input_text = PACKMOL_HEADER.format(overlap, filled_pdb, seed)

    for comp, m_compounds in zip(compound, n_compounds):
        m_compounds = int(m_compounds)
        compound_pdb = tempfile.mkstemp(suffix='.pdb')[1]
        comp.save(compound_pdb, overwrite=True)
        input_text += PACKMOL_BOX.format(compound_pdb, m_compounds,
                           box_mins[0], box_mins[1], box_mins[2],
                           box_maxs[0], box_maxs[1], box_maxs[2])

    proc = Popen(PACKMOL, stdin=PIPE, stdout=PIPE, stderr=PIPE, universal_newlines=True)
    out, err = proc.communicate(input=input_text)
    #import pdb; pdb.set_trace()
    if 'WITHOUT PERFECT PACKING' in out:
        msg = ("Packmol finished with imperfect packing. Using "
               "the .pdb_FORCED file instead. This may not be a "
               "sufficient packing result.")
        warnings.warn(msg)
        os.system('cp {0}_FORCED {0}'.format(filled_pdb))
    if 'ERROR' in out:
        _packmol_error(out, err)

    if write_tempfile:
        os.system('cp {0} {1}'.format(filled_pdb,
                                      os.path.join(original_dir, 'packmol_temp.pdb')))

    # Create the topology and update the coordinates.
    filled = Compound()
    for comp, m_compounds in zip(compound, n_compounds):
        for _ in range(m_compounds):
            filled.add(clone(comp))
    filled.update_coordinates(filled_pdb)
    filled.periodicity = np.asarray(box.lengths, dtype=np.float32)
    return filled


<<<<<<< HEAD
def fill_region(compound, n_compounds, region, overlap=0.2, edge=0.2, seed=12345):
=======
def fill_region(compound, n_compounds, region, overlap=0.2,
                seed=12345, write_tempfile=False):
>>>>>>> 87c4739c
    """Fill a region of a box with a compound using packmol.

    Parameters
    ----------
    compound : mb.Compound or list of mb.Compound
        Compound or list of compounds to be put in box.
    n_compounds : int or list of int
        Number of compounds to be put in box.
    region : mb.Box or list of mb.Box
        Region to be filled by compounds.
    overlap : float
        Minimum separation between atoms of different molecules.

    Returns
    -------
    filled : mb.Compound

    If using mulitple regions and compounds, the nth value in each list are used in order.
    For example, if the third compound will be put in the third region using the third value in n_compounds.
    """
    if not PACKMOL:
        msg = "Packmol not found."
        if sys.platform.startswith("win"):
            msg = (msg + " If packmol is already installed, make sure that the "
                         "packmol.exe is on the path.")
        raise IOError(msg)

    if write_tempfile:
        original_dir = os.getcwd() # Avoid saving to a temp dir

    if not isinstance(compound, (list, set)):
        compound = [compound]
    if not isinstance(n_compounds, (list, set)):
        n_compounds = [n_compounds]

    if compound is not None and n_compounds is not None:
        if len(compound) != len(n_compounds):
            msg = ("`compound` and `n_compounds` must be of equal length.")
            raise ValueError(msg)

    # See if region is a single region or list
    if isinstance(region, Box): # Cannot iterate over boxes
        region = [region]
    elif not any(isinstance(reg, (list, set, Box)) for reg in region):
        region = [region]
    region = [_validate_box(reg) for reg in region]

    # In angstroms for packmol.
    overlap *= 10

    # Build the input file and call packmol.
    filled_pdb = tempfile.mkstemp(suffix='.pdb')[1]
    input_text = PACKMOL_HEADER.format(overlap, filled_pdb, seed)

    for comp, m_compounds, reg in zip(compound, n_compounds, region):
        m_compounds = int(m_compounds)
        compound_pdb = tempfile.mkstemp(suffix='.pdb')[1]
        comp.save(compound_pdb, overwrite=True)
        reg_mins = reg.mins * 10
        reg_maxs = reg.maxs * 10
        input_text += PACKMOL_BOX.format(compound_pdb, m_compounds,
                                        reg_mins[0], reg_mins[1], reg_mins[2],
                                        reg_maxs[0], reg_maxs[1], reg_maxs[2])

    proc = Popen(PACKMOL, stdin=PIPE, stdout=PIPE, stderr=PIPE, universal_newlines=True)
    out, err = proc.communicate(input=input_text)
    if err:
        _packmol_error(out, err)

    if write_tempfile:
        os.system('cp {0} {1}'.format(solvated_pdb,
                                      os.path.join(original_dir, 'packmol_temp.pdb')))

    # Create the topology and update the coordinates.
    filled = Compound()
    for comp, m_compounds in zip(compound, n_compounds):
        for _ in range(m_compounds):
            filled.add(clone(comp))
    filled.update_coordinates(filled_pdb)
    return filled


<<<<<<< HEAD
def solvate(solute, solvent, n_solvent, box, overlap=0.2, edge=0.2, seed=12345):
=======
def solvate(solute, solvent, n_solvent, box, overlap=0.2,
            seed=12345, write_tempfile=False):
>>>>>>> 87c4739c
    """Solvate a compound in a box of solvent using packmol.

    Parameters
    ----------
    solute : mb.Compound
        Compound to be placed in a box and solvated.
    solvent : mb.Compound
        Compound to solvate the box.
    n_solvent : int
        Number of solvents to be put in box.
    box : mb.Box
        Box to be filled by compounds.
    overlap : float
        Minimum separation between atoms of different molecules.

    Returns
    -------
    solvated : mb.Compound

    """
    if not PACKMOL:
        raise IOError("Packmol not found")

    if write_tempfile:
        original_dir = os.getcwd() # Avoid saving to a temp dir

    box = _validate_box(box)
    if not isinstance(solvent, (list, set)):
        solvent = [solvent]
    if not isinstance(n_solvent, (list, set)):
        n_solvent = [n_solvent]

    if len(solvent) != len(n_solvent):
        msg = ("`n_solvent` and `n_solvent` must be of equal length.")
        raise ValueError(msg)

    # In angstroms for packmol.
    box_mins = box.mins * 10
    box_maxs = box.maxs * 10
    overlap *= 10
    center_solute = (box_maxs + box_mins) / 2
    
    # Apply edge buffer 
    box_maxs = box_maxs - edge * 10

    # Build the input file for each compound and call packmol.
    solvated_pdb = tempfile.mkstemp(suffix='.pdb')[1]
    solute_pdb = tempfile.mkstemp(suffix='.pdb')[1]
    solute.save(solute_pdb, overwrite=True)
    input_text = (PACKMOL_HEADER.format(overlap, solvated_pdb, seed) +
                  PACKMOL_SOLUTE.format(solute_pdb, *center_solute))

    for solv, m_solvent in zip(solvent, n_solvent):
        m_solvent = int(m_solvent)
        solvent_pdb = tempfile.mkstemp(suffix='.pdb')[1]
        solv.save(solvent_pdb, overwrite=True)
        input_text += PACKMOL_BOX.format(solvent_pdb, m_solvent,
                           box_mins[0], box_mins[1], box_mins[2],
                           box_maxs[0], box_maxs[1], box_maxs[2])

    proc = Popen(PACKMOL, stdin=PIPE, stdout=PIPE, stderr=PIPE, universal_newlines=True)
    out, err = proc.communicate(input=input_text)
    if err:
        _packmol_error(out, err)

    if write_tempfile:
        os.system('cp {0} {1}'.format(solvated_pdb,
                                      os.path.join(original_dir, 'packmol_temp.pdb')))

    # Create the topology and update the coordinates.
    solvated = Compound()
    solvated.add(solute)
    for solv, m_solvent in zip(solvent, n_solvent):
        for _ in range(m_solvent):
            solvated.add(clone(solv))
    solvated.update_coordinates(solvated_pdb)
    return solvated


def _validate_box(box):
    if isinstance(box, (list, tuple)):
        if len(box) == 3:
            box = Box(lengths=box)
        elif len(box) == 6:
            box = Box(mins=box[:3], maxs=box[3:])

    if not isinstance(box, Box):
        raise MBuildError('Unknown format for `box` parameter. Must pass a'
                          ' list/tuple of length 3 (box lengths) or length'
                          ' 6 (box mins and maxes) or an mbuild.Box object.')
    return box


def _packmol_error(out, err):
    """Log packmol output to files. """
    with open('log.txt', 'w') as log_file, open('err.txt', 'w') as err_file:
        log_file.write(out)
        err_file.write(err)
    raise RuntimeError("PACKMOL failed. See 'err.txt' and 'log.txt'")<|MERGE_RESOLUTION|>--- conflicted
+++ resolved
@@ -39,13 +39,8 @@
 """
 
 
-<<<<<<< HEAD
 def fill_box(compound, n_compounds=None, box=None, aspect_ratio=None,
-        density=None, compound_ratio=None, overlap=0.2, edge=0.2, seed=12345):
-=======
-def fill_box(compound, n_compounds=None, box=None, density=None, overlap=0.2,
-             seed=12345, write_tempfile=False):
->>>>>>> 87c4739c
+        density=None, overlap=0.2, seed=12345, write_tempfile=False):
     """Fill a box with a compound using packmol.
 
     Two arguments of `n_compounds, box, and density` must be specified.
@@ -198,12 +193,8 @@
     return filled
 
 
-<<<<<<< HEAD
-def fill_region(compound, n_compounds, region, overlap=0.2, edge=0.2, seed=12345):
-=======
-def fill_region(compound, n_compounds, region, overlap=0.2,
+def fill_region(compound, n_compounds, region, overlap=0.2, edge=0.2,
                 seed=12345, write_tempfile=False):
->>>>>>> 87c4739c
     """Fill a region of a box with a compound using packmol.
 
     Parameters
@@ -286,12 +277,8 @@
     return filled
 
 
-<<<<<<< HEAD
-def solvate(solute, solvent, n_solvent, box, overlap=0.2, edge=0.2, seed=12345):
-=======
-def solvate(solute, solvent, n_solvent, box, overlap=0.2,
+def solvate(solute, solvent, n_solvent, box, overlap=0.2, edge=0.2,
             seed=12345, write_tempfile=False):
->>>>>>> 87c4739c
     """Solvate a compound in a box of solvent using packmol.
 
     Parameters
