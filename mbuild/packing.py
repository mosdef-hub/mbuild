"""mBuild packing module: a wrapper for PACKMOL.

http://leandro.iqm.unicamp.br/m3g/packmol/home.shtml
"""
import os
import sys
import tempfile
import warnings
from distutils.spawn import find_executable
from itertools import zip_longest
from subprocess import PIPE, Popen

import numpy as np

from mbuild import clone
from mbuild.box import Box
from mbuild.compound import Compound
from mbuild.exceptions import MBuildError

__all__ = ["fill_box", "fill_region", "fill_sphere", "solvate"]

PACKMOL = find_executable("packmol")
PACKMOL_HEADER = """
tolerance {0:.16f}
filetype xyz
output {1}
seed {2}
sidemax {3}
"""
PACKMOL_SOLUTE = """
structure {0}
    number 1
    center
    fixed {1:.3f} {2:.3f} {3:.3f} 0. 0. 0.
end structure
"""
PACKMOL_BOX = """
structure {0}
    number {1:d}
    inside box {2:.3f} {3:.3f} {4:.3f} {5:.3f} {6:.3f} {7:.3f}
    {8}
end structure
"""
PACKMOL_SPHERE = """
structure {0}
    number {1:d}
    inside sphere {2:.3f} {3:.3f} {4:.3f} {5:.3f}
    {6}
end structure
"""

PACKMOL_CONSTRAIN = """
constrain_rotation x 0. 0.
constrain_rotation y 0. 0.
constrain_rotation z 0. 0.
"""


def fill_box(
    compound,
    n_compounds=None,
    box=None,
    density=None,
    overlap=0.2,
    seed=12345,
    sidemax=100.0,
    edge=0.2,
    compound_ratio=None,
    aspect_ratio=None,
    fix_orientation=False,
    temp_file=None,
    update_port_locations=False,
):
    """Fill a box with an `mbuild.compound` or `Compound` s using PACKMOL.

    `fill_box` takes a single `Compound` or a list of `Compound` s and
    returns a `Compound` that has been filled to specification by PACKMOL.

    When filling a system, two arguments of `n_compounds` , `box` , and
    `density` must be specified.

    If `n_compounds` and `box` are not None, the specified number of
    compounds will be inserted into a box of the specified size.

    If `n_compounds` and `density` are not None, the corresponding box size
    will be calculated internally. In this case, `n_compounds` must be an int
    and not a list of int.

    If `box` and `density` are not None, the corresponding number of
    compounds will be calculated internally.

    For the cases in which `box` is not specified but generated internally,
    the default behavior is to calculate a cubic box. Optionally,
    `aspect_ratio` can be passed to generate a non-cubic box.

    Parameters
    ----------
    compound : mb.Compound or list of mb.Compound
        Compound or list of compounds to fill in box.
    n_compounds : int or list of int
        Number of compounds to be filled in box.
    box : mb.Box
        Box to be filled by compounds.
    density : float, units :math:`kg/m^3` , default=None
        Target density for the system in macroscale units. If not None, one of
        `n_compounds` or `box` , but not both, must be specified.
    overlap : float, units nm, default=0.2
        Minimum separation between atoms of different molecules.
    seed : int, default=12345
        Random seed to be passed to PACKMOL.
    sidemax : float, optional, default=100.0
        Needed to build an initial approximation of the molecule distribution in
        PACKMOL. All system coordinates must fit with in +/- sidemax, so
        increase sidemax accordingly to your final box size.
    edge : float, units nm, default=0.2
        Buffer at the edge of the box to not place molecules. This is necessary
        in some systems because PACKMOL does not account for periodic boundary
        conditions in its optimization.
    compound_ratio : list, default=None
        Ratio of number of each compound to be put in box. Only used in the case
        of `density` and `box` having been specified, `n_compounds` not
        specified, and more than one `compound` .
    aspect_ratio : list of float
        If a non-cubic box is desired, the ratio of box lengths in the x, y, and
        z directions.
    fix_orientation : bool or list of bools
        Specify that compounds should not be rotated when filling the box,
        default=False.
    temp_file : str, default=None
        File name to write PACKMOL raw output to.
    update_port_locations : bool, default=False
        After packing, port locations can be updated, but since compounds can be
        rotated, port orientation may be incorrect.

    Returns
    -------
    filled : mb.Compound
    """
    # check that the user has the PACKMOL binary on their PATH
    _check_packmol(PACKMOL)

    arg_count = 3 - [n_compounds, box, density].count(None)
    if arg_count != 2:
        raise ValueError(
            "Exactly 2 of `n_compounds`, `box`, and `density` must be "
            "specified. {} were given.".format(arg_count)
        )

    if box is not None:
        (box, my_mins, my_maxs) = _validate_box(box)
    if not isinstance(compound, (list, set)):
        compound = [compound]
    if n_compounds is not None and not isinstance(n_compounds, (list, set)):
        n_compounds = [n_compounds]
    if not isinstance(fix_orientation, (list, set)):
        fix_orientation = [fix_orientation] * len(compound)

    if compound is not None and n_compounds is not None:
        if len(compound) != len(n_compounds):
            raise ValueError(
                "`compound` and `n_compounds` must be of equal length."
            )

    if compound is not None:
        if len(compound) != len(fix_orientation):
            raise ValueError(
                "`compound`, `n_compounds`, and `fix_orientation` must be of "
                "equal length."
            )

    if density is not None:
        total_mass = _validate_mass(compound, n_compounds)
        if box is None and n_compounds is not None:
            # Conversion from (amu/(kg/m^3))**(1/3) to nm
            L = (total_mass / density) ** (1 / 3) * 1.1841763
            if aspect_ratio is None:
                (box, my_mins, my_maxs) = _validate_box(
                    Box(lengths=[L, L, L], angles=[90.0, 90.0, 90.0])
                )
            else:
                L *= np.prod(aspect_ratio) ** (-1 / 3)
                (box, my_mins, my_maxs) = _validate_box(
                    [val * L for val in aspect_ratio]
                )
        if n_compounds is None and box is not None:
            if len(compound) == 1:
                # Conversion from kg/m^3 / amu * nm^3 to dimensionless units
                n_compounds = [
                    int(
                        density
                        / total_mass
                        * np.prod(np.asarray(box.lengths))
                        * 0.60224
                    )
                ]
            else:
                if compound_ratio is None:
                    raise ValueError(
                        "Determing `n_compounds` from `density` and `box` for "
                        "systems with more than one compound type requires "
                        "`compound_ratio`"
                    )
                if len(compound) != len(compound_ratio):
                    raise ValueError(
                        "Length of `compound_ratio` must equal length of "
                        "`compound`"
                    )
                prototype_mass = 0
                for c, r in zip(compound, compound_ratio):
                    prototype_mass += r * c.mass
                # Conversion from kg/m^3 / amu * nm^3 to dimensionless units
                n_prototypes = int(
                    density
                    / prototype_mass
                    * np.prod(np.asarray(box.lengths))
                    * 0.60224
                )
                n_compounds = list()
                for c in compound_ratio:
                    n_compounds.append(int(n_prototypes * c))

    # Convert nm to angstroms for PACKMOL.
    # TODO how to handle box starts and ends
    # not really a thing a box would know?
    box_mins = np.asarray(my_mins) * 10
    box_maxs = np.asarray(my_maxs) * 10
    overlap *= 10

    # Apply 0.2nm edge buffer
    box_maxs = [a_max - (edge * 10) for a_max in box_maxs]
    box_mins = [a_min + (edge * 10) for a_min in box_mins]

    # Build the input file for each compound and call packmol.
    filled_xyz = _new_xyz_file()

    # create a list to contain the file handles for the compound temp files
    compound_xyz_list = list()
    try:
        input_text = PACKMOL_HEADER.format(
            overlap, filled_xyz.name, seed, sidemax * 10
        )
        for comp, m_compounds, rotate in zip(
            compound, n_compounds, fix_orientation
        ):
            m_compounds = int(m_compounds)

            compound_xyz = _new_xyz_file()
            compound_xyz_list.append(compound_xyz)

            comp.save(compound_xyz.name, overwrite=True)
            input_text += PACKMOL_BOX.format(
                compound_xyz.name,
                m_compounds,
                box_mins[0],
                box_mins[1],
                box_mins[2],
                box_maxs[0],
                box_maxs[1],
                box_maxs[2],
                PACKMOL_CONSTRAIN if rotate else "",
            )
        _run_packmol(input_text, filled_xyz, temp_file)
        # Create the topology and update the coordinates.
        filled = Compound()
        filled = _create_topology(filled, compound, n_compounds)
        filled.update_coordinates(
            filled_xyz.name, update_port_locations=update_port_locations
        )
        filled.box = box

    # ensure that the temporary files are removed from the machine after filling
    finally:
        for file_handle in compound_xyz_list:
            file_handle.close()
            os.unlink(file_handle.name)
        filled_xyz.close()
        os.unlink(filled_xyz.name)
    return filled


def fill_region(
    compound,
    n_compounds,
    region,
    overlap=0.2,
    bounds=None,
    seed=12345,
    sidemax=100.0,
    edge=0.2,
    fix_orientation=False,
    temp_file=None,
    update_port_locations=False,
):
    """Fill a region of a box with `mbuild.Compound` (s) using PACKMOL.

    Parameters
    ----------
    compound : mb.Compound or list of mb.Compound
        Compound or list of compounds to fill in region.
    n_compounds : int or list of ints
        Number of compounds to be put in region.
    region : mb.Box or list of mb.Box
        Region to be filled by compounds.
    overlap : float, units nm, default=0.2
        Minimum separation between atoms of different molecules.
    seed : int, default=12345
        Random seed to be passed to PACKMOL.
    sidemax : float, optional, default=100.0
        Needed to build an initial approximation of the molecule distribution in
        PACKMOL. All system coordinates must fit with in +/- sidemax, so
        increase sidemax accordingly to your final box size.
    edge : float, units nm, default=0.2
        Buffer at the edge of the region to not place molecules. This is
        necessary in some systems because PACKMOL does not account for periodic
        boundary conditions in its optimization.
    fix_orientation : bool or list of bools
        Specify that compounds should not be rotated when filling the box,
        default=False.
    bounds : list-like of list-likes of floats [[min_x, min_y, min_z, max_x, max_y, max_z], ...], units nm, default=None
        Bounding(s) within box to pack compound(s). To pack within a bounding
        area that is not the full extent of the region, bounds are required.
<<<<<<< HEAD
        Each item of `compound` must have its own bound specified. Use `None` 
=======
        Each item of `compound` must have its own bound specified. Use `None`
>>>>>>> 6a41a7cf
        to indicate a given compound is not bounded, e.g.
        `[ [0., 0., 1., 2., 2., 2.], None]` to bound only the first element
        of `compound` and not the second.
    temp_file : str, default=None
        File name to write PACKMOL raw output to.
    update_port_locations : bool, default=False
        After packing, port locations can be updated, but since compounds can be
        rotated, port orientation may be incorrect.

    Returns
    -------
    filled : mb.Compound

    If using mulitple regions and compounds, the nth value in each list are used
    in order.
    For example, the third compound will be put in the third region using the
    third value in n_compounds.
    """
    # check that the user has the PACKMOL binary on their PATH
    _check_packmol(PACKMOL)
    if not isinstance(compound, (list, set)):
        compound = [compound]
    if not isinstance(n_compounds, (list, set)):
        n_compounds = [n_compounds]
    if not isinstance(fix_orientation, (list, set)):
        fix_orientation = [fix_orientation] * len(compound)

    if compound is not None and n_compounds is not None:
        if len(compound) != len(n_compounds):
            raise ValueError(
                "`compound` and `n_compounds` must be of equal length."
            )
    if compound is not None:
        if len(compound) != len(fix_orientation):
            raise ValueError(
                "`compound`, `n_compounds`, and `fix_orientation` must be of "
                "equal length."
            )
    if bounds is not None:
        if not isinstance(bounds, (list)):
            raise TypeError(
                "`bounds` must be a list of one or more bounding boxes "
                "and/or `None` for each item in `compound`."
            )
        if len(bounds) != len(n_compounds):
            raise ValueError(
                "`compound` and `bounds` must be of equal length. Use `None` "
                "for non-bounded items in `compound`."
            )
        for bound in bounds:
            if not isinstance(bound, (Box, list)):
                raise ValueError(
                    "Each bound in `bounds` must be `None`, `Box`, or a "
                    "list of [min_x, min_y, min_z, max_x, max_y, max_z]."
<<<<<<< HEAD
                    )
=======
                )
>>>>>>> 6a41a7cf

    # See if region is a single region or list
    my_regions = []
    if isinstance(region, Box):  # Cannot iterate over boxes
        my_regions.append(region)
    # if region is a list of boxes or a list of lists of floats append to my_regions, otherwise the list is expected to be a list of floats
    elif isinstance(region, list):
        for reg in region:
            if isinstance(reg, (list, Box)):
                my_regions.append(reg)
            else:
                raise ValueError(
                    f"list contents expected to be mbuild.Box or list of floats, provided: {type(reg)}"
                )
    else:
        raise ValueError(
            f"expected a list of type: list or mbuild.Box, was provided {region} of type: {type(region)}"
        )
    container = []
    if bounds is None:
        bounds = []
    for bound, reg in zip_longest(bounds, my_regions, fillvalue=None):
        if bound is None:
            container.append(reg)
        else:
            container.append(bound)
    container = [_validate_box(bounding) for bounding in container]

    # In angstroms for packmol.
    overlap *= 10

    # Build the input file and call packmol.
    filled_xyz = _new_xyz_file()

    # List to hold file handles for the temporary compounds
    compound_xyz_list = list()
    try:
        input_text = PACKMOL_HEADER.format(
            overlap, filled_xyz.name, seed, sidemax * 10
        )
        for comp, m_compounds, rotate, items_n in zip(
            compound, n_compounds, fix_orientation, container
        ):
            m_compounds = int(m_compounds)

            compound_xyz = _new_xyz_file()
            compound_xyz_list.append(compound_xyz)

            comp.save(compound_xyz.name, overwrite=True)
            # TODO how to handle these mins and maxs of this system
            # box should not have any idea of mins and maxs
            my_min = items_n[1]
            my_max = items_n[2]
            reg_mins = np.asarray(my_min) * 10.0
            reg_maxs = np.asarray(my_max) * 10.0

            reg_maxs -= edge * 10  # Apply edge buffer
            input_text += PACKMOL_BOX.format(
                compound_xyz.name,
                m_compounds,
                reg_mins[0],
                reg_mins[1],
                reg_mins[2],
                reg_maxs[0],
                reg_maxs[1],
                reg_maxs[2],
                PACKMOL_CONSTRAIN if rotate else "",
            )

        _run_packmol(input_text, filled_xyz, temp_file)

        # Create the topology and update the coordinates.
        filled = Compound()
        filled = _create_topology(filled, compound, n_compounds)
        filled.update_coordinates(
            filled_xyz.name, update_port_locations=update_port_locations
        )
    finally:
        for file_handle in compound_xyz_list:
            file_handle.close()
            os.unlink(file_handle.name)
        filled_xyz.close()
        os.unlink(filled_xyz.name)
    return filled


def fill_sphere(
    compound,
    sphere,
    n_compounds=None,
    density=None,
    overlap=0.2,
    seed=12345,
    sidemax=100.0,
    edge=0.2,
    compound_ratio=None,
    fix_orientation=False,
    temp_file=None,
    update_port_locations=False,
):
    """Fill a sphere with a compound using PACKMOL.

    One argument of `n_compounds and density` must be specified.

    If `n_compounds` is not None, the specified number of n_compounds will be
    inserted into a sphere of the specified size.

    If `density` is not None, the corresponding number of compounds will be
    calculated internally.

    Parameters
    ----------
    compound : mb.Compound or list of mb.Compound
        Compound or list of compounds to be put in box.
    sphere : list, units nm
        Sphere coordinates in the form [x_center, y_center, z_center, radius]
    n_compounds : int or list of int
        Number of compounds to be put in box.
    density : float, units :math:`kg/m^3`, default=None
        Target density for the sphere in macroscale units.
    overlap : float, units nm, default=0.2
        Minimum separation between atoms of different molecules.
    seed : int, default=12345
        Random seed to be passed to PACKMOL.
    sidemax : float, optional, default=100.0
        Needed to build an initial approximation of the molecule distribution in
        PACKMOL. All system coordinates must fit with in +/- sidemax, so
        increase sidemax accordingly to your final sphere size
    edge : float, units nm, default=0.2
        Buffer at the edge of the sphere to not place molecules. This is
        necessary in some systems because PACKMOL does not account for periodic
        boundary conditions in its optimization.
    compound_ratio : list, default=None
        Ratio of number of each compound to be put in sphere. Only used in the
        case of `density` having been specified, `n_compounds` not specified,
        and more than one `compound`.
    fix_orientation : bool or list of bools
        Specify that compounds should not be rotated when filling the sphere,
        default=False.
    temp_file : str, default=None
        File name to write PACKMOL raw output to.
    update_port_locations : bool, default=False
        After packing, port locations can be updated, but since compounds can be
        rotated, port orientation may be incorrect.

    Returns
    -------
    filled : mb.Compound
    """
    _check_packmol(PACKMOL)

    arg_count = 2 - [n_compounds, density].count(None)
    if arg_count != 1:
        raise ValueError(
            "Exactly 1 of `n_compounds` and `density` must be specified. "
            "{} were given.".format(arg_count)
        )

    if isinstance(sphere, (list, set, tuple)):
        if len(sphere) != 4:
            raise ValueError("`sphere` must be a list of len 4")
    else:
        raise TypeError("`sphere` must be a list")

    if not isinstance(compound, (list, set)):
        compound = [compound]
    if n_compounds is not None and not isinstance(n_compounds, (list, set)):
        n_compounds = [n_compounds]
    if not isinstance(fix_orientation, (list, set)):
        fix_orientation = [fix_orientation] * len(compound)

    if compound is not None and n_compounds is not None:
        if len(compound) != len(n_compounds):
            raise ValueError(
                "`compound` and `n_compounds` must be of equal length."
            )

    if compound is not None:
        if len(compound) != len(fix_orientation):
            raise ValueError(
                "`compound`, `n_compounds`, and `fix_orientation` must be of "
                "equal length."
            )

    for coord in sphere[:3]:
        if coord < sphere[3]:
            raise ValueError(
                "`sphere` center coordinates must be greater than radius."
            )

    # Apply edge buffer
    radius = sphere[3] - edge

    if density is not None:
        total_mass = _validate_mass(compound, n_compounds)
        if n_compounds is None:
            if len(compound) == 1:
                # Conversion from kg/m^3 / amu * nm^3 to dimensionless units
                n_compounds = [
                    int(
                        density
                        / total_mass
                        * (4 / 3 * np.pi * radius**3)
                        * 0.60224
                    )
                ]
            else:
                if compound_ratio is None:
                    raise ValueError(
                        "Determing `n_compounds` from `density` for systems "
                        "with more than one compound type requires"
                        "`compound_ratio`"
                    )
                if len(compound) != len(compound_ratio):
                    raise ValueError(
                        "Length of `compound_ratio` must equal length of "
                        "`compound`"
                    )
                prototype_mass = 0
                for c, r in zip(compound, compound_ratio):
                    prototype_mass += r * c.mass
                # Conversion from kg/m^3 / amu * nm^3 to dimensionless units
                n_prototypes = int(
                    density
                    / prototype_mass
                    * (4 / 3 * np.pi * radius**3)
                    * 0.60224
                )
                n_compounds = list()
                for c in compound_ratio:
                    n_compounds.append(int(n_prototypes * c))

    # In angstroms for packmol.
    sphere = np.multiply(sphere, 10)
    radius *= 10
    overlap *= 10

    # Build the input file for each compound and call packmol.
    filled_xyz = _new_xyz_file()

    # List to hold file handles for the temporary compounds
    compound_xyz_list = list()
    try:
        input_text = PACKMOL_HEADER.format(
            overlap, filled_xyz.name, seed, sidemax * 10
        )
        for comp, m_compounds, rotate in zip(
            compound, n_compounds, fix_orientation
        ):
            m_compounds = int(m_compounds)

            compound_xyz = _new_xyz_file()
            compound_xyz_list.append(compound_xyz)

            comp.save(compound_xyz.name, overwrite=True)
            input_text += PACKMOL_SPHERE.format(
                compound_xyz.name,
                m_compounds,
                sphere[0],
                sphere[1],
                sphere[2],
                radius,
                PACKMOL_CONSTRAIN if rotate else "",
            )
        _run_packmol(input_text, filled_xyz, temp_file)

        # Create the topology and update the coordinates.
        filled = Compound()
        filled = _create_topology(filled, compound, n_compounds)
        filled.update_coordinates(
            filled_xyz.name, update_port_locations=update_port_locations
        )
    finally:
        for file_handle in compound_xyz_list:
            file_handle.close()
            os.unlink(file_handle.name)
        filled_xyz.close()
        os.unlink(filled_xyz.name)
    return filled


def solvate(
    solute,
    solvent,
    n_solvent,
    box,
    overlap=0.2,
    seed=12345,
    sidemax=100.0,
    edge=0.2,
    fix_orientation=False,
    temp_file=None,
    update_port_locations=False,
):
    """Solvate a compound in a box of solvent using PACKMOL.

    Parameters
    ----------
    solute : mb.Compound
        Compound to be placed in a box and solvated.
    solvent : mb.Compound
        Compound to solvate the box.
    n_solvent : int
        Number of solvents to be put in box.
    box : mb.Box
        Box to be filled by compounds.
    overlap : float, units nm, default=0.2
        Minimum separation between atoms of different molecules.
    seed : int, default=12345
        Random seed to be passed to PACKMOL.
    sidemax : float, optional, default=100.0
        Needed to build an initial approximation of the molecule distribution in
        PACKMOL. All system coordinates must fit with in +/- sidemax, so
        increase sidemax accordingly to your final box size
    edge : float, units nm, default=0.2
        Buffer at the edge of the box to not place molecules. This is necessary
        in some systems because PACKMOL does not account for periodic boundary
        conditions in its optimization.
    fix_orientation : bool
        Specify if solvent should not be rotated when filling box,
        default=False.
    temp_file : str, default=None
        File name to write PACKMOL raw output to.
    update_port_locations : bool, default=False
        After packing, port locations can be updated, but since compounds can be
        rotated, port orientation may be incorrect.

    Returns
    -------
    solvated : mb.Compound
    """
    # check that the user has the PACKMOL binary on their PATH
    _check_packmol(PACKMOL)

    (box, min_tmp, max_tmp) = _validate_box(box)
    if not isinstance(solvent, (list, set)):
        solvent = [solvent]
    if not isinstance(n_solvent, (list, set)):
        n_solvent = [n_solvent]
    if not isinstance(fix_orientation, (list, set)):
        fix_orientation = [fix_orientation] * len(solvent)

    if len(solvent) != len(n_solvent):
        raise ValueError("`n_solvent` and `n_solvent` must be of equal length.")

    # In angstroms for packmol.
    box_mins = np.asarray(min_tmp) * 10
    box_maxs = np.asarray(max_tmp) * 10
    overlap *= 10
    center_solute = (box_maxs + box_mins) / 2

    # Apply edge buffer
    box_maxs = np.subtract(box_maxs, edge * 10)
    box_mins = np.add(box_mins, edge * 10)
    # Build the input file for each compound and call packmol.
    solvated_xyz = _new_xyz_file()
    solute_xyz = _new_xyz_file()

    # generate list of temp files for the solvents
    solvent_xyz_list = list()
    try:
        solute.save(solute_xyz.name, overwrite=True)
        input_text = PACKMOL_HEADER.format(
            overlap, solvated_xyz.name, seed, sidemax * 10
        ) + PACKMOL_SOLUTE.format(solute_xyz.name, *center_solute.tolist())

        for solv, m_solvent, rotate in zip(solvent, n_solvent, fix_orientation):
            m_solvent = int(m_solvent)
            solvent_xyz = _new_xyz_file()
            solvent_xyz_list.append(solvent_xyz)

            solv.save(solvent_xyz.name, overwrite=True)
            input_text += PACKMOL_BOX.format(
                solvent_xyz.name,
                m_solvent,
                box_mins[0],
                box_mins[1],
                box_mins[2],
                box_maxs[0],
                box_maxs[1],
                box_maxs[2],
                PACKMOL_CONSTRAIN if rotate else "",
            )
        _run_packmol(input_text, solvated_xyz, temp_file)

        # Create the topology and update the coordinates.
        solvated = Compound()
        solvated.add(clone(solute))
        solvated = _create_topology(solvated, solvent, n_solvent)
        solvated.update_coordinates(
            solvated_xyz.name, update_port_locations=update_port_locations
        )

    finally:
        for file_handle in solvent_xyz_list:
            file_handle.close()
            os.unlink(file_handle.name)
        solvated_xyz.close()
        solute_xyz.close()
        os.unlink(solvated_xyz.name)
        os.unlink(solute_xyz.name)
    return solvated


def _validate_mass(compound, n_compounds):
    """Check the mass of the compounds passed into the packing functions.

    Raises an error if the total mass is zero, and density cannot be used to
    find box size or number of compounds.
    Returns a warning of any subcompound in compound has a mass of zero.
    """
    if n_compounds is None:
        n_compounds = [1] * len(compound)
    found_zero_mass = False
    total_mass = 0
    for c, n in zip(compound, n_compounds):
        comp_masses = np.array([c._particle_mass(p) for p in c.particles()])
        if 0.0 in comp_masses or None in comp_masses:
            found_zero_mass = True
        comp_masses[comp_masses == None] = 0.0
        total_mass += np.sum(comp_masses) * n

    if total_mass == 0:
        raise MBuildError(
            "The total mass of your compound(s) is zero "
            "In order to use density when packing a box, the mass of "
            "the compounds must be set. See the doc strings of the "
            "Compound() class in compound.py for more information "
            "on how mass is handled."
        )
    if found_zero_mass:
        warnings.warn(
            "Some of the compounds or subcompounds in `compound` "
            "have a mass of zero/None. This may have an effect on "
            "density calculations"
        )
    return total_mass


def _validate_box(box):
    """Ensure that the box passed by the user can be formatted as an mbuild.Box.

    Parameters
    ----------
    box : mbuild.Box or a tuple or list thereof
        Box or inputs to `mbuild.Box` to generate a `mbuild.Box`.

    Returns
    -------
    box : mbuild.Box
    mins : list-like
    maxs : list-like
    """
    if isinstance(box, (list, tuple)):
        if len(box) == 3:
            mins = [0.0, 0.0, 0.0]
            maxs = box
            box = Box.from_mins_maxs_angles(
                mins=mins, maxs=maxs, angles=(90.0, 90.0, 90.0)
            )
        elif len(box) == 6:
            mins = box[:3]
            maxs = box[3:]
            box = Box.from_mins_maxs_angles(
                mins=mins, maxs=maxs, angles=(90.0, 90.0, 90.0)
            )
        else:
            raise MBuildError(
                "Unknown format for `box` parameter. Must pass a"
                " list/tuple of length 3 (box lengths) or length"
                " 6 (box mins and maxes) or an mbuild.Box object."
            )

    elif isinstance(box, Box):
        mins = [0.0, 0.0, 0.0]
        maxs = box.lengths
    else:
        raise MBuildError(
            "Unknown format for `box` parameter. Must pass a list/tuple of "
            "length 3 (box lengths) or length 6 (box mins and maxes) or an "
            "mbuild.Box object."
        )
    return (box, mins, maxs)


def _new_xyz_file():
    """Generate PDB file using tempfile.NamedTemporaryFile.

    Return
    ------
    _ : file-object
        Temporary PDB file.
    """
    return tempfile.NamedTemporaryFile(suffix=".xyz", delete=False)


def _create_topology(container, comp_to_add, n_compounds):
    """Return updated mBuild compound with new coordinates.

    Parameters
    ----------
    container : mb.Compound, required
        Compound containing the updated system generated by PACKMOL.
    comp_to_add : mb.Compound or list of mb.Compounds, required
        Compound(s) to add to the container.
    container : int or list of int, required
        Amount of comp_to_add to container.

    Return
    ------
    container : mb.Compound
        Compound with added compounds from PACKMOL.
    """
    for comp, m_compound in zip(comp_to_add, n_compounds):
        for _ in range(m_compound):
            container.add(clone(comp))
    return container


def _packmol_error(out, err):
    """Log packmol output to files."""
    with open("log.txt", "w") as log_file:
        log_file.write(out)
    raise RuntimeError("PACKMOL failed. See 'log.txt'")


def _run_packmol(input_text, filled_xyz, temp_file):
    """Call PACKMOL to pack system based on the input text.

    Parameters
    ----------
    input_text : str, required
        String formatted in the input file syntax for PACKMOL.
    filled_xyz : `tempfile` object, required
        Tempfile that will store the results of PACKMOL packing.
    temp_file : `tempfile` object, required
        Where to copy the filled tempfile.
    """
    # Create input file
    packmol_inp = tempfile.NamedTemporaryFile(
        mode="w", delete=False, prefix="packmol-", suffix=".inp"
    )
    packmol_inp.write(input_text)
    packmol_inp.close()

    proc = Popen(
        "{} < {}".format(PACKMOL, packmol_inp.name),
        stdin=PIPE,
        stdout=PIPE,
        stderr=PIPE,
        universal_newlines=True,
        shell=True,
    )
    out, err = proc.communicate()

    if "WITHOUT PERFECT PACKING" in out:
        warnings.warn(
            "Packmol finished with imperfect packing. Using the .xyz_FORCED "
            "file instead. This may not be a sufficient packing result."
        )
        os.system("cp {0}_FORCED {0}".format(filled_xyz.name))

    if "ERROR" in out or proc.returncode != 0:
        _packmol_error(out, err)
    else:
        # Delete input file if success
        os.remove(packmol_inp.name)

    if temp_file is not None:
        os.system("cp {0} {1}".format(filled_xyz.name, os.path.join(temp_file)))


def _check_packmol(PACKMOL):  # pragma: no cover
    if not PACKMOL:
        msg = "Packmol not found."
        if sys.platform.startswith("win"):
            msg = (
                msg + " If packmol is already installed, make sure that the "
                "packmol.exe is on the path."
            )
        raise IOError(msg)<|MERGE_RESOLUTION|>--- conflicted
+++ resolved
@@ -319,11 +319,7 @@
     bounds : list-like of list-likes of floats [[min_x, min_y, min_z, max_x, max_y, max_z], ...], units nm, default=None
         Bounding(s) within box to pack compound(s). To pack within a bounding
         area that is not the full extent of the region, bounds are required.
-<<<<<<< HEAD
-        Each item of `compound` must have its own bound specified. Use `None` 
-=======
         Each item of `compound` must have its own bound specified. Use `None`
->>>>>>> 6a41a7cf
         to indicate a given compound is not bounded, e.g.
         `[ [0., 0., 1., 2., 2., 2.], None]` to bound only the first element
         of `compound` and not the second.
@@ -378,11 +374,7 @@
                 raise ValueError(
                     "Each bound in `bounds` must be `None`, `Box`, or a "
                     "list of [min_x, min_y, min_z, max_x, max_y, max_z]."
-<<<<<<< HEAD
-                    )
-=======
                 )
->>>>>>> 6a41a7cf
 
     # See if region is a single region or list
     my_regions = []
