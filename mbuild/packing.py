from __future__ import division

import sys
import tempfile
from distutils.spawn import find_executable
from subprocess import Popen, PIPE

import numpy as np

from mbuild.compound import Compound
from mbuild.exceptions import MBuildError
from mbuild.box import Box
from mbuild import clone

__all__ = ['fill_box', 'fill_region', 'solvate']

PACKMOL = find_executable('packmol')
PACKMOL_HEADER = """
tolerance {0:.16f}
filetype pdb
output {1}
seed {2}

"""
PACKMOL_SOLUTE = """
structure {0}
    number 1
    center
    fixed {1:.3f} {2:.3f} {3:.3f} 0. 0. 0.
end structure
"""
PACKMOL_BOX = """
structure {0}
    number {1:d}
    inside box {2:.3f} {3:.3f} {4:.3f} {5:.3f} {6:.3f} {7:.3f}
end structure
"""


def fill_box(compound, n_compounds=None, box=None, density=None, overlap=0.2, seed=12345):
    """Fill a box with a compound using packmol.

    Two arguments of `n_compounds, box, and density` must be specified.

    If `n_compounds` and `box` are not None, the specified number of
    n_compounds will be inserted into a box of the specified size.

    If `n_compounds` and `density` are not None, the corresponding box
    size will be calculated internally. In this case, `n_compounds`
    must be an int and not a list of int.

    If `box` and `density` are not None, the corresponding number of
    compounds will be calculated internally.

    Parameters
    ----------
    compound : mb.Compound or list of mb.Compound
    n_compounds : int or list of int
    box : mb.Box
    overlap : float, units nm
    density : float, units kg/m^3

    Returns
    -------
    filled : mb.Compound
    
    TODO : Support aspect ratios in generated boxes
    TODO : Support ratios of n_compounds
    """
    if not PACKMOL:
        msg = "Packmol not found."
        if sys.platform.startswith("win"):
            msg = (msg + " If packmol is already installed, make sure that the "
                         "packmol.exe is on the path.")
        raise IOError(msg)

    arg_count = 3 - [n_compounds, box, density].count(None)
    if arg_count != 2:
        msg = ("Exactly 2 of `n_compounds`, `box`, and `density` "
            "must be specified. {} were given.".format(arg_count))
        raise ValueError(msg)

    if box is not None:
        box = _validate_box(box)
    if not isinstance(compound, (list, set)):
        compound = [compound]
    if n_compounds is not None and not isinstance(n_compounds, (list, set)):
        n_compounds = [n_compounds]

    if density is not None:
        if box is None and n_compounds is not None:
            total_mass = np.sum([n*np.sum([a.mass for a in c.to_parmed().atoms])
                for c,n in zip(compound, n_compounds)])
            # Conversion from (amu/(kg/m^3))**(1/3) to nm
            L = (total_mass/density)**(1/3)*1.1841763
            box = _validate_box(Box(3*[L]))
        if n_compounds is None and box is not None:
            if len(compound) > 1:
                msg = ("Determing `n_compounds` from `density` and `box` "
                    "currently only supported for systems with one "
                    "compound type.")
                raise ValueError(msg)
            else:
                compound_mass = np.sum([a.mass for a in compound[0].to_parmed().atoms])
                # Conversion from kg/m^3 / amu * nm^3 to dimensionless units
                n_compounds = [int(density/compound_mass*np.prod(box.lengths)*.60224)]

    # In angstroms for packmol.
    box_mins = box.mins * 10
    box_maxs = box.maxs * 10
    overlap *= 10

    # Build the input file for each compound and call packmol.
    filled_pdb = tempfile.mkstemp(suffix='.pdb')[1]
    input_text = PACKMOL_HEADER.format(overlap, filled_pdb, seed)

    for comp, m_compounds in zip(compound, n_compounds):
        m_compounds = int(m_compounds)
        compound_pdb = tempfile.mkstemp(suffix='.pdb')[1]
        comp.save(compound_pdb, overwrite=True)
        input_text += PACKMOL_BOX.format(compound_pdb, m_compounds,
                           box_mins[0], box_mins[1], box_mins[2],
                           box_maxs[0], box_maxs[1], box_maxs[2])

    proc = Popen(PACKMOL, stdin=PIPE, stdout=PIPE, stderr=PIPE, universal_newlines=True)
    out, err = proc.communicate(input=input_text)
    if err:
        _packmol_error(out, err)

    # Create the topology and update the coordinates.
    filled = Compound()
    for comp, m_compounds in zip(compound, n_compounds):
        for _ in range(m_compounds):
            filled.add(clone(comp))
    filled.update_coordinates(filled_pdb)
    filled.periodicity = np.asarray(box.lengths, dtype=np.float32)
    return filled


def fill_region(compound, n_compounds, region, overlap=0.2, seed=12345):
    """Fill a region of a box with a compound using packmol.

    Parameters
    ----------
    compound : mb.Compound or list of mb.Compound
    n_compounds : int or list of int
    region : mb.Box or list of mb.Box
    overlap : float

    Returns
    -------
    filled : mb.Compound

    If using mulitple regions and compounds, the nth value in each list are used in order.
    For example, if the third compound will be put in the third region using the third value in n_compounds.
    """
    if not PACKMOL:
        msg = "Packmol not found."
        if sys.platform.startswith("win"):
            msg = (msg + " If packmol is already installed, make sure that the "
                         "packmol.exe is on the path.")
        raise IOError(msg)

    if not isinstance(compound, (list, set)):
        compound = [compound]
    if not isinstance(n_compounds, (list, set)):
        n_compounds = [n_compounds]
<<<<<<< HEAD
    if not any(isinstance(reg, (list, set, Box)) for reg in region): # See if region is a single region or list
=======
    # See if region is a single region or list
    if isinstance(region, Box): # Cannot iterate over boxes
        region = [region]
    elif not any(isinstance(reg, (list, set, Box)) for reg in region):
>>>>>>> bdd8ee4a
        region = [region]
    region = [_validate_box(reg) for reg in region]

    # In angstroms for packmol.
    overlap *= 10

    # Build the input file and call packmol.
    filled_pdb = tempfile.mkstemp(suffix='.pdb')[1]
    input_text = PACKMOL_HEADER.format(overlap, filled_pdb, seed)

    for comp, m_compounds, reg in zip(compound, n_compounds, region):
        m_compounds = int(m_compounds)
        compound_pdb = tempfile.mkstemp(suffix='.pdb')[1]
        comp.save(compound_pdb, overwrite=True)
        reg_mins = reg.mins * 10
        reg_maxs = reg.maxs * 10
        input_text += PACKMOL_BOX.format(compound_pdb, m_compounds,
                                        reg_mins[0], reg_mins[1], reg_mins[2],
                                        reg_maxs[0], reg_maxs[1], reg_maxs[2])

    proc = Popen(PACKMOL, stdin=PIPE, stdout=PIPE, stderr=PIPE, universal_newlines=True)
    out, err = proc.communicate(input=input_text)
    if err:
        _packmol_error(out, err)

    # Create the topology and update the coordinates.
    filled = Compound()
    for comp, m_compounds in zip(compound, n_compounds):
        for _ in range(m_compounds):
            filled.add(clone(comp))
    filled.update_coordinates(filled_pdb)
    return filled


def solvate(solute, solvent, n_solvent, box, overlap=0.2, seed=12345):
    """Solvate a compound in a box of solvent using packmol.

    Parameters
    ----------
    solute : mb.Compound
    solvent : mb.Compound
    n_solvent : int
    box : mb.Box
    overlap : float

    Returns
    -------
    solvated : mb.Compound

    """
    if not PACKMOL:
        raise IOError("Packmol not found")

    box = _validate_box(box)
    if not isinstance(solvent, (list, set)):
        solvent = [solvent]
    if not isinstance(n_solvent, (list, set)):
        n_solvent = [n_solvent]

    # In angstroms for packmol.
    box_mins = box.mins * 10
    box_maxs = box.maxs * 10
    overlap *= 10
    center_solute = (box_maxs + box_mins) / 2

    # Build the input file for each compound and call packmol.
    solvated_pdb = tempfile.mkstemp(suffix='.pdb')[1]
    solute_pdb = tempfile.mkstemp(suffix='.pdb')[1]
    solute.save(solute_pdb, overwrite=True)
    input_text = (PACKMOL_HEADER.format(overlap, solvated_pdb, seed) +
                  PACKMOL_SOLUTE.format(solute_pdb, *center_solute))

    for solv, m_solvent in zip(solvent, n_solvent):
        m_solvent = int(m_solvent)
        solvent_pdb = tempfile.mkstemp(suffix='.pdb')[1]
        solv.save(solvent_pdb, overwrite=True)
        input_text += PACKMOL_BOX.format(solvent_pdb, m_solvent,
                           box_mins[0], box_mins[1], box_mins[2],
                           box_maxs[0], box_maxs[1], box_maxs[2])

    proc = Popen(PACKMOL, stdin=PIPE, stdout=PIPE, stderr=PIPE, universal_newlines=True)
    out, err = proc.communicate(input=input_text)
    if err:
        _packmol_error(out, err)

    # Create the topology and update the coordinates.
    solvated = Compound()
    solvated.add(solute)
    for solv, m_solvent in zip(solvent, n_solvent):
        for _ in range(m_solvent):
            solvated.add(clone(solv))
    solvated.update_coordinates(solvated_pdb)
    return solvated


def _validate_box(box):
    if isinstance(box, (list, tuple)):
        if len(box) == 3:
            box = Box(lengths=box)
        elif len(box) == 6:
            box = Box(mins=box[:3], maxs=box[3:])

    if not isinstance(box, Box):
        raise MBuildError('Unknown format for `box` parameter. Must pass a'
                          ' list/tuple of length 3 (box lengths) or length'
                          ' 6 (box mins and maxes) or an mbuild.Box object.')
    return box


def _packmol_error(out, err):
    """Log packmol output to files. """
    with open('log.txt', 'w') as log_file, open('err.txt', 'w') as err_file:
        log_file.write(out)
        err_file.write(err)
    raise RuntimeError("PACKMOL failed. See 'err.txt' and 'log.txt'")<|MERGE_RESOLUTION|>--- conflicted
+++ resolved
@@ -165,14 +165,10 @@
         compound = [compound]
     if not isinstance(n_compounds, (list, set)):
         n_compounds = [n_compounds]
-<<<<<<< HEAD
-    if not any(isinstance(reg, (list, set, Box)) for reg in region): # See if region is a single region or list
-=======
     # See if region is a single region or list
     if isinstance(region, Box): # Cannot iterate over boxes
         region = [region]
     elif not any(isinstance(reg, (list, set, Box)) for reg in region):
->>>>>>> bdd8ee4a
         region = [region]
     region = [_validate_box(reg) for reg in region]
 
