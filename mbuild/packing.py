import os
import sys
import tempfile
import warnings
from distutils.spawn import find_executable
from subprocess import PIPE, Popen

import numpy as np

from mbuild import clone
from mbuild.box import Box
from mbuild.compound import Compound
from mbuild.exceptions import MBuildError

__all__ = ["fill_box", "fill_region", "fill_sphere", "solvate"]

PACKMOL = find_executable("packmol")
PACKMOL_HEADER = """
tolerance {0:.16f}
filetype xyz
output {1}
seed {2}
sidemax {3}
"""
PACKMOL_SOLUTE = """
structure {0}
    number 1
    center
    fixed {1:.3f} {2:.3f} {3:.3f} 0. 0. 0.
end structure
"""
PACKMOL_BOX = """
structure {0}
    number {1:d}
    inside box {2:.3f} {3:.3f} {4:.3f} {5:.3f} {6:.3f} {7:.3f}
    {8}
end structure
"""
PACKMOL_SPHERE = """
structure {0}
    number {1:d}
    inside sphere {2:.3f} {3:.3f} {4:.3f} {5:.3f}
    {6}
end structure
"""

PACKMOL_CONSTRAIN = """
constrain_rotation x 0. 0.
constrain_rotation y 0. 0.
constrain_rotation z 0. 0.
"""


def fill_box(
    compound,
    n_compounds=None,
    box=None,
    density=None,
    overlap=0.2,
    seed=12345,
    sidemax=100.0,
    edge=0.2,
    compound_ratio=None,
    aspect_ratio=None,
    fix_orientation=False,
    temp_file=None,
    update_port_locations=False,
):
    """Fill a box with a `mbuild.compound` or `Compound`s using PACKMOL.

   `fill_box` takes a single `mbuild.Compound` or a
   list of `mbuild.Compound`'s and return an `mbuild.Compound` that has
   been filled to the user's specifications to the best of PACKMOL's ability.

    When filling a system, two arguments of `n_compounds, box, and density`
    must be specified.

    If `n_compounds` and `box` are not None, the specified number of
    n_compounds will be inserted into a box of the specified size.

    If `n_compounds` and `density` are not None, the corresponding box
    size will be calculated internally. In this case, `n_compounds`
    must be an int and not a list of int.

    If `box` and `density` are not None, the corresponding number of
    compounds will be calculated internally.

    For the cases in which `box` is not specified but generated internally,
    the default behavior is to calculate a cubic box. Optionally,
    `aspect_ratio` can be passed to generate a non-cubic box.

    Parameters
    ----------
    compound : mb.Compound or list of mb.Compound
        Compound or list of compounds to fill in box.
    n_compounds : int or list of int
        Number of compounds to be filled in box.
    box : mb.Box
        Box to be filled by compounds.
    density : float, units kg/m^3, default=None
        Target density for the system in macroscale units. If not None, one of
        `n_compounds` or `box`, but not both, must be specified.
    overlap : float, units nm, default=0.2
        Minimum separation between atoms of different molecules.
    seed : int, default=12345
        Random seed to be passed to PACKMOL.
    sidemax : float, optional, default=100.0
        Needed to build an initial approximation of the molecule distribution in PACKMOL.
        All system coordinates must fit with in +/- sidemax,
        so increase sidemax accordingly to your final box size.
    edge : float, units nm, default=0.2
        Buffer at the edge of the box to not place molecules. This is necessary
        in some systems because PACKMOL does not account for periodic boundary
        conditions in its optimization.
    compound_ratio : list, default=None
        Ratio of number of each compound to be put in box. Only used in the
        case of `density` and `box` having been specified, `n_compounds` not
        specified, and more than one `compound`.
    aspect_ratio : list of float
        If a non-cubic box is desired, the ratio of box lengths in the x, y,
        and z directions.
    fix_orientation : bool or list of bools
        Specify that compounds should not be rotated when filling the box,
        default=False.
    temp_file : str, default=None
        File name to write PACKMOL's raw output to.
    update_port_locations : bool, default=False
        After packing, port locations can be updated, but since compounds
        can be rotated, port orientation may be incorrect.

    Returns
    -------
    filled : mb.Compound

    """
    # check that the user has the PACKMOL binary on their PATH
    _check_packmol(PACKMOL)

    arg_count = 3 - [n_compounds, box, density].count(None)
    if arg_count != 2:
        msg = (
            "Exactly 2 of `n_compounds`, `box`, and `density` "
            "must be specified. {} were given.".format(arg_count)
        )
        raise ValueError(msg)

    if box is not None:
        (box, my_mins, my_maxs) = _validate_box(box)
    if not isinstance(compound, (list, set)):
        compound = [compound]
    if n_compounds is not None and not isinstance(n_compounds, (list, set)):
        n_compounds = [n_compounds]
    if not isinstance(fix_orientation, (list, set)):
        fix_orientation = [fix_orientation] * len(compound)

    if compound is not None and n_compounds is not None:
        if len(compound) != len(n_compounds):
            msg = "`compound` and `n_compounds` must be of equal length."
            raise ValueError(msg)

    if compound is not None:
        if len(compound) != len(fix_orientation):
            msg = (
                "`compound`, `n_compounds`, and `fix_orientation` "
                "must be of equal length."
            )
            raise ValueError(msg)

    if density is not None:
        if box is None and n_compounds is not None:
            total_mass = np.sum(
                [
                    n * np.sum([a.mass for a in c.to_parmed().atoms])
                    for c, n in zip(compound, n_compounds)
                ]
            )
            # Conversion from (amu/(kg/m^3))**(1/3) to nm
            L = (total_mass / density) ** (1 / 3) * 1.1841763
            if aspect_ratio is None:
                (box, my_mins, my_maxs) = _validate_box(Box.from_lengths_angles(lengths=[L, L, L], angles=[90.0, 90.0, 90.0]))
            else:
                print(f'my_L: {L}')
                L *= np.prod(aspect_ratio) ** (-1/3)
                print(f'my_aspect_L: {L}')
                (box, my_mins, my_maxs) = _validate_box([val*L for val in aspect_ratio])
        if n_compounds is None and box is not None:
            if len(compound) == 1:
                compound_mass = np.sum(
                    [a.mass for a in compound[0].to_parmed().atoms]
                )
                # Conversion from kg/m^3 / amu * nm^3 to dimensionless units
                n_compounds = [
                    int(density/compound_mass*np.prod(np.asarray(box.lengths))*0.60224)]
            else:
                if compound_ratio is None:
                    msg = (
                        "Determing `n_compounds` from `density` and `box` "
                        "for systems with more than one compound type "
                        "requires `compound_ratio`"
                    )
                    raise ValueError(msg)
                if len(compound) != len(compound_ratio):
                    msg = (
                        "Length of `compound_ratio` must equal length of "
                        "`compound`"
                    )
                    raise ValueError(msg)
                prototype_mass = 0
                for c, r in zip(compound, compound_ratio):
                    prototype_mass += r * np.sum(
                        [a.mass for a in c.to_parmed().atoms]
                    )
                # Conversion from kg/m^3 / amu * nm^3 to dimensionless units
                n_prototypes = int(density/prototype_mass*np.prod(np.asarray(box.lengths))*0.60224)
                n_compounds = list()
                for c in compound_ratio:
                    n_compounds.append(int(n_prototypes * c))

    # Convert nm to angstroms for PACKMOL.
    # TODO how to handle box starts and ends
    # not really a thing a box would know?
    box_mins = np.asarray(my_mins) * 10
    box_maxs = np.asarray(my_maxs) * 10
    print('box_min, box_maxs')
    print(f'{box_mins}, {box_maxs}')
    overlap *= 10

    # Apply 1nm edge buffer
    box_maxs = [a_max - (edge * 10) for a_max in box_maxs]

    # Build the input file for each compound and call packmol.
    filled_xyz = _new_xyz_file()

    # create a list to contain the file handles for the compound temp files
    compound_xyz_list = list()
    try:
        input_text = PACKMOL_HEADER.format(
            overlap, filled_xyz.name, seed, sidemax * 10
        )
        for comp, m_compounds, rotate in zip(
            compound, n_compounds, fix_orientation
        ):
            m_compounds = int(m_compounds)

            compound_xyz = _new_xyz_file()
            compound_xyz_list.append(compound_xyz)

            comp.save(compound_xyz.name, overwrite=True)
            input_text += PACKMOL_BOX.format(compound_xyz.name, m_compounds,
                                             box_mins[0][0], box_mins[0][1],
                                             box_mins[0][2], box_maxs[0][0],
                                             box_maxs[0][1], box_maxs[0][2],
                                             PACKMOL_CONSTRAIN if rotate else "")
        _run_packmol(input_text, filled_xyz, temp_file)
        # Create the topology and update the coordinates.
        filled = Compound()
        filled = _create_topology(filled, compound, n_compounds)
<<<<<<< HEAD
        filled.update_coordinates(
            filled_xyz.name, update_port_locations=update_port_locations
        )
        filled.box = box
        filled.periodicity = np.asarray(box.lengths, dtype=np.float32)
=======
        filled.update_coordinates(filled_xyz.name, update_port_locations=update_port_locations)
        filled.box = box
>>>>>>> 4a2e3a1e

    # ensure that the temporary files are removed from the machine after filling
    finally:
        for file_handle in compound_xyz_list:
            file_handle.close()
            os.unlink(file_handle.name)
        filled_xyz.close()
        os.unlink(filled_xyz.name)
    return filled


def fill_region(compound, n_compounds, region, overlap=0.2, bounds=None,
                seed=12345, sidemax=100.0, edge=0.2, fix_orientation=False, temp_file=None,
                update_port_locations=False):
    """Fill a region of a box with `mbuild.Compound`(s) using PACKMOL.

    Parameters
    ----------
    compound : mb.Compound or list of mb.Compound
        Compound or list of compounds to fill in region.
    n_compounds : int or list of ints
        Number of compounds to be put in region.
    region : mb.Box or list of mb.Box
        Region to be filled by compounds.
    overlap : float, units nm, default=0.2
        Minimum separation between atoms of different molecules.
    seed : int, default=12345
        Random seed to be passed to PACKMOL.
    sidemax : float, optional, default=100.0
        Needed to build an initial approximation of the molecule distribution in PACKMOL.
        All system coordinates must fit with in +/- sidemax,
        so increase sidemax accordingly to your final box size.
    edge : float, units nm, default=0.2
        Buffer at the edge of the region to not place molecules. This is
        necessary in some systems because PACKMOL does not account for
        periodic boundary conditions in its optimization.
    fix_orientation : bool or list of bools
        Specify that compounds should not be rotated when filling the box,
        default=False.
    bounds : list-like of floats [minx, miny, minz, maxx, maxy, maxz], units nm, default=None
        Required when passing in mb.Box as `region`
    temp_file : str, default=None
        File name to write PACKMOL's raw output to.
    update_port_locations : bool, default=False
        After packing, port locations can be updated, but since compounds
        can be rotated, port orientation may be incorrect.

    Returns
    -------
    filled : mb.Compound

    If using mulitple regions and compounds, the nth value in each
    list are used in order.
    For example, if the third compound will be put in the third
    region using the third value in n_compounds.
    """
    # check that the user has the PACKMOL binary on their PATH
    _check_packmol(PACKMOL)
    if not isinstance(compound, (list, set)):
        compound = [compound]
    if not isinstance(n_compounds, (list, set)):
        n_compounds = [n_compounds]
    if not isinstance(fix_orientation, (list, set)):
        fix_orientation = [fix_orientation] * len(compound)

    if compound is not None and n_compounds is not None:
        if len(compound) != len(n_compounds):
            msg = "`compound` and `n_compounds` must be of equal length."
            raise ValueError(msg)
    if compound is not None:
        if len(compound) != len(fix_orientation):
            msg = "`compound`, `n_compounds`, and `fix_orientation` must be of equal length."
            raise ValueError(msg)

    # See if region is a single region or list
    if isinstance(region, Box):  # Cannot iterate over boxes
        region = [region]
        if not bounds:
            msg = ("if passing in an mbuild.Box or list of mbuild.Box as `region`, "
                   "`bounds must also be defined as a list of the min and max xyz values")
            raise ValueError(msg)
    elif not any(isinstance(reg, (list, set, Box)) for reg in region):
        region = [region]
    container = [_validate_box(bounding) for bounding in bounds]

    # In angstroms for packmol.
    overlap *= 10

    # Build the input file and call packmol.
    filled_xyz = _new_xyz_file()

    # List to hold file handles for the temporary compounds
    compound_xyz_list = list()
    try:
        input_text = PACKMOL_HEADER.format(overlap, filled_xyz.name, seed, sidemax*10)
        for comp, m_compounds, rotate, items_n in zip(compound, n_compounds, fix_orientation, container):
            m_compounds = int(m_compounds)

            compound_xyz = _new_xyz_file()
            compound_xyz_list.append(compound_xyz)

            comp.save(compound_xyz.name, overwrite=True)
            #TODO how to handle these mins and maxs of this system
            # box should not have any idea of mins and maxs
            my_min = items_n[1]
            my_max = items_n[2]
            reg_mins = np.asarray(my_min) * 10.0
            reg_maxs = np.asarray(my_max) * 10.0

            reg_maxs -= edge * 10  # Apply edge buffer
            input_text += PACKMOL_BOX.format(compound_xyz.name, m_compounds,
                                             reg_mins[0][0], reg_mins[0][1],
                                             reg_mins[0][2], reg_maxs[0][0],
                                             reg_maxs[0][1], reg_maxs[0][2],
                                            PACKMOL_CONSTRAIN if rotate else "")

        _run_packmol(input_text, filled_xyz, temp_file)

        # Create the topology and update the coordinates.
        filled = Compound()
        filled = _create_topology(filled, compound, n_compounds)
        filled.update_coordinates(
            filled_xyz.name, update_port_locations=update_port_locations
        )
    finally:
        for file_handle in compound_xyz_list:
            file_handle.close()
            os.unlink(file_handle.name)
        filled_xyz.close()
        os.unlink(filled_xyz.name)
    return filled


def fill_sphere(
    compound,
    sphere,
    n_compounds=None,
    density=None,
    overlap=0.2,
    seed=12345,
    sidemax=100.0,
    edge=0.2,
    compound_ratio=None,
    fix_orientation=False,
    temp_file=None,
    update_port_locations=False,
):
    """Fill a sphere with a compound using packmol.

    One argument of `n_compounds and density` must be specified.

    If `n_compounds` is not None, the specified number of
    n_compounds will be inserted into a sphere of the specified size.

    If `density` is not None, the corresponding number of
    compounds will be calculated internally.

    Parameters
    ----------
    compound : mb.Compound or list of mb.Compound
        Compound or list of compounds to be put in box.
    sphere : list, units nm
        Sphere coordinates in the form [x_center, y_center, z_center, radius]
    n_compounds : int or list of int
        Number of compounds to be put in box.
    density : float, units kg/m^3, default=None
        Target density for the sphere in macroscale units.
    overlap : float, units nm, default=0.2
        Minimum separation between atoms of different molecules.
    seed : int, default=12345
        Random seed to be passed to PACKMOL.
    sidemax : float, optional, default=100.0
        Needed to build an initial approximation of the molecule distribution in PACKMOL.
        All system coordinates must fit with in +/- sidemax,
        so increase sidemax accordingly to your final box size
    edge : float, units nm, default=0.2
        Buffer at the edge of the sphere to not place molecules. This is necessary
        in some systems because PACKMOL does not account for periodic boundary
        conditions in its optimization.
    compound_ratio : list, default=None
        Ratio of number of each compound to be put in sphere. Only used in the
        case of `density` having been specified, `n_compounds` not specified,
        and more than one `compound`.
    fix_orientation : bool or list of bools
        Specify that compounds should not be rotated when filling the sphere,
        default=False.
    temp_file : str, default=None
        File name to write PACKMOL's raw output to.
    update_port_locations : bool, default=False
        After packing, port locations can be updated, but since compounds
        can be rotated, port orientation may be incorrect.

    Returns
    -------
    filled : mb.Compound

    """
    _check_packmol(PACKMOL)

    arg_count = 2 - [n_compounds, density].count(None)
    if arg_count != 1:
        msg = (
            "Exactly 1 of `n_compounds` and `density` "
            "must be specified. {} were given.".format(arg_count)
        )
        raise ValueError(msg)

    if isinstance(sphere, (list, set, tuple)):
        if len(sphere) != 4:
            msg = "`sphere` must be a list of len 4"
    else:
        msg = "`sphere` must be a list"
        raise ValueError(msg)

    if not isinstance(compound, (list, set)):
        compound = [compound]
    if n_compounds is not None and not isinstance(n_compounds, (list, set)):
        n_compounds = [n_compounds]
    if not isinstance(fix_orientation, (list, set)):
        fix_orientation = [fix_orientation] * len(compound)

    if compound is not None and n_compounds is not None:
        if len(compound) != len(n_compounds):
            msg = "`compound` and `n_compounds` must be of equal length."
            raise ValueError(msg)

    if compound is not None:
        if len(compound) != len(fix_orientation):
            msg = "`compound`, `n_compounds`, and `fix_orientation` must be of equal length."
            raise ValueError(msg)

    for coord in sphere[:3]:
        if coord < sphere[3]:
            msg = "`sphere` center coordinates must be greater than radius."
            raise ValueError(msg)

    # Apply edge buffer
    radius = sphere[3] - edge

    if density is not None:
        if n_compounds is None:
            if len(compound) == 1:
                compound_mass = np.sum(
                    [a.mass for a in compound[0].to_parmed().atoms]
                )
                # Conversion from kg/m^3 / amu * nm^3 to dimensionless units
                n_compounds = [
                    int(
                        density
                        / compound_mass
                        * (4 / 3 * np.pi * radius ** 3)
                        * 0.60224
                    )
                ]
            else:
                if compound_ratio is None:
                    msg = (
                        "Determing `n_compounds` from `density` "
                        "for systems with more than one compound type requires"
                        "`compound_ratio`"
                    )
                    raise ValueError(msg)
                if len(compound) != len(compound_ratio):
                    msg = (
                        "Length of `compound_ratio` must equal length of "
                        "`compound`"
                    )
                    raise ValueError(msg)
                prototype_mass = 0
                for c, r in zip(compound, compound_ratio):
                    prototype_mass += r * np.sum(
                        [a.mass for a in c.to_parmed().atoms]
                    )
                # Conversion from kg/m^3 / amu * nm^3 to dimensionless units
                n_prototypes = int(
                    density
                    / prototype_mass
                    * (4 / 3 * np.pi * radius ** 3)
                    * 0.60224
                )
                n_compounds = list()
                for c in compound_ratio:
                    n_compounds.append(int(n_prototypes * c))

    # In angstroms for packmol.
    sphere = np.multiply(sphere, 10)
    radius *= 10
    overlap *= 10

    # Build the input file for each compound and call packmol.
    filled_xyz = _new_xyz_file()

    # List to hold file handles for the temporary compounds
    compound_xyz_list = list()
    try:
        input_text = PACKMOL_HEADER.format(
            overlap, filled_xyz.name, seed, sidemax * 10
        )
        for comp, m_compounds, rotate in zip(
            compound, n_compounds, fix_orientation
        ):
            m_compounds = int(m_compounds)

            compound_xyz = _new_xyz_file()
            compound_xyz_list.append(compound_xyz)

            comp.save(compound_xyz.name, overwrite=True)
            input_text += PACKMOL_SPHERE.format(
                compound_xyz.name,
                m_compounds,
                sphere[0],
                sphere[1],
                sphere[2],
                radius,
                PACKMOL_CONSTRAIN if rotate else "",
            )
        _run_packmol(input_text, filled_xyz, temp_file)

        # Create the topology and update the coordinates.
        filled = Compound()
        filled = _create_topology(filled, compound, n_compounds)
        filled.update_coordinates(
            filled_xyz.name, update_port_locations=update_port_locations
        )
    finally:
        for file_handle in compound_xyz_list:
            file_handle.close()
            os.unlink(file_handle.name)
        filled_xyz.close()
        os.unlink(filled_xyz.name)
    return filled


def solvate(
    solute,
    solvent,
    n_solvent,
    box,
    overlap=0.2,
    seed=12345,
    sidemax=100.0,
    edge=0.2,
    fix_orientation=False,
    temp_file=None,
    update_port_locations=False,
):
    """Solvate a compound in a box of solvent using packmol.

    Parameters
    ----------
    solute : mb.Compound
        Compound to be placed in a box and solvated.
    solvent : mb.Compound
        Compound to solvate the box.
    n_solvent : int
        Number of solvents to be put in box.
    box : mb.Box
        Box to be filled by compounds.
    overlap : float, units nm, default=0.2
        Minimum separation between atoms of different molecules.
    seed : int, default=12345
        Random seed to be passed to PACKMOL.
    sidemax : float, optional, default=100.0
        Needed to build an initial approximation of the molecule distribution in PACKMOL.
        All system coordinates must fit with in +/- sidemax,
        so increase sidemax accordingly to your final box size
    edge : float, units nm, default=0.2
        Buffer at the edge of the box to not place molecules. This is necessary
        in some systems because PACKMOL does not account for periodic boundary
        conditions in its optimization.
    fix_orientation : bool
        Specify if solvent should not be rotated when filling box,
        default=False.
    temp_file : str, default=None
        File name to write PACKMOL's raw output to.
    update_port_locations : bool, default=False
        After packing, port locations can be updated, but since compounds
        can be rotated, port orientation may be incorrect.

    Returns
    -------
    solvated : mb.Compound

    """
    # check that the user has the PACKMOL binary on their PATH
    _check_packmol(PACKMOL)

    (box, min_tmp, max_tmp) = _validate_box(box)
    if not isinstance(solvent, (list, set)):
        solvent = [solvent]
    if not isinstance(n_solvent, (list, set)):
        n_solvent = [n_solvent]
    if not isinstance(fix_orientation, (list, set)):
        fix_orientation = [fix_orientation] * len(solvent)

    if len(solvent) != len(n_solvent):
        msg = "`n_solvent` and `n_solvent` must be of equal length."
        raise ValueError(msg)

    # In angstroms for packmol.
    box_mins = np.asarray(min_tmp) * 10
    box_maxs = np.asarray(max_tmp) * 10
    overlap *= 10
    center_solute = (box_maxs + box_mins) / 2

    # Apply edge buffer
    box_maxs = np.subtract(box_maxs, edge * 10)

    # Build the input file for each compound and call packmol.
    solvated_xyz = _new_xyz_file()
    solute_xyz = _new_xyz_file()

    # generate list of temp files for the solvents
    solvent_xyz_list = list()
    try:
        solute.save(solute_xyz.name, overwrite=True)
        input_text = (PACKMOL_HEADER.format(overlap, solvated_xyz.name, seed, sidemax*10) +
                      PACKMOL_SOLUTE.format(solute_xyz.name, *center_solute[0].tolist()))

        for solv, m_solvent, rotate, in zip(solvent, n_solvent, fix_orientation):
            m_solvent = int(m_solvent)
            solvent_xyz = _new_xyz_file()
            solvent_xyz_list.append(solvent_xyz)

            solv.save(solvent_xyz.name, overwrite=True)
            input_text += PACKMOL_BOX.format(solvent_xyz.name, m_solvent,
                                             box_mins[0][0], box_mins[0][1],
                                             box_mins[0][2], box_maxs[0][0],
                                             box_maxs[0][1], box_maxs[0][2],
                                             PACKMOL_CONSTRAIN if rotate else "")
        _run_packmol(input_text, solvated_xyz, temp_file)

        # Create the topology and update the coordinates.
        solvated = Compound()
        solvated.add(solute)
        solvated = _create_topology(solvated, solvent, n_solvent)
        solvated.update_coordinates(
            solvated_xyz.name, update_port_locations=update_port_locations
        )

    finally:
        for file_handle in solvent_xyz_list:
            file_handle.close()
            os.unlink(file_handle.name)
        solvated_xyz.close()
        solute_xyz.close()
        os.unlink(solvated_xyz.name)
        os.unlink(solute_xyz.name)
    return solvated


def _validate_box(box):
    """Ensure that the box passed by the user can be formatted as an mbuild.Box

    Parameters
    ----------
    box : mbuild.Box or a tuple or list thereof
        Box or inputs to `mbuild.Box` to generate a `mbuild.Box`.

    Returns
    -------
    box : mbuild.Box
    mins : list-like
    maxs : list-like
    """
    mins = list()
    maxs = list()
    if isinstance(box, (list, tuple)):
        if len(box) == 3:
            mins.append([0.0, 0.0, 0.0])
            maxs.append(box)
            box = Box.from_lengths_angles(lengths=box, angles=(90.0, 90.0, 90.0))
        elif len(box) == 6:
            mins.append(box[:3])
            maxs.append(box[3:])
            box = Box.from_mins_maxs_angles(mins=box[:3], maxs=box[3:], angles=(90.0, 90.0, 90.0))
        else:
            raise MBuildError('Unknown format for `box` parameter. Must pass a'
                             ' list/tuple of length 3 (box lengths) or length'
                             ' 6 (box mins and maxes) or an mbuild.Box object.')

    elif isinstance(box, Box):
        mins.append([0.0, 0.0, 0.0])
        maxs.append(box.lengths)
    else:
        raise MBuildError('Unknown format for `box` parameter. Must pass a'
                          ' list/tuple of length 3 (box lengths) or length'
                          ' 6 (box mins and maxes) or an mbuild.Box object.')
    return (box, mins, maxs)


def _new_xyz_file():
    """Generate PDB file using tempfile.NamedTemporaryFile.

    Return
    ------
    _ : file-object
        Temporary PDB file.
    """

    return tempfile.NamedTemporaryFile(suffix=".xyz", delete=False)


def _create_topology(container, comp_to_add, n_compounds):
    """Return updated mBuild compound with new coordinates.

    Parameters
    ----------
    container : mb.Compound, required
        Compound containing the updated system generated by PACKMOL.
    comp_to_add : mb.Compound or list of mb.Compounds, required
        Compound(s) to add to the container.
    container : int or list of int, required
        Amount of comp_to_add to container.

    Return
    ------
    container : mb.Compound
        Compound with added compounds from PACKMOL.
    """

    for comp, m_compound in zip(comp_to_add, n_compounds):
        for _ in range(m_compound):
            container.add(clone(comp))
    return container


def _packmol_error(out, err):
    """Log packmol output to files. """
    with open('log.txt', 'w') as log_file:
        log_file.write(out)
    raise RuntimeError("PACKMOL failed. See 'log.txt'")


def _run_packmol(input_text, filled_xyz, temp_file):
    """Call PACKMOL to pack system based on the input text.

    Parameters
    ----------
    input_text : str, required
        String formatted in the input file syntax for PACKMOL.
    filled_xyz : `tempfile` object, required
        Tempfile that will store the results of PACKMOL's packing.
    temp_file : `tempfile` object, required
        Where to copy the filled tempfile.
    """
    # Create input file
    packmol_inp = tempfile.NamedTemporaryFile(
        mode="w", delete=False, prefix="packmol-", suffix=".inp"
    )
    packmol_inp.write(input_text)
    packmol_inp.close()

    proc = Popen(
        "{} < {}".format(PACKMOL, packmol_inp.name),
        stdin=PIPE,
        stdout=PIPE,
        stderr=PIPE,
        universal_newlines=True,
        shell=True,
    )
    out, err = proc.communicate()

    if "WITHOUT PERFECT PACKING" in out:
        msg = (
            "Packmol finished with imperfect packing. Using "
            "the .xyz_FORCED file instead. This may not be a "
            "sufficient packing result."
        )
        warnings.warn(msg)
        os.system("cp {0}_FORCED {0}".format(filled_xyz.name))

    if "ERROR" in out or proc.returncode != 0:
        _packmol_error(out, err)
    else:
        # Delete input file if success
        os.remove(packmol_inp.name)

    if temp_file is not None:
        os.system("cp {0} {1}".format(filled_xyz.name, os.path.join(temp_file)))


def _check_packmol(PACKMOL):  # pragma: no cover
    if not PACKMOL:
        msg = "Packmol not found."
        if sys.platform.startswith("win"):
            msg = (
                msg + " If packmol is already installed, make sure that the "
                "packmol.exe is on the path."
            )
        raise IOError(msg)<|MERGE_RESOLUTION|>--- conflicted
+++ resolved
@@ -255,16 +255,10 @@
         # Create the topology and update the coordinates.
         filled = Compound()
         filled = _create_topology(filled, compound, n_compounds)
-<<<<<<< HEAD
         filled.update_coordinates(
             filled_xyz.name, update_port_locations=update_port_locations
         )
         filled.box = box
-        filled.periodicity = np.asarray(box.lengths, dtype=np.float32)
-=======
-        filled.update_coordinates(filled_xyz.name, update_port_locations=update_port_locations)
-        filled.box = box
->>>>>>> 4a2e3a1e
 
     # ensure that the temporary files are removed from the machine after filling
     finally:
