--- conflicted
+++ resolved
@@ -175,7 +175,6 @@
     box_maxs -= edge * 10
 
     # Build the input file for each compound and call packmol.
-<<<<<<< HEAD
     filled_pdb = _new_pdb_file()
 
     # create a list to contain the file handles for the compound temp files
@@ -209,37 +208,6 @@
             os.unlink(file_handle.name)
         filled_pdb.close()
         os.unlink(filled_pdb.name)
-=======
-    filled_xyz = tempfile.mkstemp(suffix='.xyz')[1]
-    input_text = PACKMOL_HEADER.format(overlap, filled_xyz, seed)
-
-    for comp, m_compounds, rotate in zip(compound, n_compounds, fix_orientation):
-        m_compounds = int(m_compounds)
-        compound_xyz = tempfile.mkstemp(suffix='.xyz')[1]
-        comp.save(compound_xyz, overwrite=True)
-        input_text += PACKMOL_BOX.format(compound_xyz, m_compounds,
-                           box_mins[0], box_mins[1], box_mins[2],
-                           box_maxs[0], box_maxs[1], box_maxs[2],
-                           PACKMOL_CONSTRAIN if rotate else "")
-
-    _run_packmol(input_text, filled_xyz, temp_file)
-
-    # Create the topology and update the coordinates.
-    xyz_cords = _get_xyz_cords(filled_xyz)
-    filled = Compound()
-    for comp, m_compounds in zip(compound, n_compounds):
-        for _ in range(m_compounds):
-            new_comp = clone(comp)
-            init_xyz = new_comp.xyz
-            for particle in new_comp.particles(include_ports=False):
-                new_cord = xyz_cords[0]
-                particle.pos = new_cord
-                xyz_cords = xyz_cords[1:]
-            new_comp._update_port_locations(init_xyz)
-            filled.add(new_comp)
-
-    filled.periodicity = np.asarray(box.lengths, dtype=np.float32)
->>>>>>> bb5f61f1
     return filled
 
 
@@ -307,7 +275,6 @@
     overlap *= 10
 
     # Build the input file and call packmol.
-<<<<<<< HEAD
     filled_pdb = _new_pdb_file()
 
     # List to hold file handles for the temporary compounds
@@ -343,38 +310,6 @@
             os.unlink(file_handle.name)
         filled_pdb.close()
         os.unlink(filled_pdb.name)
-=======
-    filled_xyz = tempfile.mkstemp(suffix='.xyz')[1]
-    input_text = PACKMOL_HEADER.format(overlap, filled_xyz, seed)
-
-    for comp, m_compounds, reg, rotate in zip(compound, n_compounds, region, fix_orientation):
-        m_compounds = int(m_compounds)
-        compound_xyz = tempfile.mkstemp(suffix='.xyz')[1]
-        comp.save(compound_xyz, overwrite=True)
-        reg_mins = reg.mins * 10
-        reg_maxs = reg.maxs * 10
-        reg_maxs -= edge * 10 # Apply edge buffer
-        input_text += PACKMOL_BOX.format(compound_xyz, m_compounds,
-                                        reg_mins[0], reg_mins[1], reg_mins[2],
-                                        reg_maxs[0], reg_maxs[1], reg_maxs[2],
-                                        PACKMOL_CONSTRAIN if rotate else "")
-
-    _run_packmol(input_text, filled_xyz, temp_file)
-
-    xyz_cords = _get_xyz_cords(filled_xyz)
-    filled = Compound()
-    for comp, m_compounds in zip(compound, n_compounds):
-        for _ in range(m_compounds):
-            new_comp = clone(comp)
-            init_xyz = new_comp.xyz
-            for particle in new_comp.particles(include_ports=False):
-                new_cord = xyz_cords[0]
-                particle.pos = new_cord
-                xyz_cords = xyz_cords[1:]
-            new_comp._update_port_locations(init_xyz)
-            filled.add(new_comp)
-
->>>>>>> bb5f61f1
     return filled
 
 
@@ -435,7 +370,6 @@
     box_maxs -= edge * 10
 
     # Build the input file for each compound and call packmol.
-<<<<<<< HEAD
     solvated_pdb = _new_pdb_file()
     solute_pdb = _new_pdb_file()
 
@@ -474,38 +408,6 @@
         solute_pdb.close()
         os.unlink(solvated_pdb.name)
         os.unlink(solute_pdb.name)
-=======
-    solvated_xyz = tempfile.mkstemp(suffix='.xyz')[1]
-    solute_xyz = tempfile.mkstemp(suffix='.xyz')[1]
-    solute.save(solute_xyz, overwrite=True)
-    input_text = (PACKMOL_HEADER.format(overlap, solvated_xyz, seed) +
-                  PACKMOL_SOLUTE.format(solute_xyz, *center_solute))
-
-    for solv, m_solvent, rotate in zip(solvent, n_solvent, fix_orientation):
-        m_solvent = int(m_solvent)
-        solvent_xyz = tempfile.mkstemp(suffix='.xyz')[1]
-        solv.save(solvent_xyz, overwrite=True)
-        input_text += PACKMOL_BOX.format(solvent_xyz, m_solvent,
-                           box_mins[0], box_mins[1], box_mins[2],
-                           box_maxs[0], box_maxs[1], box_maxs[2],
-                           PACKMOL_CONSTRAIN if rotate else "")
-    _run_packmol(input_text, solvated_xyz, temp_file)
-
-    xyz_cords = _get_xyz_cords(solvated_xyz)
-    solvated = Compound()
-    solvated.add(solute)
-    for solv, m_solvent in zip(solvent, n_solvent):
-        for _ in range(m_solvent):
-            new_solv = clone(solv)
-            init_xyz = new_solv.xyz
-            for particle in new_solv.particles(include_ports=False):
-                new_cord = xyz_cords[0]
-                particle.pos = new_cord
-                xyz_cords = xyz_cords[1:]
-            new_solv._update_port_locations(init_xyz)
-            solvated.add(new_solv)
->>>>>>> bb5f61f1
-
     return solvated
 
 
@@ -523,7 +425,6 @@
     return box
 
 
-<<<<<<< HEAD
 def _new_pdb_file():
     """Generate PDB file using tempfile.NamedTemporaryFile.
 
@@ -561,15 +462,11 @@
 
 
 def _packmol_error(out, err):
-=======
-def _packmol_error(out):
->>>>>>> bb5f61f1
     """Log packmol output to files. """
     with open('log.txt', 'w') as log_file:
         log_file.write(out)
     raise RuntimeError("PACKMOL failed. See 'log.txt'")
 
-<<<<<<< HEAD
 
 def _run_packmol(input_text, filled_pdb, temp_file):
 
@@ -582,13 +479,6 @@
     proc = Popen('{} < {}'.format(PACKMOL, packmol_inp.name),
                  stdin=PIPE, stdout=PIPE, stderr=PIPE,
                  universal_newlines=True, shell=True)
-=======
-def _run_packmol(input_text, filled_file, temp_file):
-    inp_file = tempfile.mkstemp(suffix=".inp")[1]
-    with open(inp_file, "w") as inp:
-        inp.write(input_text)
-    proc = Popen(PACKMOL, stdin=open(inp_file), stdout=PIPE, universal_newlines=True)
->>>>>>> bb5f61f1
     out, err = proc.communicate()
 
     if 'WITHOUT PERFECT PACKING' in out:
@@ -596,7 +486,6 @@
                "the .xyz_FORCED file instead. This may not be a "
                "sufficient packing result.")
         warnings.warn(msg)
-<<<<<<< HEAD
         os.system('cp {0}_forced {0}'.format(filled_pdb.name))
 
     if 'ERROR' in out or proc.returncode != 0:
@@ -608,15 +497,6 @@
     if temp_file is not None:
         os.system('cp {0} {1}'.format(filled_pdb.name, os.path.join(temp_file)))
 
-
-=======
-        os.system('cp {0}_FORCED {0}'.format(filled_file))
-    if 'ERROR' in out:
-        _packmol_error(out)
-
-    if temp_file is not None:
-        os.system('cp {0} {1}'.format(filled_file, os.path.join(temp_file)))
->>>>>>> bb5f61f1
 
 def _check_packmol(PACKMOL):
     if not PACKMOL:
