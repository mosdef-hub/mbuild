--- conflicted
+++ resolved
@@ -52,7 +52,16 @@
         mb.coordinate_transform.rotate(port, np.pi, [1, 0, 0])
         assert(np.allclose([0, -1, 0], port.direction, atol=1e-15))
 
-<<<<<<< HEAD
+    def test_access_labels(self):
+        port = mb.Port()
+        compound = mb.Compound()
+        compound.add(port, label='foo')
+        assert port.access_labels == ["['foo']"]
+
+        compound2 = mb.Compound(name='C2')
+        compound2.add(compound, label='bar')
+        assert port.access_labels == ["['bar']['foo']"]
+
     def test_up_down_reverse_orientation_axes(self):
         for vector in [[1, 0, 0], [0, 1, 0], [0, 0, 1]]:
             port1 = mb.Port(orientation=vector)
@@ -71,15 +80,4 @@
             assert np.allclose(port1['up'].xyz_with_ports,
                                port2['down'].xyz_with_ports)
             assert np.allclose(port1['down'].xyz_with_ports,
-                               port2['up'].xyz_with_ports)
-=======
-    def test_access_labels(self):
-        port = mb.Port()
-        compound = mb.Compound()
-        compound.add(port, label='foo')
-        assert port.access_labels == ["['foo']"]
-
-        compound2 = mb.Compound(name='C2')
-        compound2.add(compound, label='bar')
-        assert port.access_labels == ["['bar']['foo']"]
->>>>>>> cf44d474
+                               port2['up'].xyz_with_ports)