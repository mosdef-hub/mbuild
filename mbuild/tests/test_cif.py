from collections import OrderedDict
from operator import itemgetter

import numpy as np
import pytest

import mbuild as mb
from mbuild.lattice import load_cif
from mbuild.tests.base_test import BaseTest
from mbuild.utils.io import get_fn, has_garnett, has_pycifrw


class TestCif(BaseTest):
    """
    Unit tests for CIF file loading and Lattice generation.
    """

    @pytest.mark.skipif(not has_garnett, reason="garnett package not installed")
    @pytest.mark.skipif(not has_pycifrw, reason="pycifrw package not installed")
    def test_malformed_cif(self):
        with pytest.raises(Exception):
            load_cif(file_or_path=get_fn("extra_blank_field.cif"))

    @pytest.mark.skipif(not has_garnett, reason="garnett package not installed")
    @pytest.mark.skipif(not has_pycifrw, reason="pycifrw package not installed")
    def test_wrap_false(self):
        with pytest.raises(ValueError):
            load_cif(
                file_or_path=get_fn("needs_to_be_wrapped.cif"),
                wrap_coords=False,
            )

    @pytest.mark.skipif(not has_garnett, reason="garnett package not installed")
    @pytest.mark.skipif(not has_pycifrw, reason="pycifrw package not installed")
    def test_wrap_true(self):
        assert load_cif(
            file_or_path=get_fn("needs_to_be_wrapped.cif"), wrap_coords=True
        )

    @pytest.mark.skipif(not has_garnett, reason="garnett package not installed")
    @pytest.mark.skipif(not has_pycifrw, reason="pycifrw package not installed")
    def test_cif_vs_manual(self):
        spacing = [0.760296570, 0.760296570, 0.437540800]
        points_dict = {
            "La": [[1 / 3, 2 / 3, 1 / 4], [2 / 3, 1 / 3, 3 / 4]],
            "Cl": [
                [0.69490400, 0.08690400, 1 / 4],
                [0.60800000, 0.69490400, 3 / 4],
                [0.30509600, 0.91309600, 3 / 4],
                [0.39200000, 0.30509600, 1 / 4],
                [0.91309600, 0.60800000, 1 / 4],
                [0.08690400, 0.39200000, 3 / 4],
            ],
        }

        lattice_manual = mb.Lattice(
            lattice_spacing=spacing,
            lattice_points=points_dict,
            angles=[90, 90, 120],
        )
        lattice_cif = load_cif(file_or_path=get_fn("LaCl3.cif"))

        assert np.all(
            np.isclose(
                lattice_manual.lattice_spacing, lattice_cif.lattice_spacing
            )
        )
        assert np.all(np.isclose(lattice_manual.angles, lattice_cif.angles))

        # sort dicts first (not necessary once we support py 3.7+ only)
        # dict sorted by keys
        dict_manual = OrderedDict(
            sorted(lattice_manual.lattice_points.items(), key=lambda t: t[0])
        )
        dict_cif = OrderedDict(
            sorted(lattice_cif.lattice_points.items(), key=lambda t: t[0])
        )
        keys_m = dict_manual.keys()
        keys_c = dict_cif.keys()

        for k_man, k_cif in zip(keys_m, keys_c):
            # sort the lists of lists
            points_man = dict_manual[k_man]
            points_cif = dict_cif[k_cif]
            points_man.sort()
            points_cif.sort()

            points_man = np.asarray(points_man)
            points_cif = np.asarray(points_cif)

            assert np.all(np.isclose(points_man, points_cif))

    def test_cif_vs_manual_triclinic(self):
        spacing = [0.641910000, 0.652305930, 0.704466251]
        angles = [91.77954616, 103.97424201, 118.83663410]
        points_dict = {
            "Re": [
                [0.94176500, 0.68947700, 0.50807400],
                [0.05823500, 0.31052300, 0.49192600],
                [0.51250400, 0.71441700, 0.50209100],
                [0.48749600, 0.28558300, 0.49790900],
            ],
            "S": [
                [0.74798600, 0.13254800, 0.67588400],
                [0.73127300, 0.34781000, 0.26679600],
                [0.21989400, 0.10784400, 0.70096800],
                [0.25920200, 0.38690600, 0.24012300],
                [0.74079800, 0.61309400, 0.75987700],
                [0.78010600, 0.89215600, 0.29903200],
                [0.25201400, 0.86745200, 0.32411600],
                [0.26872700, 0.65219000, 0.73320400],
            ],
        }
        lattice_manual = mb.Lattice(
            lattice_spacing=spacing, lattice_points=points_dict, angles=angles
        )
        lattice_cif = load_cif(file_or_path=get_fn("ReS2.cif"))

        assert np.all(
            np.isclose(
                lattice_manual.lattice_spacing, lattice_cif.lattice_spacing
            )
        )
        assert np.all(np.isclose(lattice_manual.angles, lattice_cif.angles))

        # sort dicts first (not necessary once we support py 3.7+ only)
        # dict sorted by keys
        dict_manual = OrderedDict(
            sorted(lattice_manual.lattice_points.items(), key=lambda t: t[0])
        )
        dict_cif = OrderedDict(
            sorted(lattice_cif.lattice_points.items(), key=lambda t: t[0])
        )
        keys_m = dict_manual.keys()
        keys_c = dict_cif.keys()

        for k_man, k_cif in zip(keys_m, keys_c):
            # sort the lists of lists
            points_man = dict_manual[k_man]
            points_cif = dict_cif[k_cif]
            points_man.sort()
            points_cif.sort()

            points_man = np.asarray(points_man)
            points_cif = np.asarray(points_cif)

<<<<<<< HEAD
            assert np.all(np.isclose(points_man, points_cif))

    def test_cif_monoclinic_box_properties(self):
        lattice_cif = load_cif(file_or_path=get_fn("ITG_monoclinic.cif"))
        periodic_boxed_molecule = lattice_cif.populate(x=1,y=1,z=1)
        periodic_box = periodic_boxed_molecule.box
        manual_num_atoms = 168
        # manual_num_atoms was found using VESTA: https://gist.github.com/ramanishsingh/d712f57b8101eb073cfe010fc3b4edc3
        # xyz file used: https://gist.github.com/ramanishsingh/154cf03d12e25f3d608e526500453e2e
        # cif file used: https://gist.github.com/ramanishsingh/2db4ff2a266390242a6a05913d31414a
        manual_angles = [90.0, 96.29, 90]
        manual_lengths = [1.27411, 1.26989, 2.09991]
        assert np.all(np.isclose(manual_lengths, list(periodic_box.lengths)))
        assert np.all(np.isclose(manual_angles, list(periodic_box.angles)))
        assert len(periodic_boxed_molecule.children)==manual_num_atoms

    def test_cif_triclinic_box_properties(self):
        lattice_cif = load_cif(file_or_path=get_fn("ETV_triclinic.cif"))
        periodic_boxed_molecule = lattice_cif.populate(x=1, y=1, z=1)
        periodic_box = periodic_boxed_molecule.box
        manual_num_atoms = 42
        manual_angles = [105.72, 100.19, 97.02]
        manual_lengths = [0.87503, 0.96479, 1.02719]
        assert np.all(np.isclose(manual_lengths, list(periodic_box.lengths)))
        assert np.all(np.isclose(manual_angles, list(periodic_box.angles)))
        assert len(periodic_boxed_molecule.children)==manual_num_atoms
=======
            assert np.all(np.isclose(points_man, points_cif))
>>>>>>> dc6a1053
<|MERGE_RESOLUTION|>--- conflicted
+++ resolved
@@ -11,9 +11,7 @@
 
 
 class TestCif(BaseTest):
-    """
-    Unit tests for CIF file loading and Lattice generation.
-    """
+    """Unit tests for CIF file loading and Lattice generation."""
 
     @pytest.mark.skipif(not has_garnett, reason="garnett package not installed")
     @pytest.mark.skipif(not has_pycifrw, reason="pycifrw package not installed")
@@ -144,22 +142,24 @@
             points_man = np.asarray(points_man)
             points_cif = np.asarray(points_cif)
 
-<<<<<<< HEAD
             assert np.all(np.isclose(points_man, points_cif))
 
     def test_cif_monoclinic_box_properties(self):
         lattice_cif = load_cif(file_or_path=get_fn("ITG_monoclinic.cif"))
-        periodic_boxed_molecule = lattice_cif.populate(x=1,y=1,z=1)
+        periodic_boxed_molecule = lattice_cif.populate(x=1, y=1, z=1)
         periodic_box = periodic_boxed_molecule.box
         manual_num_atoms = 168
-        # manual_num_atoms was found using VESTA: https://gist.github.com/ramanishsingh/d712f57b8101eb073cfe010fc3b4edc3
-        # xyz file used: https://gist.github.com/ramanishsingh/154cf03d12e25f3d608e526500453e2e
-        # cif file used: https://gist.github.com/ramanishsingh/2db4ff2a266390242a6a05913d31414a
+        # manual_num_atoms was found using VESTA:
+        # https://gist.github.com/ramanishsingh/d712f57b8101eb073cfe010fc3b4edc3
+        # xyz file used:
+        # https://gist.github.com/ramanishsingh/154cf03d12e25f3d608e526500453e2e
+        # cif file used:
+        # https://gist.github.com/ramanishsingh/2db4ff2a266390242a6a05913d31414a
         manual_angles = [90.0, 96.29, 90]
         manual_lengths = [1.27411, 1.26989, 2.09991]
         assert np.all(np.isclose(manual_lengths, list(periodic_box.lengths)))
         assert np.all(np.isclose(manual_angles, list(periodic_box.angles)))
-        assert len(periodic_boxed_molecule.children)==manual_num_atoms
+        assert len(periodic_boxed_molecule.children) == manual_num_atoms
 
     def test_cif_triclinic_box_properties(self):
         lattice_cif = load_cif(file_or_path=get_fn("ETV_triclinic.cif"))
@@ -170,7 +170,4 @@
         manual_lengths = [0.87503, 0.96479, 1.02719]
         assert np.all(np.isclose(manual_lengths, list(periodic_box.lengths)))
         assert np.all(np.isclose(manual_angles, list(periodic_box.angles)))
-        assert len(periodic_boxed_molecule.children)==manual_num_atoms
-=======
-            assert np.all(np.isclose(points_man, points_cif))
->>>>>>> dc6a1053
+        assert len(periodic_boxed_molecule.children) == manual_num_atoms