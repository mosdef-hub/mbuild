--- conflicted
+++ resolved
@@ -2,12 +2,6 @@
 
 from mbuild.tests.base_test import BaseTest
 from mbuild.utils.io import has_protobuf
-<<<<<<< HEAD
-=======
-
-if has_protobuf:
-    from mbuild.formats.protobuf import read_pb2, write_pb2
->>>>>>> dc6a1053
 
 
 class TestPB2(BaseTest):
@@ -15,15 +9,10 @@
         not has_protobuf, reason="Protobuf package not installed"
     )
     def test_loop(self, ethane):
-<<<<<<< HEAD
-        from mbuild.formats.protobuf import write_pb2, read_pb2
+        from mbuild.formats.protobuf import read_pb2, write_pb2
 
-        write_pb2(ethane, 'ethane.pb2')
-        proto = read_pb2('ethane.pb2')
-=======
         write_pb2(ethane, "ethane.pb2")
         proto = read_pb2("ethane.pb2")
->>>>>>> dc6a1053
         assert ethane.n_particles == proto.n_particles
         assert ethane.n_bonds == proto.n_bonds
         assert len(ethane.children) == len(proto.children)