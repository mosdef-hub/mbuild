--- conflicted
+++ resolved
@@ -40,13 +40,9 @@
                                 (1),
                                 ([1, 1]),
                                 ([-1, 1, 1]),
-<<<<<<< HEAD
-                                ([1, 'a']),
-=======
                                 ([1, 1, 1, 1]),
                                 ([1, 'a']),
                                 (None),
->>>>>>> 57ca97fd
                                 ([]),
                                 ([None, None, None]),
                              ])
@@ -90,21 +86,49 @@
         space = [1, 1, 1]
         vectors = [[1, 0, 0], [0, 1, 0], [0, 0, 1]]
         angles = [90, 90, 90]
-<<<<<<< HEAD
         with pytest.raises(ValueError):
             mb.Lattice(lattice_spacing=space, lattice_vectors=vectors,
                        angles=angles)
 
-    @pytest.mark.parametrize("type",
-                             [
-                                 ([1, 1, 1], 3, list()),
-                                 ([1, 1, 1], 3, tuple()),
-                                 ([1, 1, 1], 3, str())
-                             ]
-                             )
-    def test_basis_atoms_input_type(self, type):
+    @pytest.mark.parametrize("the_type",
+                             [
+                                 (list()),
+                                 (tuple()),
+                                 (str()),
+                                 ([])
+                             ]
+                             )
+    def test_lattice_points_input_type(self, the_type):
         with pytest.raises(TypeError):
-            mb.Lattice(lattice_spacing=[1, 1, 1], basis_atoms=type)
+            mb.Lattice(lattice_spacing=[1, 1, 1], lattice_points=the_type)
+
+    @pytest.mark.parametrize("incorrect",
+                             [
+                                 ({'A' : [[.2, .3, .2, .1]]}),
+                                 ({'A' : [[None]]}),
+                                 ({'A' : [[.2, .3, None]]}),
+                                 ({'A' : [[.2, .3, -.5]]}),
+                                 ({'A' : [[.2, .3, 1]]}),
+                                 ({'A' : [[.2, .3, .1], [.2, .3, .1]]})
+                             ]
+                             )
+    def test_lattice_points_input_type(self, incorrect):
+        with pytest.raises(ValueError):
+            mb.Lattice(lattice_spacing=[1, 1, 1], lattice_points=incorrect)
+
+    @pytest.mark.parametrize("angles",
+                             [
+                                ([150, 150, 150]),
+                                ([90, 90, -90]),
+                                ([90, 90, 180]),
+                                ([90, 90, 0]),
+                                ([90, 90, 90, 90]),
+                                ([97, 3, 120])
+                             ]
+                             )
+    def test_proper_angles(self, angles):
+        with pytest.raises(ValueError):
+            mb.Lattice(lattice_spacing=[1, 1, 1], angles=angles)
 
     @pytest.mark.parametrize("vectors, angles",
                              [
@@ -122,70 +146,8 @@
     @pytest.mark.parametrize("x, y, z",
                               [
                                 (None, 1, 0),
-=======
-        with pytest.raises(ValueError):
-            mb.Lattice(lattice_spacing=space, lattice_vectors=vectors,
-                       angles=angles)
-
-    @pytest.mark.parametrize("the_type",
-                             [
-                                 (list()),
-                                 (tuple()),
-                                 (str()),
-                                 ([])
-                             ]
-                             )
-    def test_lattice_points_input_type(self, the_type):
-        with pytest.raises(TypeError):
-            mb.Lattice(lattice_spacing=[1, 1, 1], lattice_points=the_type)
-
-    @pytest.mark.parametrize("incorrect",
-                             [
-                                 ({'A' : [[.2, .3, .2, .1]]}),
-                                 ({'A' : [[None]]}),
-                                 ({'A' : [[.2, .3, None]]}),
-                                 ({'A' : [[.2, .3, -.5]]}),
-                                 ({'A' : [[.2, .3, 1]]}),
-                                 ({'A' : [[.2, .3, .1], [.2, .3, .1]]})
-                             ]
-                             )
-    def test_lattice_points_input_type(self, incorrect):
-        with pytest.raises(ValueError):
-            mb.Lattice(lattice_spacing=[1, 1, 1], lattice_points=incorrect)
-
-    @pytest.mark.parametrize("angles",
-                             [
-                                ([150, 150, 150]),
-                                ([90, 90, -90]),
-                                ([90, 90, 180]),
-                                ([90, 90, 0]),
-                                ([90, 90, 90, 90]),
-                                ([97, 3, 120])
-                             ]
-                             )
-    def test_proper_angles(self, angles):
-        with pytest.raises(ValueError):
-            mb.Lattice(lattice_spacing=[1, 1, 1], angles=angles)
-
-    @pytest.mark.parametrize("vectors, angles",
-                             [
-                                ([[1, 0, 0], [0, 1, 0], [0, 0, 1]],
-                                    [90, 90, 90])
-                             ]
-                             )
-    def test_proper_angles(self, vectors, angles):
-        testlattice = mb.Lattice(lattice_spacing=[1, 1, 1],
-                                  lattice_vectors=vectors)
-        np.testing.assert_allclose(testlattice.angles,
-                                   np.asarray(angles, dtype=np.float64),
-                                   rtol=1e-05, atol=1e-08, equal_nan=False)
-
-    @pytest.mark.parametrize("x, y, z",
-                              [
-                                (None, 1, 0),
                                 (1, None, 1),
                                 (1, 1, None),
->>>>>>> 57ca97fd
                                 (-1, 1, 1),
                                 (1, -1, 1),
                                 (1, 1, -1),
