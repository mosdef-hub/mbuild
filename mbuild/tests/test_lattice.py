--- conflicted
+++ resolved
@@ -6,9 +6,7 @@
 
 
 class TestLattice(BaseTest):
-    """
-    Unit Tests for Lattice class functionality.
-    """
+    """Unit Tests for Lattice class functionality."""
 
     @pytest.mark.parametrize(
         "spacing",
@@ -192,19 +190,14 @@
         with pytest.raises(TypeError):
             test_lattice.populate(compound_dict=my_type)
 
-<<<<<<< HEAD
-    @pytest.mark.parametrize("not_compound",
-                             [
-                                    (1),
-                                    (mb.Box(lengths=[1, 1, 1], angles=[90.0, 90.0, 90.0])),
-                                    ("aLattice")
-                             ]
-                             )
-=======
-    @pytest.mark.parametrize(
-        "not_compound", [(1), (mb.Box(lengths=[1, 1, 1])), ("aLattice")]
-    )
->>>>>>> dc6a1053
+    @pytest.mark.parametrize(
+        "not_compound",
+        [
+            (1),
+            (mb.Box(lengths=[1, 1, 1], angles=[90.0, 90.0, 90.0])),
+            ("aLattice"),
+        ],
+    )
     def test_populate_not_compound(self, not_compound):
         test_lattice = mb.Lattice(lattice_spacing=[1, 1, 1])
         particle_dict = {"id": not_compound}
@@ -238,39 +231,7 @@
 
         assert len(is_true) == len(values_to_check)
 
-<<<<<<< HEAD
     def test_box(self):
-        lattice = mb.Lattice(lattice_spacing=[1, 1, 1], angles=[90, 90, 90],
-                             lattice_points={'A' : [[0, 0, 0]]})
-
-        compound_test = lattice.populate(compound_dict={'A' : mb.Compound()},
-                                         x=2, y=5, z=9)
-
-        replication=[2, 5, 9]
-        np.testing.assert_allclose(
-            compound_test.box.lengths,
-            np.asarray([x*y for x,y in zip(replication, lattice.lattice_spacing)])
-        )
-        np.testing.assert_allclose(
-            compound_test.box.angles,
-            np.asarray([90.,90.,90.])
-        )
-
-    def test_box_non_rectangular(self):
-        lattice = mb.Lattice(lattice_spacing=[0.5, 0.5, 1], angles=[90, 90, 120],
-                             lattice_points={'A' : [[0, 0, 0]]})
-        compound_test = lattice.populate(compound_dict={'A' : mb.Compound()},
-                                         x=2, y=2, z=1)
-        replication=[2, 2, 1]
-        np.testing.assert_allclose(
-            compound_test.box.lengths,
-            np.asarray([x*y for x,y in zip(replication, lattice.lattice_spacing)])
-        )
-        np.testing.assert_allclose(
-            compound_test.box.angles,
-            np.asarray([90.,90.,120.])
-=======
-    def test_set_periodicity(self):
         lattice = mb.Lattice(
             lattice_spacing=[1, 1, 1],
             angles=[90, 90, 90],
@@ -283,11 +244,33 @@
 
         replication = [2, 5, 9]
         np.testing.assert_allclose(
-            compound_test.periodicity,
+            compound_test.box.lengths,
             np.asarray(
                 [x * y for x, y in zip(replication, lattice.lattice_spacing)]
             ),
->>>>>>> dc6a1053
+        )
+        np.testing.assert_allclose(
+            compound_test.box.angles, np.asarray([90.0, 90.0, 90.0])
+        )
+
+    def test_box_non_rectangular(self):
+        lattice = mb.Lattice(
+            lattice_spacing=[0.5, 0.5, 1],
+            angles=[90, 90, 120],
+            lattice_points={"A": [[0, 0, 0]]},
+        )
+        compound_test = lattice.populate(
+            compound_dict={"A": mb.Compound()}, x=2, y=2, z=1
+        )
+        replication = [2, 2, 1]
+        np.testing.assert_allclose(
+            compound_test.box.lengths,
+            np.asarray(
+                [x * y for x, y in zip(replication, lattice.lattice_spacing)]
+            ),
+        )
+        np.testing.assert_allclose(
+            compound_test.box.angles, np.asarray([90.0, 90.0, 120.0])
         )
 
     def test_get_box(self):
