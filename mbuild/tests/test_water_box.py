import numpy as np
import pytest

import mbuild as mb
import mbuild.lib.molecules.water as water_models
from mbuild.exceptions import MBuildError
from mbuild.lib.recipes.water_box import Water3SiteBox
from mbuild.tests.base_test import BaseTest


class TestWaterBox(BaseTest):
    def test_replicate(self):
        temp_box = mb.Box([1.0, 1.0, 1.0])
        wb = Water3SiteBox(box=temp_box)
        assert wb.n_particles == 72

        temp_box = mb.Box([1.0, 1.0, 1.0])
        wb = Water3SiteBox(box=temp_box, edge=0.15)
        assert wb.n_particles == 60

        temp_box = mb.Box([2.0, 2.0, 2.0])
        wb = Water3SiteBox(box=temp_box)
        assert wb.n_particles == 678

        wb = Water3SiteBox(box=temp_box, edge=[0.2, 0.2, 0.2])
        assert wb.n_particles == 567

        wb = Water3SiteBox(box=temp_box, edge=0.2)
        assert wb.n_particles == 567

        wb = Water3SiteBox(box=temp_box, edge=[0.2, 0.2, 0.5])
        assert wb.n_particles == 474

        temp_box = mb.Box([8.0, 1.0, 1.0])
        wb = Water3SiteBox(box=temp_box)
        assert wb.n_particles == 657
        assert wb.box == temp_box

        temp_box = mb.Box([1.0, 8.0, 1.0])
        wb = Water3SiteBox(box=temp_box)
        assert wb.n_particles == 606
        assert wb.box == temp_box

        temp_box = mb.Box([1.0, 1.0, 8.0])
        wb = Water3SiteBox(box=temp_box)
        assert wb.n_particles == 603
        assert wb.box == temp_box

        wb = Water3SiteBox(box=mb.Box([2.0, 5.5, 13.2]))
        assert wb.n_particles == 13227

    def test_mask(self, ethane):
        box_temp = mb.Box([2.0, 2.0, 1.0])

        ethane_system = mb.fill_box(
            ethane,
            n_compounds=50,
            overlap=0.22,
            edge=0.10,
            sidemax=box_temp.Lz + 1,
            box=box_temp,
            seed=1234,
        )

        wb = Water3SiteBox(box=mb.Box([2.0, 2.0, 2.0]), mask=ethane_system)

        assert wb.n_particles == 285

        wb = Water3SiteBox(
            box=mb.Box([2.0, 2.0, 2.0]), mask=ethane_system, radii_scaling=0.9
        )

        assert wb.n_particles == 294

        wb = Water3SiteBox(
            box=mb.Box([2.0, 2.0, 2.0]), mask=[ethane_system], radii_scaling=0.9
        )

        assert wb.n_particles == 294

        wb = Water3SiteBox(
            box=mb.Box([2.0, 2.0, 2.0]), mask=[ethane_system], radii_scaling=1.1
        )

        assert wb.n_particles == 282

        # test using the default cutoff for ethane
        for part in ethane.particles():
            part.element = None

        ethane_system = mb.fill_box(
            ethane,
            n_compounds=50,
            overlap=0.22,
            edge=0.10,
            sidemax=box_temp.Lz + 1,
            box=box_temp,
            seed=1234,
        )

        wb = Water3SiteBox(
            box=mb.Box([2.0, 2.0, 2.0]), mask=ethane_system, radii_overlap=0.1
        )

        assert wb.n_particles == 294

        wb = Water3SiteBox(
            box=mb.Box([2.0, 2.0, 2.0]), mask=ethane_system, radii_overlap=0.2
        )

        assert wb.n_particles == 249

        wb = Water3SiteBox(
            box=mb.Box([2.0, 2.0, 2.0]),
            mask=ethane_system,
            radii_dict={"C": 0.1, "H": 0.05},
        )

        assert wb.n_particles == 321

        wb = Water3SiteBox(
            box=mb.Box([2.0, 2.0, 2.0]),
            mask=ethane_system,
            radii_dict={"C": 0.15, "H": 0.125},
        )

        assert wb.n_particles == 285

    def test_model(self):
        wb = Water3SiteBox(
            box=mb.Box([2.0, 2.0, 2.0]), model=water_models.WaterSPC()
        )
        assert wb.children[0].name == "WaterSPC"

        parts = [p for p in wb.children[0].particles()]
        oh_dist1 = np.linalg.norm(parts[0].pos - parts[1].pos)
        oh_dist2 = np.linalg.norm(parts[0].pos - parts[2].pos)
        assert np.isclose(oh_dist1, 0.1)
        assert np.isclose(oh_dist2, 0.1)

        v1 = np.array(parts[1].pos) - np.array(parts[0].pos)
        v2 = np.array(parts[2].pos) - np.array(parts[0].pos)
        v1_u = v1 / np.linalg.norm(v1)

        v2_u = v2 / np.linalg.norm(v2)
        angle = (
            np.arccos(np.clip(np.dot(v1_u, v2_u), -1.0, 1.0)) * 180.0 / np.pi
        )

        assert np.isclose(angle, 109.47)

    def test_incorrect_edge(self):
        with pytest.raises(ValueError):
<<<<<<< HEAD
            Water3SiteBox(box=mb.Box([2.0, 2.0, 2.0]), edge=[1,2,3,4])
            
    def test_incorrect_edge2(self):
=======
            wb = Water3SiteBox(box=mb.Box([2.0, 2.0, 2.0]), edge=[1, 2, 3, 4])
>>>>>>> 92616847

    def test_incorrect_edge2(self):
        with pytest.raises(ValueError):
<<<<<<< HEAD
            Water3SiteBox(box=mb.Box([2.0, 2.0, 2.0]), edge=[1,2])
=======
            wb = Water3SiteBox(box=mb.Box([2.0, 2.0, 2.0]), edge=[1, 2])
>>>>>>> 92616847

    def test_incorrect_mask(self):
        with pytest.raises(MBuildError):
<<<<<<< HEAD
            Water3SiteBox(box=mb.Box([2.0, 2.0, 2.0]), mask=[1,2,3,4])
    
    def test_incorrect_mask2(self):
=======
            wb = Water3SiteBox(box=mb.Box([2.0, 2.0, 2.0]), mask=[1, 2, 3, 4])
>>>>>>> 92616847

    def test_incorrect_mask2(self):
        with pytest.raises(MBuildError):
            Water3SiteBox(box=mb.Box([2.0, 2.0, 2.0]), mask=1)

    def test_bad_model(self):
        bad_model = mb.Compound()
        oxygen = mb.Compound(name="O", element="O")
        hydrogen = mb.Compound(name="H", element="H")
        bad_model.add(
            [mb.clone(hydrogen), mb.clone(oxygen), mb.clone(hydrogen)]
        )

        with pytest.raises(MBuildError):
<<<<<<< HEAD
            Water3SiteBox(box=mb.Box([2.0, 2.0, 2.0]), model=bad_model)
 
=======
            wb = Water3SiteBox(box=mb.Box([2.0, 2.0, 2.0]), model=bad_model)

>>>>>>> 92616847
    def test_bad_model2(self):
        bad_model = mb.Compound()
        oxygen = mb.Compound(name="O", element="O")
        hydrogen = mb.Compound(name="H", element="H")
        bad_model.add(
            [mb.clone(hydrogen), mb.clone(oxygen), mb.clone(hydrogen)]
        )

        with pytest.raises(MBuildError):
            Water3SiteBox(box=mb.Box([2.0, 2.0, 2.0]), model=[bad_model])

    def test_bad_dict(self):
        bad_model = mb.Compound()
        oxygen = mb.Compound(name="O", element="O")
        hydrogen = mb.Compound(name="H", element="H")
        bad_model.add(
            [mb.clone(hydrogen), mb.clone(oxygen), mb.clone(hydrogen)]
        )

        with pytest.raises(ValueError):
<<<<<<< HEAD
            Water3SiteBox(box=mb.Box([2.0, 2.0, 2.0]), mask=oxygen, radii_dict=[1.0,2.0])
=======
            wb = Water3SiteBox(
                box=mb.Box([2.0, 2.0, 2.0]), mask=oxygen, radii_dict=[1.0, 2.0]
            )
>>>>>>> 92616847
<|MERGE_RESOLUTION|>--- conflicted
+++ resolved
@@ -148,35 +148,19 @@
         )
 
         assert np.isclose(angle, 109.47)
-
+        
     def test_incorrect_edge(self):
         with pytest.raises(ValueError):
-<<<<<<< HEAD
             Water3SiteBox(box=mb.Box([2.0, 2.0, 2.0]), edge=[1,2,3,4])
             
     def test_incorrect_edge2(self):
-=======
-            wb = Water3SiteBox(box=mb.Box([2.0, 2.0, 2.0]), edge=[1, 2, 3, 4])
->>>>>>> 92616847
-
-    def test_incorrect_edge2(self):
         with pytest.raises(ValueError):
-<<<<<<< HEAD
-            Water3SiteBox(box=mb.Box([2.0, 2.0, 2.0]), edge=[1,2])
-=======
-            wb = Water3SiteBox(box=mb.Box([2.0, 2.0, 2.0]), edge=[1, 2])
->>>>>>> 92616847
+            Water3SiteBox(box=mb.Box([2.0, 2.0, 2.0]), edge=[1, 2])
 
     def test_incorrect_mask(self):
         with pytest.raises(MBuildError):
-<<<<<<< HEAD
             Water3SiteBox(box=mb.Box([2.0, 2.0, 2.0]), mask=[1,2,3,4])
     
-    def test_incorrect_mask2(self):
-=======
-            wb = Water3SiteBox(box=mb.Box([2.0, 2.0, 2.0]), mask=[1, 2, 3, 4])
->>>>>>> 92616847
-
     def test_incorrect_mask2(self):
         with pytest.raises(MBuildError):
             Water3SiteBox(box=mb.Box([2.0, 2.0, 2.0]), mask=1)
@@ -190,14 +174,9 @@
         )
 
         with pytest.raises(MBuildError):
-<<<<<<< HEAD
             Water3SiteBox(box=mb.Box([2.0, 2.0, 2.0]), model=bad_model)
  
-=======
-            wb = Water3SiteBox(box=mb.Box([2.0, 2.0, 2.0]), model=bad_model)
-
->>>>>>> 92616847
-    def test_bad_model2(self):
+     def test_bad_model2(self):
         bad_model = mb.Compound()
         oxygen = mb.Compound(name="O", element="O")
         hydrogen = mb.Compound(name="H", element="H")
@@ -217,10 +196,4 @@
         )
 
         with pytest.raises(ValueError):
-<<<<<<< HEAD
-            Water3SiteBox(box=mb.Box([2.0, 2.0, 2.0]), mask=oxygen, radii_dict=[1.0,2.0])
-=======
-            wb = Water3SiteBox(
-                box=mb.Box([2.0, 2.0, 2.0]), mask=oxygen, radii_dict=[1.0, 2.0]
-            )
->>>>>>> 92616847
+            Water3SiteBox(box=mb.Box([2.0, 2.0, 2.0]), mask=oxygen, radii_dict=[1.0,2.0])