--- conflicted
+++ resolved
@@ -2,12 +2,11 @@
 import pytest
 
 import mbuild as mb
+from mbuild.exceptions import MBuildError
 from mbuild.tests.base_test import BaseTest
-from mbuild.exceptions import MBuildError
 
 
 class TestBox(BaseTest):
-<<<<<<< HEAD
     @pytest.mark.parametrize(
         "vectors",
         [
@@ -34,7 +33,11 @@
         [
             [[1, 2, 3], [3, 2, 1], [2, 1, 3]],
             [[1, 0, 0], [0, 1, 0], [0, -1, -1]],
-            [[0.5, np.sqrt(3) / 2, 0.0], [0.5, 0.0, -np.sqrt(3) / 2], [0, 0, 1]],
+            [
+                [0.5, np.sqrt(3) / 2, 0.0],
+                [0.5, 0.0, -np.sqrt(3) / 2],
+                [0, 0, 1],
+            ],
         ],
     )
     def test_left_handed_matrix(self, lh_matrix):
@@ -42,8 +45,9 @@
             "Box vectors provided for a left-handed basis, these will "
             "be transformed into a right-handed basis automatically."
         )
-        with pytest.warns(UserWarning, match=r"provided for a left\-handed basis"):
-            # TODO add vector method properly
+        with pytest.warns(
+            UserWarning, match=r"provided for a left\-handed basis"
+        ):
             mb.Box.from_box_vectors(vectors=lh_matrix)
 
     @pytest.mark.parametrize(
@@ -55,10 +59,7 @@
         ],
     )
     def test_colinear_vectors(self, vecs):
-        with pytest.raises(
-            mb.exceptions.MBuildError,
-            match=r"co\-linear",
-        ):
+        with pytest.raises(mb.exceptions.MBuildError, match=r"co\-linear"):
             mb.Box.from_box_vectors(vectors=vecs)
 
     @pytest.mark.parametrize(
@@ -71,136 +72,4 @@
     def test_non_unit_vectors(self, vecs):
         lengths = [2, 2, 2]
         with pytest.raises(MBuildError, match=r"are not close to 1\.0"):
-            mb.Box.from_uvec_lengths(uvec=vecs, lengths=lengths)
-=======
-    def test_init_lengths(self):
-        box = mb.Box(lengths=np.ones(3))
-        assert np.array_equal(box.lengths, np.ones(3))
-        assert np.array_equal(box.mins, np.zeros(3))
-        assert np.array_equal(box.maxs, np.ones(3))
-
-    def test_init_bounds(self):
-        box = mb.Box(mins=np.zeros(3), maxs=np.ones(3))
-        assert np.array_equal(box.lengths, np.ones(3))
-        assert np.array_equal(box.mins, np.zeros(3))
-        assert np.array_equal(box.maxs, np.ones(3))
-
-    def test_bad_args(self):
-        with pytest.raises(ValueError):
-            mb.Box(maxs=[4, 4, 4])
-
-    def test_init_angles(self):
-        box = mb.Box(
-            mins=np.zeros(3), maxs=np.ones(3), angles=[40.0, 50.0, 60.0]
-        )
-        assert np.array_equal(box.angles, [40.0, 50.0, 60.0])
-
-    def test_dtype(self):
-        box = mb.Box(mins=np.zeros(3), maxs=np.ones(3))
-        assert box.lengths.dtype == np.float64
-        assert box.mins.dtype == np.float64
-        assert box.maxs.dtype == np.float64
-
-    def test_mins_setter(self):
-        box = mb.Box(mins=np.zeros(3), maxs=2 * np.ones(3))
-        box.mins = np.ones(3)
-        assert (box.mins == np.ones(3)).all()
-        assert (box.maxs - box.mins == np.ones(3)).all()
-        assert (box.lengths == np.ones(3)).all()
-
-    def test_maxs_setter(self):
-        box = mb.Box(mins=np.zeros(3), maxs=np.ones(3))
-        box.maxs = 2 * np.ones(3)
-        assert (box.maxs == 2 * np.ones(3)).all()
-        assert (box.maxs - box.mins == 2 * np.ones(3)).all()
-        assert (box.lengths == 2 * np.ones(3)).all()
-
-    def test_lengths_setter(self):
-        box = mb.Box(mins=np.zeros(3), maxs=np.ones(3))
-        box.lengths = 2 * np.ones(3)
-        assert (box.lengths == 2 * np.ones(3)).all()
-        assert (box.maxs - box.mins == 2 * np.ones(3)).all()
-
-    def test_angles_setter(self):
-        box = mb.Box(mins=np.zeros(3), maxs=np.ones(3), angles=90 * np.ones(3))
-        box.angles = np.array([60.0, 120.0, 60.0])
-        assert (box.angles == np.array([60.0, 120.0, 60.0])).all()
-
-    def test_setters_with_lists(self):
-        box = mb.Box(mins=np.zeros(3), maxs=2 * np.ones(3))
-        box.mins = [1, 1, 1]
-        assert (box.mins == np.ones(3)).all()
-        assert (box.maxs - box.mins == np.ones(3)).all()
-        assert (box.lengths == np.ones(3)).all()
-        box.maxs = [3, 3, 3]
-        assert (box.maxs == 3 * np.ones(3)).all()
-        assert (box.maxs - box.mins == 2 * np.ones(3)).all()
-        assert (box.lengths == 2 * np.ones(3)).all()
-        box.lengths = [4, 4, 4]
-        assert (box.lengths == 4 * np.ones(3)).all()
-        assert (box.maxs - box.mins == 4 * np.ones(3)).all()
-        box.angles = [90, 90, 120]
-        assert (box.angles == np.array([90, 90, 120])).all()
-
-    def test_single_dimension_setter(self):
-        box = mb.Box(mins=np.zeros(3), maxs=4 * np.ones(3))
-        assert (box.lengths == 4 * np.ones(3)).all()
-
-        box.maxs[0] = 5
-        box.mins[2] = 1
-        assert np.allclose(box.mins, np.array([0, 0, 1], dtype=float))
-        assert np.allclose(box.maxs, np.array([5, 4, 4], dtype=float))
-        assert np.allclose(box.lengths, np.array([5, 4, 3], dtype=float))
-
-        box.lengths[1] = 6
-        assert np.allclose(box.mins, np.array([0, -1, 1], dtype=float))
-        assert np.allclose(box.maxs, np.array([5, 5, 4], dtype=float))
-        assert np.allclose(box.lengths, np.array([5, 6, 3], dtype=float))
-
-        new_box = mb.Box(5)
-        assert np.allclose(new_box.lengths, np.array([5, 5, 5], dtype=float))
-        assert np.allclose(new_box.mins, np.array([0, 0, 0], dtype=float))
-        assert np.allclose(new_box.maxs, np.array([5, 5, 5], dtype=float))
-
-        new_box.lengths = 4
-        assert np.allclose(new_box.lengths, np.array([4, 4, 4], dtype=float))
-        assert np.allclose(new_box.mins, np.array([0.5, 0.5, 0.5], dtype=float))
-        assert np.allclose(new_box.maxs, np.array([4.5, 4.5, 4.5], dtype=float))
-
-    def test_sanity_checks(self):
-        # Initialization step
-        with pytest.raises(AssertionError):
-            box = mb.Box(mins=[3, 3, 3], maxs=[1, 1, 1])
-        with pytest.raises(AssertionError):
-            box = mb.Box(lengths=-1)
-
-        # Modifying step
-        box = mb.Box(mins=[2, 2, 2], maxs=[4, 4, 4])
-        with pytest.raises(AssertionError):
-            box.mins[1] = box.maxs[1] + 1
-        with pytest.raises(AssertionError):
-            box.maxs[1] = box.mins[1] - 1
-        with pytest.raises(AssertionError):
-            box.lengths = -1
-
-    def test_compound_without_box(self, ethane):
-        # Set coordinates to trigger the case where `box.mins`
-        # coordinates can be less than [0, 0, 0]
-        ethane.xyz = np.array(
-            [
-                [0.31079999, 0.0653, -0.85259998],
-                [0.459, 0.0674, -0.8132],
-                [0.281, -0.0349, -0.8761],
-                [0.251, 0.1015, -0.7710],
-                [0.295, 0.1278, -0.9380],
-                [0.474, 0.0049, -0.7277],
-                [0.518, 0.0312, -0.8946],
-                [0.488, 0.1676, -0.7896],
-            ]
-        )
-        # Set periodicity
-        ethane.periodicity = np.array([0.767, 0.703, 0.710])
-        # Convert compound to pmd.structure to set Box info
-        # Conversion should happen without error
-        ethane.to_parmed()
->>>>>>> dc6a1053
+            mb.Box.from_uvec_lengths(uvec=vecs, lengths=lengths)