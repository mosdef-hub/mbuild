import os
import time

import numpy as np
import parmed as pmd
import pytest

import mbuild as mb
from mbuild.exceptions import MBuildError
from mbuild.utils.geometry import calc_dihedral
from mbuild.utils.exceptions import RemovedFuncError
from mbuild.utils.io import (get_fn,
                             import_,
                             has_foyer,
                             has_mdtraj,
                             has_intermol,
                             has_openbabel,
                             has_networkx,
                             has_py3Dmol,
                             has_nglview)
from mbuild.tests.base_test import BaseTest

class TestCompound(BaseTest):

    def test_load_and_create(self):
        mb.load(get_fn('methyl.pdb'))

    def test_load_conversion(self,ethane,h2o):
        compound = mb.Compound([ethane,h2o])
        parm = compound.to_parmed()
        traj = compound.to_trajectory()
        belmol = compound.to_pybel()

        for topo in [compound,parm,traj,belmol]:
            topo_converted = mb.load(topo)
            assert isinstance(topo_converted, mb.Compound)
            assert topo_converted.n_particles == 11
            assert len([at for at in topo_converted.particles() if at.name == 'C']) == 2
            assert len([at for at in topo_converted.particles() if at.name == 'H']) == 8
            assert len([at for at in topo_converted.particles() if at.name == 'O']) == 1

        for topo in [parm,traj]:
            new_topo = mb.load(compound)
            new_topo.xyz = np.random.random(topo_converted.xyz.shape)
            new_topo = mb.load(topo, compound=new_topo, coords_only=True)
            assert np.allclose(mb.load(topo).xyz, new_topo.xyz)

        # Extra test
        test = pmd.load_file(get_fn('styrene.mol2'),structure=True)
        assert isinstance(test, pmd.Structure)
        test_converted1 = mb.load(test)
        test_converted2 = mb.Compound()
        test_converted2.from_parmed(test)

        assert isinstance(test_converted1, mb.Compound)
        assert test_converted1.n_particles == len(test.atoms)
        assert test_converted2.n_particles == test_converted1.n_particles
        assert test_converted1.n_bonds == len(test.bonds)
        assert test_converted2.n_bonds == test_converted2.n_bonds

        test_converted1.xyz = np.random.random(test_converted1.xyz.shape)
        test_converted1 = mb.load(test, compound=test_converted1, coords_only=True)
        test_converted2.xyz = np.random.random(test_converted2.xyz.shape)
        test_converted2.from_parmed(test, coords_only=True)
        assert np.allclose(test_converted1.xyz, test_converted2.xyz)

    def test_load_xyz(self):
        class MyCompound(mb.Compound):
            def __init__(self):
                super(MyCompound, self).__init__()

                mb.load(get_fn('ethane.xyz'), compound=self)

        myethane = MyCompound()
        assert myethane.n_particles == 8

    def test_update_from_file(self, ch3):
        ch3.update_coordinates(get_fn("methyl.pdb"))

    def test_load_protein(self):
        # Testing the loading function with complicated protein,
        # The protein file is taken from RCSB protein data bank
        # https://www.rcsb.org/structure/6M03
        protein = mb.load(get_fn('6m03.pdb'))

        # Asserting the protein having correct number of chains
        if has_mdtraj:
            # Loading using mdtraj
            assert len(protein.children) == 2

            chain1 = protein.children[0]
            chain2 = protein.children[1] # Guess what this is: CG Water

            # Asserting the main chains having the correct number of residues
            # as well number of atoms and bonds
            # Main protein chain
            assert len(chain1.children) == 306
            assert chain1.n_particles == 2367
            assert chain1.n_bonds == 2420

            # CG Water
            assert len(chain2.children) == 87
            assert chain2.n_particles == 87
            assert chain2.n_bonds == 0
        else:
            # Loading using parmed
            # Chains info is lossed
            assert len(protein.children) == 393


    def test_save_simple(self, ch3):
        extensions = ['.xyz', '.pdb', '.mol2', '.json', '.sdf']
        for ext in extensions:
            outfile = 'methyl_out' + ext
            ch3.save(filename=outfile)
            assert os.path.exists(outfile)

    def test_save_json_loop(self, ethane):
        ethane.save('ethane.json', show_ports=True)
        ethane_copy = mb.load('ethane.json')
        assert ethane.n_particles == ethane_copy.n_particles
        assert ethane.n_bonds == ethane_copy.n_bonds
        assert len(ethane.children) == len(ethane_copy.children)

    def test_save_box(self, ch3):
        extensions = ['.mol2', '.pdb', '.hoomdxml', '.gro', '.sdf']
        box_attributes = ['lengths']
        custom_box = mb.Box.from_lengths_angles(lengths=[.8, .8, .8], angles=[90,90,90])
        for ext in extensions:
            outfile_padded = 'padded_methyl' + ext
            outfile_custom = 'custom_methyl' + ext
            ch3.save(filename=outfile_padded, box=None, overwrite=True)
            ch3.save(filename=outfile_custom, box=custom_box, overwrite=True)
            padded_ch3 = mb.load(outfile_padded)
            custom_ch3 = mb.load(outfile_custom)
            for attr in box_attributes:
                pad_attr = getattr(padded_ch3.get_boundingbox(), attr)
                custom_attr = getattr(custom_ch3.get_boundingbox(), attr)
                assert np.array_equal(pad_attr, custom_attr)

    def test_save_overwrite(self, ch3):
        extensions = ['.gsd', '.hoomdxml', '.lammps', '.lmp', '.top', '.gro']
        for ext in extensions:
            outfile = 'lyhtem' + ext
            ch3.save(filename=outfile)
            ch3.save(filename=outfile, overwrite=True)
            with pytest.raises(IOError):
                ch3.save(filename=outfile, overwrite=False)

    @pytest.mark.skipif(not has_foyer, reason="Foyer is not installed")
    def test_save_forcefield(self, methane):
        exts = ['.gsd', '.hoomdxml', '.lammps', '.lmp', '.top', '.gro',
                '.mol2', '.pdb', '.xyz', '.sdf']
        for ext in exts:
            methane.save('lythem' + ext,
                         forcefield_name='oplsaa',
                         overwrite=True)

    @pytest.mark.skipif(not has_foyer, reason="Foyer is not installed")
    def test_save_forcefield_with_file(self, methane):
        exts = ['.gsd', '.hoomdxml', '.lammps', '.lmp', '.top', '.gro',
                '.mol2', '.pdb', '.xyz', '.sdf']
        for ext in exts:
            methane.save('lythem' + ext,
                         forcefield_files=get_fn('methane_oplssaa.xml'),
                         overwrite=True)

    @pytest.mark.parametrize("ff_filename,foyer_kwargs", [
        ("ethane-angle-typo.xml", {"assert_angle_params": False}),
        ("ethane-dihedral-typo.xml", {"assert_dihedral_params": False})
    ])
    def test_save_missing_topo_params(self, ff_filename, foyer_kwargs):
        """Test that the user is notified if not all topology parameters are found."""
        from foyer.tests.utils import get_fn
        ethane = mb.load(get_fn('ethane.mol2'))
        with pytest.raises(Exception):
            ethane.save('ethane.mol2', forcefield_files=get_fn(ff_filename))
        with pytest.warns(UserWarning):
            ethane.save('ethane.mol2', forcefield_files=get_fn(ff_filename),
                        overwrite=True, foyer_kwargs=foyer_kwargs)

    @pytest.mark.skipif(not has_foyer, reason="Foyer is not installed")
    def test_save_forcefield_with_file_foyer_kwargs(self, methane):
        foyer_kwargs = {'assert_improper_params': True}
        with pytest.raises(Exception):
            methane.save('lythem.hoomdxml',
                             forcefield_files=get_fn('methane_oplssaa.xml'),
                             overwrite=True, foyer_kwargs=foyer_kwargs)
        methane.save('lythem.hoomdxml',
                forcefield_files=get_fn('methane_oplssaa.xml'),
                overwrite=True, foyer_kwargs={})

    def test_save_resnames(self, ch3, h2o):
        system = mb.Compound([ch3, h2o])
        system.save('resnames.gro', residues=['CH3', 'H2O'])
        struct = pmd.load_file('resnames.gro')

        assert struct.residues[0].name == 'CH3'
        assert struct.residues[1].name == 'H2O'

    def test_save_resnames_single(self, c3, n4):
        system = mb.Compound([c3, n4])
        system.save('resnames_single.gro', residues=['C3', 'N4'])
        struct = pmd.load_file('resnames_single.gro')
        assert struct.residues[0].number ==  1
        assert struct.residues[1].number ==  2

    def test_save_residue_map(self, methane):
        filled = mb.fill_box(methane, n_compounds=10, box=[0, 0, 0, 4, 4, 4])
        t0 = time.time()
        filled.save('filled.mol2', forcefield_name='oplsaa', residues='Methane')
        t1 = time.time()
        foyer_kwargs = {'use_residue_map': False}
        filled.save('filled.mol2', forcefield_name='oplsaa', overwrite=True,
                    residues='Methane', foyer_kwargs=foyer_kwargs)
        t2 = time.time()
        assert (t2 - t1) > (t1 - t0)

    @pytest.mark.skipif(not has_foyer, reason="Foyer is not installed")
    def test_save_references(self, methane):
        foyer_kwargs = {'references_file': 'methane.bib'}
        methane.save('methyl.mol2', forcefield_name='oplsaa',
                     foyer_kwargs=foyer_kwargs)
        assert os.path.isfile('methane.bib')

    @pytest.mark.skipif(not has_foyer, reason="Foyer is not installed")
    def test_save_combining_rule(self, methane):
        combining_rules = ['lorentz', 'geometric']
        gmx_rules = {'lorentz': 2, 'geometric': 3}
        for combining_rule in combining_rules:
            methane.save('methane.top', forcefield_name='oplsaa',
                         combining_rule=combining_rule, overwrite=True)
            with open('methane.top') as fp:
                for i, line in enumerate(fp):
                    if i == 18:
                        gmx_rule = int(line.split()[1])
                        assert gmx_rule == gmx_rules[combining_rule]

    def test_clone_with_box(self, ethane):
        ethane.box = ethane.get_boundingbox()
        ethane_clone = mb.clone(ethane)
        assert np.all(ethane.xyz == ethane_clone.xyz)
        assert np.all([p.name for p in ethane.particles()] ==
                      [p.name for p in ethane_clone.particles()])
        assert len(ethane.children) == len(ethane_clone.children)

    def test_batch_add(self, ethane, h2o):
        compound = mb.Compound()
        compound.add([ethane, h2o])
        assert compound.n_particles == 8 + 3
        assert compound.n_bonds == 7 + 2

    def test_init_with_subcompounds1(self, ethane):
        compound = mb.Compound(ethane)
        assert compound.n_particles == 8
        assert compound.n_bonds == 7

    def test_init_with_subcompounds2(self, ethane, h2o):
        compound = mb.Compound([ethane, h2o])
        assert compound.n_particles == 8 + 3
        assert compound.n_bonds == 7 + 2

    def test_init_with_subcompounds3(self, ethane, h2o):
        compound = mb.Compound([ethane, [h2o, mb.clone(h2o)]])
        assert compound.n_particles == 8 + 2 * 3
        assert compound.n_bonds == 7 + 2 * 2

    def test_init_with_bad_name(self):
        with pytest.raises(ValueError):
            mb.Compound(name=1)

    def test_add_wrong_input(self, ethane):
        with pytest.raises(ValueError):
            ethane.add('water')

    def test_add_existing_parent(self, ethane, h2o):
        water_in_water = mb.clone(h2o)
        h2o.add(water_in_water)
        with pytest.raises(MBuildError):
            ethane.add(water_in_water)

    def test_add_label_exists(self, ethane, h2o):
        ethane.add(h2o, label='water')
        with pytest.raises(MBuildError):
            ethane.add(mb.clone(h2o), label='water')

    def test_set_pos(self, ethane):
        with pytest.raises(MBuildError):
            ethane.pos = [0, 0, 0]

    def test_xyz(self, ch3):
        xyz = ch3.xyz
        assert xyz.shape == (4, 3)

        xyz = ch3.xyz_with_ports
        assert xyz.shape == (12, 3)

    def test_xyz_setter_bad_shape(self):
        single_compound = mb.Compound()
        with pytest.raises(ValueError):
            single_compound.xyz = np.zeros(shape=(4, 10))
        with pytest.raises(ValueError):
            single_compound.xyz_with_ports = np.zeros(shape=(4, 10))

    def test_particles_by_name(self, ethane):
        assert sum(1 for _ in ethane.particles()) == 8

        only_H = ethane.particles_by_name('H')
        assert sum(1 for _ in only_H) == 6

        only_C = ethane.particles_by_name('C')
        assert sum(1 for _ in only_C) == 2

    def test_particles_in_range(self, ethane):
        group = ethane.particles_in_range(ethane[0], 0.141)
        assert sum([1 for x in group if x.name == 'H']) == 3
        assert sum([1 for x in group if x.name == 'C']) == 2

        group = ethane.particles_in_range(ethane[0], 0.141, max_particles=4)
        assert sum([1 for x in group if x.name == 'H']) == 3
        assert sum([1 for x in group if x.name == 'C']) == 1

    def test_generate_bonds(self, ch3):
        ch3.generate_bonds('H', 'H', dmin=0.01, dmax=2.0)
        assert ch3.n_bonds == 3 + 3

    def test_remove_from_box(self, ethane):
        n_ethanes = 5
        box = mb.fill_box(ethane, n_ethanes, [3, 3, 3])
        box.remove(box.children[3])

        n_ethanes -= 1
        assert box.n_particles == n_ethanes * ethane.n_particles
        assert len(box.children) == n_ethanes
        assert box.n_bonds == n_ethanes * ethane.n_bonds
        assert len([meth.referenced_ports()
                    for eth in box.children
                    for meth in eth.children]) == 2 * n_ethanes

    def test_remove(self, ethane):
        # create and remove a subcompound


        ethane1 = mb.clone(ethane)
        hydrogens = ethane1.particles_by_name('H')
        ethane1.remove(hydrogens)

        assert ethane1.n_particles == 2
        assert ethane1.n_bonds == 1
        for part in ethane1.children:
            assert part.n_bonds == 0
            assert part.n_particles == 1
            assert len(part.children) == 4
        assert len(ethane1.children) == 2

        carbons = ethane1.particles_by_name('C')
        ethane1.remove(carbons)
        assert ethane1.n_particles == 1 # left with the highest Compound
        assert ethane1.n_bonds == 0
        assert len(ethane1.children) == 0 # left with highest Compound

        # Test remove all particles belong to a single child of an Ethane
        ethane2 = mb.clone(ethane)
        CH3_particles = list(ethane2.children[0].particles())
        ethane2.remove(CH3_particles)
        assert len(ethane2.children) == 1
        assert len(ethane2.children[0].children) == 5 # 4 particles + 1 port

        # Test remove a subcompound
        ethane3 = mb.clone(ethane)
        ethane3.remove(ethane3.children[0])
        assert len(ethane3.children) == 1
        assert len(ethane3.children[0].children) == 5 # 4 particles + 1 port

        # Test remove an entire compound
        ethane4 = mb.clone(ethane)
        ethane4.remove(ethane4)
        assert ethane4.n_particles == 1 # left with the highest Compound
        assert ethane4.n_bonds == 0
        assert len(ethane4.children) == 0 # left with highest Compound

        # Test remove one subcompound and part of another
        ethane5 = mb.clone(ethane)
        ethane5.remove([particle for particle
                        in ethane5.children[0].particles()] +
                        [ethane5.children[1].children[0]])
        assert ethane5.n_particles == 3 # three hydrogens
        assert ethane5.n_bonds == 0
        assert len(ethane5.children[0].children) == 6 # 3 hydrogens + 3 ports
        assert len(ethane5.children) == 1


    def test_remove_many(self, ethane):
        ethane.remove([ethane.children[0], ethane.children[1]])

        assert ethane.n_particles == 1
        assert ethane._n_particles() == 0
        assert ethane.n_bonds == 0
        for part in ethane.children:
            assert isinstance(part, mb.Port)

    def test_remove_subcompound(self, ethane):
        methyl = ethane.children[0]
        ethane.remove(methyl)

        assert ethane.n_particles == 4
        assert ethane.n_bonds == 3
        assert len(ethane.children) == 1
        # Still contains a port
        assert len(ethane.children[0].children) == 5

        methyl = ethane.children[0]
        ethane.remove(methyl)

        assert ethane.n_particles == 1
        assert ethane._n_particles() == 0
        assert ethane.n_bonds == 0
        assert len(ethane.children) == 0

    def test_remove_no_bond_graph(self):
        compound = mb.Compound()
        particle = mb.Compound(name='C', pos=[0, 0, 0])
        compound.add(particle, 'test-particle')
        compound.remove(particle)
        assert particle not in compound.particles()

    def test_remove_bond(self, ch3):
        ch_bond = list(ch3.bonds())[0]
        ch3.remove_bond(ch_bond)
        assert ch3.n_bonds == 2

        with pytest.warns(UserWarning):
            ch3.remove_bond(ch_bond)

    def test_port_does_not_exist(self, ethane):
        with pytest.raises(MBuildError):
            ethane['not_port']

    def test_center(self, methane):
        assert np.array_equal(methane.center, np.array([0, 0, 0]))
        for orientation in np.identity(3):
            separation = 0.2
            port = mb.Port(anchor=methane[0], orientation=orientation)
            assert np.allclose(port.center, np.array([0.0, 0.0, 0.0]), atol=1e-15)
            port = mb.Port(anchor=methane[0], orientation=orientation,
                           separation=separation)
            assert np.allclose(port.center, separation*orientation, atol=1e-15)
        np.random.seed(0)
        for orientation in np.random.rand(5, 3):
            port = mb.Port(anchor=methane[0], orientation=orientation)
            assert np.allclose(port.center, np.array([0.0, 0.0, 0.0]), atol=1e-15)
            port = mb.Port(anchor=methane[0], orientation=orientation,
                           separation=separation)
            assert np.allclose(port.center,
                               separation*orientation/np.linalg.norm(orientation),
                               atol=1e-15)

    def test_single_particle(self):
        part = mb.Particle(name='A')
        assert part.n_particles == 1
        assert len(list(part.particles())) == 1
        assert part.xyz.shape == (1, 3)
        assert part.root == part
        assert len(list(part.ancestors())) == 0
        assert next(part.particles_by_name('A')) == part

    def test_name(self):
        with pytest.raises(ValueError):
            mb.Compound(name=1)

    def test_particle_in_particle(self):
        part = mb.Particle(name='A')
        parent = mb.Compound(part)

        assert part.n_particles == 1
        assert len(list(part.particles())) == 1
        assert part.xyz.shape == (1, 3)
        assert part.root == parent
        assert len(list(part.ancestors())) == 1
        assert next(part.particles_by_name('A')) == part

        assert parent.n_particles == 1
        assert len(list(parent.particles())) == 1
        assert parent.xyz.shape == (1, 3)
        assert parent.root == parent
        assert len(list(parent.ancestors())) == 0
        assert next(parent.particles_by_name('A')) == part

    @pytest.mark.skipif(not has_openbabel, reason="Open Babel package not installed")
    def test_reload(self):
        # Create a compound and write it to file.
        p3ht1= mb.load('CCCCCCC1=C(SC(=C1)C)C', smiles=True)
        p3ht1.save("p3ht1.pdb")

        # Create another compound, rotate it and write it to file.
        p3ht2 = mb.load('CCCCCCC1=C(SC(=C1)C)C', smiles=True)
        p3ht2.rotate(np.pi / 2, [0, 0, 1])
        p3ht2.save("p3ht2.pdb")

        # Load p3ht2.pdb into p3ht1, modifying the atom positions of p3ht1.
        p3ht1.update_coordinates("p3ht2.pdb")
        p3ht1.save("modified_p3ht1.pdb")

        assert p3ht1.n_particles == 33
        assert p3ht1.n_bonds == 33

    @pytest.mark.parametrize('extension', [('.xyz'), ('.pdb'), ('.mol2'), ('.gro')])
    def test_update_coordinates(self, ethane, extension):
        ethane_clone = mb.clone(ethane)
        ethane_clone.xyz += [1, 1, 1]

        fn = 'ethane_clone' + extension
        ethane_clone.save(fn)
        ethane.update_coordinates(fn)

        new_file = mb.load(fn)
        assert np.allclose(ethane.xyz, ethane_clone.xyz, atol=1e-3)
        assert np.allclose(ethane.xyz, new_file.xyz)

    def test_update_coordinates_no_hierarchy(self):
        mycomp = mb.Compound()
        myclone = mb.clone(mycomp)
        myclone.xyz += 1

        myclone.save('myclone.pdb', overwrite=True)

        assert np.allclose(mycomp.xyz, np.array([0, 0, 0]))
        mycomp.update_coordinates('myclone.pdb')
        assert np.allclose(mycomp.xyz, np.array([1, 1, 1]))
        ref = mb.load('myclone.pdb')
        assert np.allclose(mycomp.xyz, ref.xyz)

    @pytest.mark.skipif(not has_mdtraj, reason="MDTraj not installed")
    def test_to_trajectory(self, ethane, c3, n4):
        traj = ethane.to_trajectory()
        assert traj.n_atoms == 8
        assert traj.top.n_bonds == 7
        assert traj.n_chains == 1
        assert traj.n_residues == 1

        traj = ethane.to_trajectory(residues='CH3')
        assert traj.n_atoms == 8
        assert traj.top.n_bonds == 7
        assert traj.n_chains == 1
        assert traj.n_residues == 2
        assert 'CH3' in [res.name for res in traj.top.residues]
        assert all(res.n_atoms == 4 for res in traj.top.residues)

        traj = ethane.to_trajectory(chains='CH3')
        assert traj.n_atoms == 8
        assert traj.top.n_bonds == 7
        assert traj.n_chains == 2
        assert traj.n_residues == 2
        assert all(chain.n_atoms == 4 for chain in traj.top.chains)
        assert all(chain.n_residues == 1 for chain in traj.top.chains)

        system = mb.Compound([c3, n4])
        traj = system.to_trajectory(residues=['C', 'N'])
        assert traj.n_atoms == 2
        assert traj.top.n_bonds == 0
        assert traj.n_chains == 1
        assert traj.n_residues == 2

        traj = system.to_trajectory(chains=['C', 'N'])
        assert traj.n_atoms == 2
        assert traj.top.n_bonds == 0
        assert traj.n_chains == 2
        assert traj.n_residues == 2

        methyl = next(iter(ethane.children))
        traj = methyl.to_trajectory()
        assert traj.n_atoms == 4
        assert traj.top.n_bonds == 3
        assert traj.n_chains == 1
        assert traj.n_residues == 1

    @pytest.mark.skipif(not has_mdtraj, reason="MDTraj not installed")
    def test_box_mdtraj(self, ethane):
        box = mb.Box(lengths=[4.0, 5.0, 6.0])
        assert ethane.box is None
        # (1) Specify box
        traj = ethane.to_trajectory(box=box)
        assert np.allclose(
<<<<<<< HEAD
            traj_boundingbox.unitcell_lengths,
            np.asarray(ethane.get_boundingbox().lengths) + 0.5
=======
            # Comparison in nm
            traj.unitcell_lengths,
            box.lengths
>>>>>>> 4a2e3a1e
        )
        
        # (2) Extract from bounding box
        assert ethane.box is None
        traj = ethane.to_trajectory()
        assert np.allclose(
            # Comparison in nm
            traj.unitcell_lengths,
            ethane.boundingbox.lengths + 0.5
        )
<<<<<<< HEAD

        box = mb.Box.from_mins_maxs_angles(mins=np.zeros(3), maxs=8.0*np.ones(3), angles=[90.0, 90.0, 90.0])
        traj_box = ethane.to_trajectory(box=box)
        assert np.allclose(
            traj_box.unitcell_lengths,
            np.asarray(box.lengths)
=======
 
        # (3) Extract from self.box
        ethane.box = box
        assert ethane.box is not None
        traj = ethane.to_trajectory()
        assert np.allclose(
            # Comparison in nm
            traj.unitcell_lengths,
            ethane.box.lengths
>>>>>>> 4a2e3a1e
        )

    @pytest.mark.skipif(not has_mdtraj, reason="MDTraj not installed")
    def test_resnames_mdtraj(self, h2o, ethane):
        system = mb.Compound([h2o, mb.clone(h2o), ethane])
        traj = system.to_trajectory(residues=['Ethane', 'H2O'])
        residues = list(traj.top.residues)
        assert traj.n_residues == 3
        assert residues[0].name == 'H2O'
        assert residues[1].name == 'H2O'
        assert residues[2].name == 'Ethane'

        traj = system.to_trajectory(residues='Ethane')
        residues = list(traj.top.residues)
        assert traj.n_residues == 2
        assert residues[0].name == 'RES'
        assert residues[1].name == 'Ethane'

        traj = system.to_trajectory(residues=['Ethane'])
        residues = list(traj.top.residues)
        assert traj.n_residues == 2
        assert residues[0].name == 'RES'
        assert residues[1].name == 'Ethane'

        traj = system.to_trajectory()
        residues = list(traj.top.residues)
        assert traj.n_residues == 1
        assert residues[0].name == 'RES'

    @pytest.mark.skipif(not has_mdtraj, reason="MDTraj not installed")
    def test_chainnames_mdtraj(self, h2o, ethane):
        system = mb.Compound([h2o, mb.clone(h2o), ethane])
        traj = system.to_trajectory(chains=['Ethane', 'H2O'])
        assert traj.n_chains == 3

        traj = system.to_trajectory(chains='Ethane')
        assert traj.n_chains == 2

        traj = system.to_trajectory(chains=['Ethane'])
        assert traj.n_chains == 2

        traj = system.to_trajectory()
        assert traj.n_chains == 1

    @pytest.mark.skipif(not has_mdtraj, reason="MDTraj not installed")
    def test_mdtraj_box(self, h2o):
        compound = mb.Compound()
        compound.add(h2o)
        tilted_box = mb.Box.from_lengths_angles(lengths=[2.0, 2.0, 2.0], angles=[60.0, 80.0, 100.0])
        trajectory = compound.to_trajectory(box=tilted_box)
        assert (trajectory.unitcell_lengths == [2.0, 2.0, 2.0]).all()
        assert (trajectory.unitcell_angles == [60.0, 80.0, 100.0]).all()
        print(trajectory.unitcell_vectors)

    @pytest.mark.skipif(not has_intermol, reason="InterMol is not installed")
    def test_intermol_conversion1(self, ethane, h2o):
        compound = mb.Compound([ethane, h2o])

        intermol_system = compound.to_intermol()
        assert len(intermol_system.molecule_types) == 1
        assert 'Compound' in intermol_system.molecule_types
        assert len(intermol_system.molecule_types['Compound'].bonds) == 9

        assert len(intermol_system.molecule_types['Compound'].molecules) == 1
        molecules = list(intermol_system.molecule_types['Compound'].molecules)
        assert len(molecules[0].atoms) == 11

    @pytest.mark.skipif(not has_intermol, reason="InterMol is not installed")
    def test_intermol_conversion2(self, ethane, h2o):
        # 2 distinct Ethane objects.
        compound = mb.Compound([ethane, mb.clone(ethane), h2o])

        molecule_types = [type(ethane), type(h2o)]
        intermol_system = compound.to_intermol(molecule_types=molecule_types)
        assert len(intermol_system.molecule_types) == 2
        assert 'Ethane' in intermol_system.molecule_types
        assert 'H2O' in intermol_system.molecule_types
        assert len(intermol_system.molecule_types['Ethane'].bonds) == 7
        assert len(intermol_system.molecule_types['H2O'].bonds) == 2

        assert len(intermol_system.molecule_types['Ethane'].molecules) == 2
        ethanes = list(intermol_system.molecule_types['Ethane'].molecules)
        assert len(ethanes[0].atoms) == len(ethanes[1].atoms) == 8

        assert len(intermol_system.molecule_types['H2O'].molecules) == 1
        h2os = list(intermol_system.molecule_types['H2O'].molecules)
        assert len(h2os[0].atoms) == 3

    def test_parmed_conversion(self, ethane, h2o):
        compound = mb.Compound([ethane, h2o])

        structure = compound.to_parmed()
        assert structure.title == 'Compound'

        structure = compound.to_parmed(title='eth_h2o')
        assert structure.title == 'eth_h2o'

        assert len(structure.atoms) == 11
        assert len([at for at in structure.atoms if at.element == 6]) == 2
        assert len([at for at in structure.atoms if at.element == 1]) == 8
        assert len([at for at in structure.atoms if at.element == 8]) == 1

        assert len(structure.bonds) == 9

        assert (sum(len(res.atoms) for res in structure.residues) ==
                len(structure.atoms))

        compound2 = mb.Compound()
        compound2.from_parmed(structure)

        assert compound2.n_particles == 11
        assert len([at for at in compound2.particles() if at.name == 'C']) == 2
        assert len([at for at in compound2.particles() if at.name == 'H']) == 8
        assert len([at for at in compound2.particles() if at.name == 'O']) == 1

        assert compound2.n_bonds == 9

        compound3 = mb.clone(compound2)
        compound3.xyz = np.random.random(compound3.xyz.shape)
        compound3.from_parmed(structure, coords_only=True)

        assert np.allclose(compound2.xyz, compound3.xyz)

    def test_box_parmed(self, ethane):
        box = mb.Box(lengths=[4.0, 5.0, 6.0])
        assert ethane.box is None
        # (1) Specify box
        pmd = ethane.to_parmed(box=box)
        assert np.allclose(
            # Comparison in nm
            0.1 * pmd.box[0:3],
            box.lengths
        )
        
        # (2) Extract from bounding box
        assert ethane.box is None
        pmd = ethane.to_parmed()
        assert np.allclose(
            # Comparison in nm
            0.1 * pmd.box[0:3],
            ethane.boundingbox.lengths + 0.5
        )
 
        # (3) Extract from self.box
        ethane.box = box
        pmd = ethane.to_parmed()
        assert ethane.box is not None
        assert np.allclose(
            # Comparison in nm
            0.1 * pmd.box[0:3],
            ethane.box.lengths
        )

    def test_fillbox_then_parmed(self):
        # This test would fail with the old to_parmed code (pre PR #699)

        bead = mb.Compound(name="Bead")
        box = mb.Box.from_mins_maxs_angles(mins=(2,2,2), maxs=(3,3,3), angles=(90.0, 90.0, 90.0))
        bead_box = mb.fill_box(bead, 100, box=[2,2,2,3,3,3])
        bead_box_in_pmd = bead_box.to_parmed(box=box)

        assert isinstance(bead_box_in_pmd, pmd.Structure)
        assert len(bead_box_in_pmd.atoms) == 100
<<<<<<< HEAD
        print(bead_box_in_pmd.box)
=======
        # parmed units = Angstrom --> compare in those units
>>>>>>> 4a2e3a1e
        assert (bead_box_in_pmd.box == np.array([10., 10.,10. ,90., 90., 90.])).all()

    def test_resnames_parmed(self, h2o, ethane):
        system = mb.Compound([h2o, mb.clone(h2o), ethane])
        struct = system.to_parmed(residues=['Ethane', 'H2O'])
        assert len(struct.residues) == 3
        assert struct.residues[0].name == 'H2O'
        assert struct.residues[1].name == 'H2O'
        assert struct.residues[2].name == 'Ethane'
        assert sum(len(res.atoms) for res in struct.residues) == len(struct.atoms)

        struct = system.to_parmed(residues='Ethane')
        assert len(struct.residues) == 2
        assert struct.residues[0].name == 'RES'
        assert struct.residues[1].name == 'Ethane'
        assert sum(len(res.atoms) for res in struct.residues) == len(struct.atoms)

        struct = system.to_parmed()
        assert len(struct.residues) == 1
        assert struct.residues[0].name == 'RES'
        assert sum(len(res.atoms) for res in struct.residues) == len(struct.atoms)

        struct = system.to_parmed(infer_residues=True)
        assert len(struct.residues) == 3
        assert struct.residues[0].name == 'H2O'
        assert struct.residues[1].name == 'H2O'
        assert struct.residues[2].name == 'Ethane'
        assert sum(len(res.atoms) for res in struct.residues) == len(struct.atoms)

    def test_parmed_element_guess(self):
        compound = mb.Particle(name='foobar')
        with pytest.warns(UserWarning):
            _ = compound.to_parmed()

        compound = mb.Particle(name='XXXXXX')
        with pytest.warns(UserWarning):
            _ = compound.to_parmed()

    def test_parmed_box(self, h2o):
        compound = mb.Compound()
        compound.add(h2o)
        tilted_box = mb.Box.from_lengths_angles(lengths=[2.0, 2.0, 2.0], angles=[90.0, 90.0, 120.0])
        structure = compound.to_parmed(box=tilted_box)
<<<<<<< HEAD
        assert np.all(np.isclose(structure.box, [22.5, 22.5, 22.5, 90.0, 90.0, 120.0]))

    def test_parmed_box_with_periodicity(self, h2o):
        compound = mb.Compound()
        compound.add(h2o)
        tilted_box = mb.Box.from_lengths_angles(lengths=[2.0, 2.0, 2.0], angles=[90.0, 90.0, 120.0])
        for i,val in enumerate(compound.periodicity):
            compound.periodicity[i] = 2.0
        structure = compound.to_parmed(box=tilted_box)
        assert np.all(np.isclose(structure.box, [20.0, 20.0, 20.0, 90.0, 90.0, 120.0]))
=======
        # parmed units = Angstrom --> compare in those units
        assert all(structure.box == [20.0, 20.0, 20.0, 60.0, 80.0, 100.0])
>>>>>>> 4a2e3a1e

    def test_min_periodic_dist(self, ethane):
        compound = mb.Compound(ethane)
        C_pos = np.array([atom.pos for atom in list(compound.particles_by_name('C'))])
        assert round(compound.min_periodic_distance(C_pos[0], C_pos[1]), 2) == 0.14
        compound.box = mb.Box(lengths=[0.2, 0.2, 0.2])
        assert round(compound.min_periodic_distance(C_pos[0], C_pos[1]), 2) == 0.06

    def test_bond_graph(self, ch3):
        compound = mb.Compound()
        compound.add(ch3)
        assert compound.n_bonds == 3
        assert all(compound.bond_graph.has_node(particle)
                   for particle in ch3.particles())

        ch3_nobonds = mb.clone(ch3)
        for bond in ch3_nobonds.bonds():
            ch3_nobonds.remove_bond(bond)
        compound.add(ch3_nobonds)
        assert compound.n_bonds == 3
        assert not any(compound.bond_graph.has_node(particle)
                       for particle in ch3_nobonds.particles())

        carbons = list(compound.particles_by_name('C'))
        compound.add_bond((carbons[0], carbons[1]))
        assert compound.n_bonds == 4
        assert all(compound.bond_graph.has_node(particle)
                   for particle in carbons)
        assert any(compound.bond_graph.has_node(particle)
                   for particle in ch3_nobonds.particles())

        compound.remove_bond((carbons[0], carbons[1]))
        assert not any(compound.bond_graph.has_node(particle)
                       for particle in ch3_nobonds.particles())

    def test_update_coords_update_ports(self, ch2):
        distances = np.round([ch2.min_periodic_distance(port.pos, ch2[0].pos)
                              for port in ch2.referenced_ports()], 5)
        orientations = np.round([port.pos - port.anchor.pos
                                 for port in ch2.referenced_ports()], 5)

        ch2_clone = mb.clone(ch2)
        ch2_clone[0].pos += [1, 1, 1]
        ch2_clone.save('ch2-shift.pdb')

        ch2.update_coordinates('ch2-shift.pdb')
        updated_distances = np.round([ch2.min_periodic_distance(port.pos, ch2[0].pos)
                                      for port in ch2.referenced_ports()], 5)
        updated_orientations = np.round([port.pos - port.anchor.pos
                                         for port in ch2.referenced_ports()], 5)

        assert np.array_equal(distances, updated_distances)
        assert np.array_equal(orientations, updated_orientations)

    def test_charge(self, ch2, ch3):
        compound = mb.Compound(charge=2.0)
        assert compound.charge == 2.0
        compound2 = mb.Compound()
        assert compound2.charge == 0.0

        ch2[0].charge = 0.5
        ch2[1].charge = -0.25
        ch3[0].charge = 1.0
        compound.add([ch2, ch3])
        assert compound.charge == 1.25
        assert ch2.charge == 0.25
        assert compound[0].charge == 0.5

        with pytest.raises(AttributeError):
            compound.charge = 2.0

    def test_charge_subcompounds(self, ch2, ch3):
        ch2[0].charge = 0.5
        ch2[1].charge = -0.25
        compound = mb.Compound(subcompounds=ch2)
        assert compound.charge == 0.25

        with pytest.raises(MBuildError):
            compound = mb.Compound(subcompounds=ch3, charge=1.0)

    def test_charge_neutrality_warn(self, benzene):
        benzene[0].charge = 0.25
        with pytest.warns(UserWarning):
            benzene.save('charge-test.mol2')

    @pytest.mark.skipif(not has_openbabel, reason="Open Babel package not installed")
    def test_energy_minimization(self, octane):
        with pytest.raises(RemovedFuncError):
            octane.energy_minimization()

    @pytest.mark.skipif(not has_openbabel, reason="Open Babel package not installed")
    def test_energy_minimize(self, octane):
        octane.energy_minimize()

    @pytest.mark.skipif(has_openbabel, reason="Open Babel package is installed")
    def test_energy_minimize_openbabel_warn(self, octane):
        with pytest.raises(MBuildError):
            octane.energy_minimize()

    @pytest.mark.skipif(not has_openbabel, reason="Open Babel package not installed")
    def test_energy_minimize_ff(self, octane):
        for ff in ['UFF', 'GAFF', 'MMFF94', 'MMFF94s', 'Ghemical']:
            octane.energy_minimize(forcefield=ff)
        with pytest.raises(IOError):
            octane.energy_minimize(forcefield='fakeFF')

    @pytest.mark.skipif(not has_openbabel, reason="Open Babel package not installed")
    def test_energy_minimize_algorithm(self, octane):
        for algorithm in ['cg', 'steep', 'md']:
            octane.energy_minimize(algorithm=algorithm)
        with pytest.raises(MBuildError):
            octane.energy_minimize(algorithm='fakeAlg')

    @pytest.mark.skipif(not has_openbabel, reason="Open Babel package not installed")
    def test_energy_minimize_non_element(self, octane):
        for particle in octane.particles():
            particle.element = None
        # Pass with element inference from names
        octane.energy_minimize()
        for particle in octane.particles():
            particle.name = 'Q'
        # Fail once names don't match elements
        with pytest.raises(MBuildError):
            octane.energy_minimize()

    @pytest.mark.skipif(not has_openbabel, reason="Open Babel package not installed")
    def test_energy_minimize_ports(self, octane):
        distances = np.round([octane.min_periodic_distance(port.pos, port.anchor.pos)
                              for port in octane.all_ports()], 5)
        orientations = np.round([port.pos - port.anchor.pos
                                 for port in octane.all_ports()], 5)

        octane.energy_minimize()

        updated_distances = np.round([octane.min_periodic_distance(port.pos,
                                                                   port.anchor.pos)
                                      for port in octane.all_ports()], 5)
        updated_orientations = np.round([port.pos - port.anchor.pos
                                         for port in octane.all_ports()], 5)

        assert np.array_equal(distances, updated_distances)
        assert np.array_equal(orientations, updated_orientations)

    @pytest.mark.skipif(not has_foyer, reason="Foyer is not installed")
    def test_energy_minimize_openmm(self, octane):
        octane.energy_minimize(forcefield='oplsaa')

    @pytest.mark.skipif(not has_foyer, reason="Foyer is not installed")
    def test_energy_minimize_openmm_xml(self, octane):
        octane.energy_minimize(forcefield=get_fn('small_oplsaa.xml'))

    def test_clone_outside_containment(self, ch2, ch3):
        compound = mb.Compound()
        compound.add(ch2)
        mb.force_overlap(ch3, ch3['up'], ch2['up'])
        with pytest.raises(MBuildError):
            ch3_clone = mb.clone(ch3)

    def test_load_nonelement_mol2(self):
        mb.load(get_fn('benzene-nonelement.mol2'), backend='mdtraj')
        mb.load(get_fn('benzene-nonelement.mol2'), backend='parmed')

    def test_load_nonatom_mdtraj_mol2(self):
        # First atom name and element are incorrect
        # Loading with MDTraj should raise an error
        with pytest.raises(KeyError):
            mb.load(get_fn('benzene-nonatom-nonelement.mol2'),
                    backend='mdtraj')

    def test_siliane_bond_number(self, silane):
        assert silane.n_bonds == 4

    def test_add_bond_remove_ports(self, hydrogen):
        h_clone = mb.clone(hydrogen)
        h2 = mb.Compound(subcompounds=(hydrogen, h_clone))
        assert len(h2.all_ports()) == 2
        assert len(hydrogen.all_ports()) == 1
        assert len(h_clone.all_ports()) == 1

        mb.force_overlap(h_clone, h_clone['up'], hydrogen['up'])
        assert len(h2.all_ports()) == 0
        assert len(hydrogen.all_ports()) == 0
        assert len(h_clone.all_ports()) == 0

    def test_remove_bond_add_ports(self, hydrogen):
        h_clone = mb.clone(hydrogen)
        h2 = mb.Compound(subcompounds=(hydrogen, h_clone))
        mb.force_overlap(h_clone, h_clone['up'], hydrogen['up'])
        h2.remove_bond((h2[0], h2[1]))
        assert len(h2.all_ports()) == 2
        assert len(hydrogen.all_ports()) == 1
        assert len(h_clone.all_ports()) == 1

    def test_reconnect_keeps_structure_x(self, chf, connect_and_reconnect):
        bond_vector = np.array([1, 0, 0])
        angle1, angle2 = connect_and_reconnect(chf, bond_vector)
        assert np.isclose(angle1, angle2, atol=1e-6)

    def test_reconnect_keeps_structure_y(self, chf, connect_and_reconnect):
        chf.spin(np.pi/2, [1, 0, 0])
        bond_vector = np.array([0, 1, 0])
        angle1, angle2 = connect_and_reconnect(chf, bond_vector)
        assert np.isclose(angle1, angle2, atol=1e-6)

    def test_reconnect_keeps_structure_z(self, chf, connect_and_reconnect):
        bond_vector = np.array([0, 0, 1])
        angle1, angle2 = connect_and_reconnect(chf, bond_vector)
        assert np.isclose(angle1, angle2, atol=1e-6)

    def test_reconnect_keeps_structure_random(self, chf, connect_and_reconnect):
        np.random.seed(92)
        for _ in range(5):
            bond_vector = np.random.random(3) - 0.5
            angle1, angle2 = connect_and_reconnect(chf, bond_vector)
            assert np.isclose(angle1, angle2, atol=1e-6)

    def test_smarts_from_string(self):
        p3ht = mb.load('CCCCCCC1=C(SC(=C1)C)C', smiles=True)
        assert p3ht.n_bonds == 33
        assert p3ht.n_particles == 33

    def test_smarts_from_file(self):
        p3ht = mb.load(get_fn('p3ht.smi'), smiles=True)
        assert p3ht.n_bonds == 33
        assert p3ht.n_particles == 33

    @pytest.mark.skipif(not has_networkx, reason="NetworkX is not installed")
    def test_to_networkx(self):
        comp = mb.Compound()
        comp.name = 'Parent'

        for n in range(2):
            child = mb.Compound()
            child.name = 'c_{}'.format(n)
            comp.add(child)
            for m in range(3):
                child_child = mb.Compound()
                child_child.name = 'c_{0}_{1}'.format(m, n)
                child.add(child_child)

        graph = comp.to_networkx()

        assert graph.number_of_edges() == 8
        assert graph.number_of_nodes() == 9

        assert all([isinstance(n, mb.Compound) for n in graph.nodes()])

    @pytest.mark.skipif(not has_networkx, reason="NetworkX is not installed")
    def test_to_networkx_no_hierarchy(self):
        comp = mb.Compound()
        comp.name = 'Parent'

        graph = comp.to_networkx()

        assert graph.number_of_edges() == 0
        assert graph.number_of_nodes() == 1

        assert all([isinstance(n, mb.Compound) for n in graph.nodes()])

    @pytest.mark.skipif(not has_networkx, reason="NetworkX is not installed")
    def test_to_networkx_names_only(self):
        comp = mb.Compound()
        comp.name = 'Parent'

        for n in range(2):
            child = mb.Compound()
            child.name = 'c_{}'.format(n)
            comp.add(child)
            for m in range(3):
                child_child = mb.Compound()
                child_child.name = 'c_{0}_{1}'.format(m, n)
                child.add(child_child)

        graph = comp.to_networkx(names_only=True)

        assert graph.number_of_edges() == 8
        assert graph.number_of_nodes() == 9

        assert all([isinstance(n, str) for n in graph.nodes()])

    @pytest.mark.skipif(not has_mdtraj, reason="MDTraj not installed")
    def test_from_trajectory(self):
        if has_mdtraj:
            mdtraj = import_('mdtraj')
        comp = mb.Compound()
        traj = mdtraj.load(get_fn('spc.pdb'))
        comp.from_trajectory(traj)
        assert comp.children[0].name == 'SPC'

    def test_from_parmed(self):
        comp = mb.Compound()
        struc = pmd.load_file(get_fn('spc.pdb'))
        comp.from_parmed(struc)
        assert comp.children[0].name == 'SPC'

    @pytest.mark.skipif(not has_mdtraj, reason="MDTraj not installed")
    def test_complex_from_trajectory(self):
        if has_mdtraj:
            mdtraj = import_('mdtraj')
        comp = mb.Compound()
        traj = mdtraj.load(get_fn('pro_but.pdb'))
        comp.from_trajectory(traj)
        assert comp.children[0].children[0].name == 'pro'
        assert comp.children[1].children[0].name == 'but'

    def test_complex_from_parmed(self):
        comp = mb.Compound()
        struc = pmd.load_file(get_fn('pro_but.pdb'))
        comp.from_parmed(struc)
        assert comp.children[0].name == 'pro'
        assert comp.children[1].name == 'but'

    @pytest.mark.skipif(not has_networkx, reason="NetworkX is not installed")
    def test_to_networkx_names_only_with_same_names(self):
        comp = mb.Compound()
        comp.name = 'compound'

        for n in range(2):
            child = mb.Compound()
            child.name = 'sub_compound'
            comp.add(child)
            for m in range(3):
                child_child = mb.Compound()
                child_child.name = 'sub_sub_compound'
                child.add(child_child)

        graph = comp.to_networkx(names_only=True)

        assert graph.number_of_edges() == 8
        assert graph.number_of_nodes() == 9

        assert all([isinstance(n, str) for n in graph.nodes()])

    @pytest.mark.skipif(not has_openbabel, reason="Pybel is not installed")
    def test_to_pybel(self, ethane):
        pybel_mol = ethane.to_pybel(box=None)
        assert pybel_mol.OBMol.NumAtoms() == 8
        assert pybel_mol.OBMol.NumBonds() == 7
        assert np.allclose([pybel_mol.unitcell.GetA(), pybel_mol.unitcell.GetB(),
            pybel_mol.unitcell.GetC()], [2.139999, 2.9380001, 1.646])

    @pytest.mark.skipif(not has_openbabel, reason="Pybel is not installed")
    def test_from_pybel(self):
        pybel = import_('pybel')
        benzene = list(pybel.readfile('mol2', get_fn('benzene.mol2')))[0]
        cmpd = mb.Compound()
        cmpd.from_pybel(benzene)
        assert benzene.OBMol.NumAtoms() == cmpd.n_particles
        assert benzene.OBMol.NumBonds() == cmpd.n_bonds

    @pytest.mark.skipif(not has_openbabel, reason="Pybel is not installed")
    def test_to_pybel_residues(self, ethane):
        pybel_mol = ethane.to_pybel(box=None, residues='Ethane')
        assert 'Ethane' in pybel_mol.residues[0].name

    @pytest.mark.skipif(not has_openbabel, reason="Pybel is not installed")
    def test_to_more_pybel_residues(self, methane, ethane):
        box = mb.fill_box([methane, ethane], n_compounds=[3,3],
                box=mb.Box.from_lengths_angles(lengths=[10,10,10], angles=[90.0, 90.0, 90.0]))
        pybel_mol = box.to_pybel(box=None, residues=['Ethane', 'Methane'])
        pybel_mol_resnames = {a.name for a in pybel_mol.residues}
        assert 'Ethane' in pybel_mol_resnames
        assert 'Methane' in pybel_mol_resnames


    @pytest.mark.skipif(not has_openbabel, reason="Pybel is not installed")
    def test_from_pybel_residues(self):
       pybel = import_('pybel')
       pybel_mol = list(pybel.readfile('mol2', get_fn('methyl.mol2')))[0]
       cmpd = mb.Compound()
       cmpd.from_pybel(pybel_mol)
       assert 'LIG1' in cmpd.children[0].name

    @pytest.mark.parametrize('extension', ['pdb', 'sdf'])
    @pytest.mark.skipif(not has_openbabel, reason="Pybel is not installed")
    def test_from_pybel_molecule(self, extension):
        pybel = import_('pybel')
        chol = list(pybel.readfile(extension,
            get_fn('cholesterol.{}'.format(extension))))[0]
        # TODO: Actually store the box information
        cmpd = mb.Compound()
        cmpd.from_pybel(chol)
        assert chol.OBMol.NumAtoms() == cmpd.n_particles
        assert chol.OBMol.NumBonds() == cmpd.n_bonds
        first_atom = chol.OBMol.GetAtom(1)
        assert np.allclose(cmpd[0].pos, [first_atom.GetX()/10, first_atom.GetY()/10, first_atom.GetZ()/10])
        #assert np.allclose(box.lengths,
        #        [chol.unitcell.GetA()/10, chol.unitcell.GetB()/10,
        #            chol.unitcell.GetC()/10],
        #        rtol=1e-3)

    @pytest.mark.skipif(not has_openbabel, reason="Pybel is not installed")
    def test_get_smiles(self):
        test_strings = ["CCO", "CCCCCCCC", "c1ccccc1", "CC(=O)Oc1ccccc1C(=O)O"]
        for test_string in test_strings:
            my_cmp = mb.load(test_string, smiles=True)
            assert my_cmp.get_smiles() == test_string

    def test_sdf(self, methane):
        methane.save('methane.sdf')
        sdf_string = mb.load('methane.sdf')
        assert np.allclose(methane.xyz, sdf_string.xyz, atol=1e-5)

    def test_load_multiple_sdf(self, methane):
        filled = mb.fill_box(methane, n_compounds=10, box=mb.box.Box.from_lengths_angles(lengths=[4,4,4], angles=[90.0, 90.0, 90.0]))
        filled.save('methane.sdf')
        sdf_string = mb.load('methane.sdf')

    def test_save_multiple_sdf(self, methane):
        filled = mb.fill_box(methane, n_compounds=10, box=[0, 0, 0, 4, 4, 4])
        filled.save('methane.sdf')
        sdf_string = mb.load('methane.sdf')
        assert np.allclose(filled.xyz, sdf_string.xyz, atol=1e-5)

    def test_box(self):
<<<<<<< HEAD
        angles = [90., 90., 90.]
        lengths = [3.0, 3.0, 3.0]
        compound = mb.Compound()
        assert compound.box == None
        compound.box = mb.box.Box.from_lengths_angles(lengths=[3.0, 3.0, 3.0],angles=[90.0, 90.0, 90.0])
        assert np.allclose(compound.box.lengths, lengths)
        assert np.allclose(compound.box.angles, angles)
=======
        compound = mb.Compound()
        assert compound.box == None
        compound.box = mb.Box([3.,3.,3.])
        assert np.allclose(compound.box.lengths, [3.,3.,3.])
        assert np.allclose(compound.box.angles, [90.,90.,90])
>>>>>>> 4a2e3a1e
        with pytest.raises(TypeError, match=r"specified as an mbuild.Box"):
            compound.box = "Hello, world"
        with pytest.raises(TypeError, match=r"specified as an mbuild.Box"):
            compound.box = [3.,3.,3.]
        port = mb.Port()
        assert port.box == None
        with pytest.raises(ValueError, match=r"cannot have"):
<<<<<<< HEAD
            port.box = mb.Box.from_lengths_angles(
                lengths=lengths, angles=angles)

        compound = mb.Compound()
        subcomp = mb.Compound(box=mb.Box.from_lengths_angles(lengths=lengths, angles=angles))
        compound.add(subcomp)
        assert np.allclose(compound.box.lengths, lengths)
        assert np.allclose(compound.box.angles, angles)
        compound = mb.Compound(box=mb.Box.from_lengths_angles(lengths=[3.,3.,3.], angles=[90.0, 90.0, 90.0]))
        subcomp = mb.Compound(box=mb.Box.from_lengths_angles(lengths=[6.,6.,6.], angles=[90.,90.,120.]))
=======
            port.box = mb.Box([3.,3.,3.])

        compound = mb.Compound()
        subcomp = mb.Compound(box=mb.Box([3.,3.,3.]))
        compound.add(subcomp)
        assert np.allclose(compound.box.lengths, [3.,3.,3.])
        assert np.allclose(compound.box.angles, [90.,90.,90.])
        compound = mb.Compound(box=mb.Box([3.,3.,3.]))
        subcomp = mb.Compound(box=mb.Box(lengths=[6.,6.,6.], angles=[60.,60.,120.]))
>>>>>>> 4a2e3a1e
        with pytest.warns(UserWarning):
            compound.add(subcomp)
        assert np.allclose(compound.box.lengths, [3.,3.,3.])
        assert np.allclose(compound.box.angles, [90.,90.,90.])
<<<<<<< HEAD
        compound = mb.Compound(box=mb.Box.from_lengths_angles(lengths=lengths, angles=angles))
        subcomp = mb.Compound(box=mb.Box.from_lengths_angles(lengths=[6.,6.,6.], angles=[90.,90.,120.]))
        compound.add(subcomp, inherit_box=True)
        assert np.allclose(compound.box.lengths, [6.,6.,6.])
        assert np.allclose(compound.box.angles, [90.,90.,120.])
        compound = mb.Compound(box=mb.Box.from_lengths_angles(lengths=lengths, angles=angles))
=======
        compound = mb.Compound(box=mb.Box([3.,3.,3.]))
        subcomp = mb.Compound(box=mb.Box(lengths=[6.,6.,6.], angles=[60.,60.,120.]))
        compound.add(subcomp, inherit_box=True)
        assert np.allclose(compound.box.lengths, [6.,6.,6.])
        assert np.allclose(compound.box.angles, [60.,60.,120.])
        compound = mb.Compound(box=mb.Box([3.,3.,3.]))
>>>>>>> 4a2e3a1e
        subcomp = mb.Compound()
        with pytest.warns(UserWarning):
            compound.add(subcomp, inherit_box=True)
        assert np.allclose(compound.box.lengths, [3.,3.,3.])
<<<<<<< HEAD
        assert np.allclose(compound.box.angles, [90.,90.,90.])

        compound = mb.Compound()
        carbon = mb.Compound(name="C")
        compound.add(carbon)
        compound.box = mb.Box.from_lengths_angles(lengths=lengths, angles=angles)
        nitrogen = mb.Compound(name="N", pos=[4,3,3,])
        with pytest.warns(UserWarning):
            compound.add(nitrogen)
        compound.box = mb.Box.from_lengths_angles(lengths=[5.,4.,4.], angles=angles)
        with pytest.warns(UserWarning):
            compound.box = mb.Box.from_lengths_angles(lengths=[1.,1.,1.], angles=angles)

    @pytest.mark.skipif(not has_py3Dmol, reason="Py3Dmol is not installed")
    def test_visualize_py3dmol(self, ethane):
        py3Dmol = import_("py3Dmol")
        vis_object = ethane._visualize_py3dmol()
        assert isinstance(vis_object, py3Dmol.view)

    @pytest.mark.skipif(not has_nglview, reason="NGLView is not installed")
    def test_visualize_nglview(self, ethane):
        nglview = import_("nglview")
        vis_object = ethane._visualize_nglview()
        assert isinstance(vis_object.component_0, nglview.component.ComponentViewer)

    def test_element(self):
        from ele import Elements
        na_compound = mb.Compound(element="Na")
        assert na_compound.element == Elements.Na
        na_compound = mb.Compound(element="NA")
        assert na_compound.element == Elements.Na
        na_compound = mb.Compound(element="na")
        assert na_compound.element == Elements.Na
        co_compound = mb.Compound(element="Co")
        assert co_compound.element != Elements.Na

        na_compound_clone = mb.clone(na_compound)
        assert na_compound_clone.element == Elements.Na
        container = mb.Compound()
        container.add(na_compound)
        container.add(na_compound_clone)
        for child in container.children:
            assert child.element == Elements.Na

        na_compound = mb.Compound()
        na_compound.element = "Na"
        assert na_compound.element == Elements.Na


    def test_invalid_element(self):
        from ele.exceptions import ElementError
        with pytest.raises(ElementError, match=r"No element with symbol"):
            na_compound = mb.Compound(element="sodium")
        with pytest.raises(ElementError, match=r"No element with symbol"):
            na_compound = mb.Compound(element="")

    def test_get_by_element(self):
        from ele import Elements
        from ele.exceptions import ElementError
        container = mb.Compound()
        na = mb.Compound(element="Na")
        na2 = mb.Compound(element="Na")
        co = mb.Compound(element="Co")
        container.add([na,na2,co])
        element_list = [
            c.element for c in container.particles_by_element("Na")
        ]
        assert len(element_list) == 2
        for item in element_list:
            assert item == Elements.Na

        with pytest.raises(ElementError, match=r"No element with symbol"):
            element_list = [
                c.element for c in container.particles_by_element("sod")
            ]

    def test_elements_from_smiles(self):
        mol = mb.load("COC", smiles=True)
        for particle in mol.particles():
            assert particle.element is not None
=======
        assert np.allclose(compound.box.angles, [90.,90.,90.])
>>>>>>> 4a2e3a1e
<|MERGE_RESOLUTION|>--- conflicted
+++ resolved
@@ -581,14 +581,8 @@
         # (1) Specify box
         traj = ethane.to_trajectory(box=box)
         assert np.allclose(
-<<<<<<< HEAD
             traj_boundingbox.unitcell_lengths,
             np.asarray(ethane.get_boundingbox().lengths) + 0.5
-=======
-            # Comparison in nm
-            traj.unitcell_lengths,
-            box.lengths
->>>>>>> 4a2e3a1e
         )
         
         # (2) Extract from bounding box
@@ -599,24 +593,11 @@
             traj.unitcell_lengths,
             ethane.boundingbox.lengths + 0.5
         )
-<<<<<<< HEAD
-
         box = mb.Box.from_mins_maxs_angles(mins=np.zeros(3), maxs=8.0*np.ones(3), angles=[90.0, 90.0, 90.0])
         traj_box = ethane.to_trajectory(box=box)
         assert np.allclose(
             traj_box.unitcell_lengths,
             np.asarray(box.lengths)
-=======
- 
-        # (3) Extract from self.box
-        ethane.box = box
-        assert ethane.box is not None
-        traj = ethane.to_trajectory()
-        assert np.allclose(
-            # Comparison in nm
-            traj.unitcell_lengths,
-            ethane.box.lengths
->>>>>>> 4a2e3a1e
         )
 
     @pytest.mark.skipif(not has_mdtraj, reason="MDTraj not installed")
@@ -780,11 +761,6 @@
 
         assert isinstance(bead_box_in_pmd, pmd.Structure)
         assert len(bead_box_in_pmd.atoms) == 100
-<<<<<<< HEAD
-        print(bead_box_in_pmd.box)
-=======
-        # parmed units = Angstrom --> compare in those units
->>>>>>> 4a2e3a1e
         assert (bead_box_in_pmd.box == np.array([10., 10.,10. ,90., 90., 90.])).all()
 
     def test_resnames_parmed(self, h2o, ethane):
@@ -828,7 +804,6 @@
         compound.add(h2o)
         tilted_box = mb.Box.from_lengths_angles(lengths=[2.0, 2.0, 2.0], angles=[90.0, 90.0, 120.0])
         structure = compound.to_parmed(box=tilted_box)
-<<<<<<< HEAD
         assert np.all(np.isclose(structure.box, [22.5, 22.5, 22.5, 90.0, 90.0, 120.0]))
 
     def test_parmed_box_with_periodicity(self, h2o):
@@ -839,10 +814,6 @@
             compound.periodicity[i] = 2.0
         structure = compound.to_parmed(box=tilted_box)
         assert np.all(np.isclose(structure.box, [20.0, 20.0, 20.0, 90.0, 90.0, 120.0]))
-=======
-        # parmed units = Angstrom --> compare in those units
-        assert all(structure.box == [20.0, 20.0, 20.0, 60.0, 80.0, 100.0])
->>>>>>> 4a2e3a1e
 
     def test_min_periodic_dist(self, ethane):
         compound = mb.Compound(ethane)
@@ -1258,7 +1229,6 @@
         assert np.allclose(filled.xyz, sdf_string.xyz, atol=1e-5)
 
     def test_box(self):
-<<<<<<< HEAD
         angles = [90., 90., 90.]
         lengths = [3.0, 3.0, 3.0]
         compound = mb.Compound()
@@ -1266,13 +1236,6 @@
         compound.box = mb.box.Box.from_lengths_angles(lengths=[3.0, 3.0, 3.0],angles=[90.0, 90.0, 90.0])
         assert np.allclose(compound.box.lengths, lengths)
         assert np.allclose(compound.box.angles, angles)
-=======
-        compound = mb.Compound()
-        assert compound.box == None
-        compound.box = mb.Box([3.,3.,3.])
-        assert np.allclose(compound.box.lengths, [3.,3.,3.])
-        assert np.allclose(compound.box.angles, [90.,90.,90])
->>>>>>> 4a2e3a1e
         with pytest.raises(TypeError, match=r"specified as an mbuild.Box"):
             compound.box = "Hello, world"
         with pytest.raises(TypeError, match=r"specified as an mbuild.Box"):
@@ -1280,7 +1243,6 @@
         port = mb.Port()
         assert port.box == None
         with pytest.raises(ValueError, match=r"cannot have"):
-<<<<<<< HEAD
             port.box = mb.Box.from_lengths_angles(
                 lengths=lengths, angles=angles)
 
@@ -1291,43 +1253,21 @@
         assert np.allclose(compound.box.angles, angles)
         compound = mb.Compound(box=mb.Box.from_lengths_angles(lengths=[3.,3.,3.], angles=[90.0, 90.0, 90.0]))
         subcomp = mb.Compound(box=mb.Box.from_lengths_angles(lengths=[6.,6.,6.], angles=[90.,90.,120.]))
-=======
-            port.box = mb.Box([3.,3.,3.])
-
-        compound = mb.Compound()
-        subcomp = mb.Compound(box=mb.Box([3.,3.,3.]))
-        compound.add(subcomp)
-        assert np.allclose(compound.box.lengths, [3.,3.,3.])
-        assert np.allclose(compound.box.angles, [90.,90.,90.])
-        compound = mb.Compound(box=mb.Box([3.,3.,3.]))
-        subcomp = mb.Compound(box=mb.Box(lengths=[6.,6.,6.], angles=[60.,60.,120.]))
->>>>>>> 4a2e3a1e
         with pytest.warns(UserWarning):
             compound.add(subcomp)
         assert np.allclose(compound.box.lengths, [3.,3.,3.])
         assert np.allclose(compound.box.angles, [90.,90.,90.])
-<<<<<<< HEAD
         compound = mb.Compound(box=mb.Box.from_lengths_angles(lengths=lengths, angles=angles))
         subcomp = mb.Compound(box=mb.Box.from_lengths_angles(lengths=[6.,6.,6.], angles=[90.,90.,120.]))
         compound.add(subcomp, inherit_box=True)
         assert np.allclose(compound.box.lengths, [6.,6.,6.])
         assert np.allclose(compound.box.angles, [90.,90.,120.])
         compound = mb.Compound(box=mb.Box.from_lengths_angles(lengths=lengths, angles=angles))
-=======
-        compound = mb.Compound(box=mb.Box([3.,3.,3.]))
-        subcomp = mb.Compound(box=mb.Box(lengths=[6.,6.,6.], angles=[60.,60.,120.]))
-        compound.add(subcomp, inherit_box=True)
-        assert np.allclose(compound.box.lengths, [6.,6.,6.])
-        assert np.allclose(compound.box.angles, [60.,60.,120.])
-        compound = mb.Compound(box=mb.Box([3.,3.,3.]))
->>>>>>> 4a2e3a1e
         subcomp = mb.Compound()
         with pytest.warns(UserWarning):
             compound.add(subcomp, inherit_box=True)
         assert np.allclose(compound.box.lengths, [3.,3.,3.])
-<<<<<<< HEAD
         assert np.allclose(compound.box.angles, [90.,90.,90.])
-
         compound = mb.Compound()
         carbon = mb.Compound(name="C")
         compound.add(carbon)
@@ -1405,7 +1345,4 @@
     def test_elements_from_smiles(self):
         mol = mb.load("COC", smiles=True)
         for particle in mol.particles():
-            assert particle.element is not None
-=======
-        assert np.allclose(compound.box.angles, [90.,90.,90.])
->>>>>>> 4a2e3a1e
+            assert particle.element is not None