--- conflicted
+++ resolved
@@ -1426,7 +1426,6 @@
             octane.energy_minimize(
                 fixed_compounds=[methyl_end0, [True, False, False, False]]
             )
-<<<<<<< HEAD
         with pytest.raises(Exception):
             octane.energy_minimize(
                 fixed_compounds=[methyl_end0, (True, False)]
@@ -1438,15 +1437,7 @@
             )
         
         with pytest.raises(Exception):
-=======
-        with pytest.raises(MBuildError):
-            octane.energy_minimize(fixed_compounds=[methyl_end0, (True, False)])
-
-        with pytest.raises(MBuildError):
-            octane.energy_minimize(fixed_compounds=[methyl_end0, (True)])
-
-        with pytest.raises(MBuildError):
->>>>>>> c62f7079
+
             octane.energy_minimize(
                 fixed_compounds=[methyl_end0, ("True", True, True)]
             )
