--- conflicted
+++ resolved
@@ -1542,7 +1542,6 @@
         for particle in mol.particles():
             assert particle.element is not None
 
-<<<<<<< HEAD
     def test_mins_maxs(self, benzene):
         assert np.allclose(benzene.mins, [-0.2267, -0.15422, 0.0])
         assert np.allclose(benzene.maxs, [0.20318, 0.34207, 0.0])
@@ -1552,7 +1551,7 @@
             Compound(periodicity=[True, True])
         with pytest.raises(TypeError):
             Compound(periodicity=[1, 2, 3])
-=======
+            
     @pytest.mark.skipif(not has_foyer, reason="Foyer is not installed")
     def test_xyz_setter(self):
         # Test taken from issue 829
@@ -1570,5 +1569,4 @@
         ethane.xyz = [[0.1, 0, 0], [0.2, 0, 0]]
         ff = foyer.forcefields.load_TRAPPE_UA()
         # This fails prior to applying PR # 892
-        ff.apply(ethane)
->>>>>>> 607b60f3
+        ff.apply(ethane)