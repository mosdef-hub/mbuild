--- conflicted
+++ resolved
@@ -1202,12 +1202,7 @@
         pybel = import_('pybel')
         chol = list(pybel.readfile(extension,
             get_fn('cholesterol.{}'.format(extension))))[0]
-<<<<<<< HEAD
-        # TODO: Actually store the box information
-        cmpd = Compound()
-=======
         cmpd = mb.Compound()
->>>>>>> 45e5369a
         cmpd.from_pybel(chol)
         assert chol.OBMol.NumAtoms() == cmpd.n_particles
         assert chol.OBMol.NumBonds() == cmpd.n_bonds
