import os
import time

import numpy as np
import parmed as pmd
import pytest

import mbuild as mb
from mbuild.exceptions import MBuildError
from mbuild.utils.geometry import calc_dihedral
from mbuild.utils.exceptions import RemovedFuncError
from mbuild.utils.io import (get_fn,
                             import_,
                             has_foyer,
                             has_mdtraj,
                             has_intermol,
                             has_openbabel,
                             has_networkx,
                             has_py3Dmol,
                             has_nglview)
from mbuild.tests.base_test import BaseTest

class TestCompound(BaseTest):

    def test_load_and_create(self):
        mb.load(get_fn('methyl.pdb'))

    def test_load_conversion(self,ethane,h2o):
        compound = mb.Compound([ethane,h2o])
        parm = compound.to_parmed()
        traj = compound.to_trajectory()
        belmol = compound.to_pybel()

        for topo in [compound,parm,traj,belmol]:
            topo_converted = mb.load(topo)
            assert isinstance(topo_converted, mb.Compound)
            assert topo_converted.n_particles == 11
            assert len([at for at in topo_converted.particles() if at.name == 'C']) == 2
            assert len([at for at in topo_converted.particles() if at.name == 'H']) == 8
            assert len([at for at in topo_converted.particles() if at.name == 'O']) == 1

        for topo in [parm,traj]:
            new_topo = mb.load(compound)
            new_topo.xyz = np.random.random(topo_converted.xyz.shape)
            new_topo = mb.load(topo, compound=new_topo, coords_only=True)
            assert np.allclose(mb.load(topo).xyz, new_topo.xyz)

        # Extra test
        test = pmd.load_file(get_fn('styrene.mol2'),structure=True)
        assert isinstance(test, pmd.Structure)
        test_converted1 = mb.load(test)
        test_converted2 = mb.Compound()
        test_converted2.from_parmed(test)

        assert isinstance(test_converted1, mb.Compound)
        assert test_converted1.n_particles == len(test.atoms)
        assert test_converted2.n_particles == test_converted1.n_particles
        assert test_converted1.n_bonds == len(test.bonds)
        assert test_converted2.n_bonds == test_converted2.n_bonds

        test_converted1.xyz = np.random.random(test_converted1.xyz.shape)
        test_converted1 = mb.load(test, compound=test_converted1, coords_only=True)
        test_converted2.xyz = np.random.random(test_converted2.xyz.shape)
        test_converted2.from_parmed(test, coords_only=True)
        assert np.allclose(test_converted1.xyz, test_converted2.xyz)

    def test_load_xyz(self):
        class MyCompound(mb.Compound):
            def __init__(self):
                super(MyCompound, self).__init__()

                mb.load(get_fn('ethane.xyz'), compound=self)

        myethane = MyCompound()
        assert myethane.n_particles == 8

    def test_update_from_file(self, ch3):
        ch3.update_coordinates(get_fn("methyl.pdb"))

    def test_load_protein(self):
        # Testing the loading function with complicated protein,
        # The protein file is taken from RCSB protein data bank
        # https://www.rcsb.org/structure/6M03
        protein = mb.load(get_fn('6m03.pdb'))

        # Asserting the protein having correct number of chains
        if has_mdtraj:
            # Loading using mdtraj
            assert len(protein.children) == 2

            chain1 = protein.children[0]
            chain2 = protein.children[1] # Guess what this is: CG Water

            # Asserting the main chains having the correct number of residues
            # as well number of atoms and bonds
            # Main protein chain
            assert len(chain1.children) == 306
            assert chain1.n_particles == 2367
            assert chain1.n_bonds == 2420

            # CG Water
            assert len(chain2.children) == 87
            assert chain2.n_particles == 87
            assert chain2.n_bonds == 0
        else:
            # Loading using parmed
            # Chains info is lossed
            assert len(protein.children) == 393


    def test_save_simple(self, ch3):
        extensions = ['.xyz', '.pdb', '.mol2', '.json', '.sdf']
        for ext in extensions:
            outfile = 'methyl_out' + ext
            ch3.save(filename=outfile)
            assert os.path.exists(outfile)

    def test_save_json_loop(self, ethane):
        ethane.save('ethane.json', show_ports=True)
        ethane_copy = mb.load('ethane.json')
        assert ethane.n_particles == ethane_copy.n_particles
        assert ethane.n_bonds == ethane_copy.n_bonds
        assert len(ethane.children) == len(ethane_copy.children)

    def test_save_box(self, ch3):
        extensions = ['.mol2', '.pdb', '.hoomdxml', '.gro', '.sdf']
        box_attributes = ['mins', 'maxs', 'lengths']
        custom_box = mb.Box([.8, .8, .8])
        for ext in extensions:
            outfile_padded = 'padded_methyl' + ext
            outfile_custom = 'custom_methyl' + ext
            ch3.save(filename=outfile_padded, box=None, overwrite=True)
            ch3.save(filename=outfile_custom, box=custom_box, overwrite=True)
            padded_ch3 = mb.load(outfile_padded)
            custom_ch3 = mb.load(outfile_custom)
            for attr in box_attributes:
                pad_attr = getattr(padded_ch3.boundingbox, attr)
                custom_attr = getattr(custom_ch3.boundingbox, attr)
                assert np.array_equal(pad_attr, custom_attr)

    def test_save_overwrite(self, ch3):
        extensions = ['.gsd', '.hoomdxml', '.lammps', '.lmp', '.top', '.gro']
        for ext in extensions:
            outfile = 'lyhtem' + ext
            ch3.save(filename=outfile)
            ch3.save(filename=outfile, overwrite=True)
            with pytest.raises(IOError):
                ch3.save(filename=outfile, overwrite=False)

    @pytest.mark.skipif(not has_foyer, reason="Foyer is not installed")
    def test_save_forcefield(self, methane):
        exts = ['.gsd', '.hoomdxml', '.lammps', '.lmp', '.top', '.gro',
                '.mol2', '.pdb', '.xyz', '.sdf']
        for ext in exts:
            methane.save('lythem' + ext,
                         forcefield_name='oplsaa',
                         overwrite=True)

    @pytest.mark.skipif(not has_foyer, reason="Foyer is not installed")
    def test_save_forcefield_with_file(self, methane):
        exts = ['.gsd', '.hoomdxml', '.lammps', '.lmp', '.top', '.gro',
                '.mol2', '.pdb', '.xyz', '.sdf']
        for ext in exts:
            methane.save('lythem' + ext,
                         forcefield_files=get_fn('methane_oplssaa.xml'),
                         overwrite=True)

    @pytest.mark.parametrize("ff_filename,foyer_kwargs", [
        ("ethane-angle-typo.xml", {"assert_angle_params": False}),
        ("ethane-dihedral-typo.xml", {"assert_dihedral_params": False})
    ])
    def test_save_missing_topo_params(self, ff_filename, foyer_kwargs):
        """Test that the user is notified if not all topology parameters are found."""
        from foyer.tests.utils import get_fn
        ethane = mb.load(get_fn('ethane.mol2'))
        with pytest.raises(Exception):
            ethane.save('ethane.mol2', forcefield_files=get_fn(ff_filename))
        with pytest.warns(UserWarning):
            ethane.save('ethane.mol2', forcefield_files=get_fn(ff_filename),
                        overwrite=True, foyer_kwargs=foyer_kwargs)

    @pytest.mark.skipif(not has_foyer, reason="Foyer is not installed")
    def test_save_forcefield_with_file_foyer_kwargs(self, methane):
        foyer_kwargs = {'assert_improper_params': True}
        with pytest.raises(Exception):
            methane.save('lythem.hoomdxml',
                             forcefield_files=get_fn('methane_oplssaa.xml'),
                             overwrite=True, foyer_kwargs=foyer_kwargs)
        methane.save('lythem.hoomdxml',
                forcefield_files=get_fn('methane_oplssaa.xml'),
                overwrite=True, foyer_kwargs={})

    def test_save_resnames(self, ch3, h2o):
        system = mb.Compound([ch3, h2o])
        system.save('resnames.gro', residues=['CH3', 'H2O'])
        struct = pmd.load_file('resnames.gro')

        assert struct.residues[0].name == 'CH3'
        assert struct.residues[1].name == 'H2O'

    def test_save_resnames_single(self, c3, n4):
        system = mb.Compound([c3, n4])
        system.save('resnames_single.gro', residues=['C3', 'N4'])
        struct = pmd.load_file('resnames_single.gro')
        assert struct.residues[0].number ==  1
        assert struct.residues[1].number ==  2

    def test_save_residue_map(self, methane):
        filled = mb.fill_box(methane, n_compounds=10, box=[0, 0, 0, 4, 4, 4])
        t0 = time.time()
        filled.save('filled.mol2', forcefield_name='oplsaa', residues='Methane')
        t1 = time.time()
        foyer_kwargs = {'use_residue_map': False}
        filled.save('filled.mol2', forcefield_name='oplsaa', overwrite=True,
                    residues='Methane', foyer_kwargs=foyer_kwargs)
        t2 = time.time()
        assert (t2 - t1) > (t1 - t0)

    @pytest.mark.skipif(not has_foyer, reason="Foyer is not installed")
    def test_save_references(self, methane):
        foyer_kwargs = {'references_file': 'methane.bib'}
        methane.save('methyl.mol2', forcefield_name='oplsaa',
                     foyer_kwargs=foyer_kwargs)
        assert os.path.isfile('methane.bib')

    @pytest.mark.skipif(not has_foyer, reason="Foyer is not installed")
    def test_save_combining_rule(self, methane):
        combining_rules = ['lorentz', 'geometric']
        gmx_rules = {'lorentz': 2, 'geometric': 3}
        for combining_rule in combining_rules:
            methane.save('methane.top', forcefield_name='oplsaa',
                         combining_rule=combining_rule, overwrite=True)
            with open('methane.top') as fp:
                for i, line in enumerate(fp):
                    if i == 18:
                        gmx_rule = int(line.split()[1])
                        assert gmx_rule == gmx_rules[combining_rule]

    def test_clone_with_box(self, ethane):
        ethane.box = ethane.boundingbox
        ethane_clone = mb.clone(ethane)
        assert np.all(ethane.xyz == ethane_clone.xyz)
        assert np.all([p.name for p in ethane.particles()] ==
                      [p.name for p in ethane_clone.particles()])
        assert len(ethane.children) == len(ethane_clone.children)

    def test_batch_add(self, ethane, h2o):
        compound = mb.Compound()
        compound.add([ethane, h2o])
        assert compound.n_particles == 8 + 3
        assert compound.n_bonds == 7 + 2

    def test_init_with_subcompounds1(self, ethane):
        compound = mb.Compound(ethane)
        assert compound.n_particles == 8
        assert compound.n_bonds == 7

    def test_init_with_subcompounds2(self, ethane, h2o):
        compound = mb.Compound([ethane, h2o])
        assert compound.n_particles == 8 + 3
        assert compound.n_bonds == 7 + 2

    def test_init_with_subcompounds3(self, ethane, h2o):
        compound = mb.Compound([ethane, [h2o, mb.clone(h2o)]])
        assert compound.n_particles == 8 + 2 * 3
        assert compound.n_bonds == 7 + 2 * 2

    def test_init_with_bad_name(self):
        with pytest.raises(ValueError):
            mb.Compound(name=1)

    def test_add_wrong_input(self, ethane):
        with pytest.raises(ValueError):
            ethane.add('water')

    def test_add_existing_parent(self, ethane, h2o):
        water_in_water = mb.clone(h2o)
        h2o.add(water_in_water)
        with pytest.raises(MBuildError):
            ethane.add(water_in_water)

    def test_add_label_exists(self, ethane, h2o):
        ethane.add(h2o, label='water')
        with pytest.raises(MBuildError):
            ethane.add(mb.clone(h2o), label='water')

    def test_set_pos(self, ethane):
        with pytest.raises(MBuildError):
            ethane.pos = [0, 0, 0]

    def test_xyz(self, ch3):
        xyz = ch3.xyz
        assert xyz.shape == (4, 3)

        xyz = ch3.xyz_with_ports
        assert xyz.shape == (12, 3)

    def test_xyz_setter_bad_shape(self):
        single_compound = mb.Compound()
        with pytest.raises(ValueError):
            single_compound.xyz = np.zeros(shape=(4, 10))
        with pytest.raises(ValueError):
            single_compound.xyz_with_ports = np.zeros(shape=(4, 10))

    def test_particles_by_name(self, ethane):
        assert sum(1 for _ in ethane.particles()) == 8

        only_H = ethane.particles_by_name('H')
        assert sum(1 for _ in only_H) == 6

        only_C = ethane.particles_by_name('C')
        assert sum(1 for _ in only_C) == 2

    def test_particles_in_range(self, ethane):
        group = ethane.particles_in_range(ethane[0], 0.141)
        assert sum([1 for x in group if x.name == 'H']) == 3
        assert sum([1 for x in group if x.name == 'C']) == 2

        group = ethane.particles_in_range(ethane[0], 0.141, max_particles=4)
        assert sum([1 for x in group if x.name == 'H']) == 3
        assert sum([1 for x in group if x.name == 'C']) == 1

    def test_generate_bonds(self, ch3):
        ch3.generate_bonds('H', 'H', dmin=0.01, dmax=2.0)
        assert ch3.n_bonds == 3 + 3

    def test_remove_from_box(self, ethane):
        n_ethanes = 5
        box = mb.fill_box(ethane, n_ethanes, [3, 3, 3])
        box.remove(box.children[3])

        n_ethanes -= 1
        assert box.n_particles == n_ethanes * ethane.n_particles
        assert len(box.children) == n_ethanes
        assert box.n_bonds == n_ethanes * ethane.n_bonds
        assert len([meth.referenced_ports()
                    for eth in box.children
                    for meth in eth.children]) == 2 * n_ethanes

    def test_remove(self, ethane):
        # create and remove a subcompound


        ethane1 = mb.clone(ethane)
        hydrogens = ethane1.particles_by_name('H')
        ethane1.remove(hydrogens)

        assert ethane1.n_particles == 2
        assert ethane1.n_bonds == 1
        for part in ethane1.children:
            assert part.n_bonds == 0
            assert part.n_particles == 1
            assert len(part.children) == 4
        assert len(ethane1.children) == 2

        carbons = ethane1.particles_by_name('C')
        ethane1.remove(carbons)
        assert ethane1.n_particles == 1 # left with the highest Compound
        assert ethane1.n_bonds == 0
        assert len(ethane1.children) == 0 # left with highest Compound

        # Test remove all particles belong to a single child of an Ethane
        ethane2 = mb.clone(ethane)
        CH3_particles = list(ethane2.children[0].particles())
        ethane2.remove(CH3_particles)
        assert len(ethane2.children) == 1
        assert len(ethane2.children[0].children) == 5 # 4 particles + 1 port

        # Test remove a subcompound
        ethane3 = mb.clone(ethane)
        ethane3.remove(ethane3.children[0])
        assert len(ethane3.children) == 1
        assert len(ethane3.children[0].children) == 5 # 4 particles + 1 port

        # Test remove an entire compound
        ethane4 = mb.clone(ethane)
        ethane4.remove(ethane4)
        assert ethane4.n_particles == 1 # left with the highest Compound
        assert ethane4.n_bonds == 0
        assert len(ethane4.children) == 0 # left with highest Compound

        # Test remove one subcompound and part of another
        ethane5 = mb.clone(ethane)
        ethane5.remove([particle for particle
                        in ethane5.children[0].particles()] +
                        [ethane5.children[1].children[0]])
        assert ethane5.n_particles == 3 # three hydrogens
        assert ethane5.n_bonds == 0
        assert len(ethane5.children[0].children) == 6 # 3 hydrogens + 3 ports
        assert len(ethane5.children) == 1


    def test_remove_many(self, ethane):
        ethane.remove([ethane.children[0], ethane.children[1]])

        assert ethane.n_particles == 1
        assert ethane._n_particles() == 0
        assert ethane.n_bonds == 0
        for part in ethane.children:
            assert isinstance(part, mb.Port)

    def test_remove_subcompound(self, ethane):
        methyl = ethane.children[0]
        ethane.remove(methyl)

        assert ethane.n_particles == 4
        assert ethane.n_bonds == 3
        assert len(ethane.children) == 1
        # Still contains a port
        assert len(ethane.children[0].children) == 5

        methyl = ethane.children[0]
        ethane.remove(methyl)

        assert ethane.n_particles == 1
        assert ethane._n_particles() == 0
        assert ethane.n_bonds == 0
        assert len(ethane.children) == 0

    def test_remove_no_bond_graph(self):
        compound = mb.Compound()
        particle = mb.Compound(name='C', pos=[0, 0, 0])
        compound.add(particle, 'test-particle')
        compound.remove(particle)
        assert particle not in compound.particles()

    def test_remove_bond(self, ch3):
        ch_bond = list(ch3.bonds())[0]
        ch3.remove_bond(ch_bond)
        assert ch3.n_bonds == 2

        with pytest.warns(UserWarning):
            ch3.remove_bond(ch_bond)

    def test_port_does_not_exist(self, ethane):
        with pytest.raises(MBuildError):
            ethane['not_port']

    def test_center(self, methane):
        assert np.array_equal(methane.center, np.array([0, 0, 0]))
        for orientation in np.identity(3):
            separation = 0.2
            port = mb.Port(anchor=methane[0], orientation=orientation)
            assert np.allclose(port.center, np.array([0.0, 0.0, 0.0]), atol=1e-15)
            port = mb.Port(anchor=methane[0], orientation=orientation,
                           separation=separation)
            assert np.allclose(port.center, separation*orientation, atol=1e-15)
        np.random.seed(0)
        for orientation in np.random.rand(5, 3):
            port = mb.Port(anchor=methane[0], orientation=orientation)
            assert np.allclose(port.center, np.array([0.0, 0.0, 0.0]), atol=1e-15)
            port = mb.Port(anchor=methane[0], orientation=orientation,
                           separation=separation)
            assert np.allclose(port.center,
                               separation*orientation/np.linalg.norm(orientation),
                               atol=1e-15)

    def test_single_particle(self):
        part = mb.Particle(name='A')
        assert part.n_particles == 1
        assert len(list(part.particles())) == 1
        assert part.xyz.shape == (1, 3)
        assert part.root == part
        assert len(list(part.ancestors())) == 0
        assert next(part.particles_by_name('A')) == part

    def test_name(self):
        with pytest.raises(ValueError):
            mb.Compound(name=1)

    def test_particle_in_particle(self):
        part = mb.Particle(name='A')
        parent = mb.Compound(part)

        assert part.n_particles == 1
        assert len(list(part.particles())) == 1
        assert part.xyz.shape == (1, 3)
        assert part.root == parent
        assert len(list(part.ancestors())) == 1
        assert next(part.particles_by_name('A')) == part

        assert parent.n_particles == 1
        assert len(list(parent.particles())) == 1
        assert parent.xyz.shape == (1, 3)
        assert parent.root == parent
        assert len(list(parent.ancestors())) == 0
        assert next(parent.particles_by_name('A')) == part

    @pytest.mark.skipif(not has_openbabel, reason="Open Babel package not installed")
    def test_reload(self):
        # Create a compound and write it to file.
        p3ht1= mb.load('CCCCCCC1=C(SC(=C1)C)C', smiles=True)
        p3ht1.save("p3ht1.pdb")

        # Create another compound, rotate it and write it to file.
        p3ht2 = mb.load('CCCCCCC1=C(SC(=C1)C)C', smiles=True)
        p3ht2.rotate(np.pi / 2, [0, 0, 1])
        p3ht2.save("p3ht2.pdb")

        # Load p3ht2.pdb into p3ht1, modifying the atom positions of p3ht1.
        p3ht1.update_coordinates("p3ht2.pdb")
        p3ht1.save("modified_p3ht1.pdb")

        assert p3ht1.n_particles == 33
        assert p3ht1.n_bonds == 33

    @pytest.mark.parametrize('extension', [('.xyz'), ('.pdb'), ('.mol2'), ('.gro')])
    def test_update_coordinates(self, ethane, extension):
        ethane_clone = mb.clone(ethane)
        ethane_clone.xyz += [1, 1, 1]

        fn = 'ethane_clone' + extension
        ethane_clone.save(fn)
        ethane.update_coordinates(fn)

        new_file = mb.load(fn)
        assert np.allclose(ethane.xyz, ethane_clone.xyz, atol=1e-3)
        assert np.allclose(ethane.xyz, new_file.xyz)

    def test_update_coordinates_no_hierarchy(self):
        mycomp = mb.Compound()
        myclone = mb.clone(mycomp)
        myclone.xyz += 1

        myclone.save('myclone.pdb', overwrite=True)

        assert np.allclose(mycomp.xyz, np.array([0, 0, 0]))
        mycomp.update_coordinates('myclone.pdb')
        assert np.allclose(mycomp.xyz, np.array([1, 1, 1]))
        ref = mb.load('myclone.pdb')
        assert np.allclose(mycomp.xyz, ref.xyz)

    @pytest.mark.skipif(not has_mdtraj, reason="MDTraj not installed")
    def test_to_trajectory(self, ethane, c3, n4):
        traj = ethane.to_trajectory()
        assert traj.n_atoms == 8
        assert traj.top.n_bonds == 7
        assert traj.n_chains == 1
        assert traj.n_residues == 1

        traj = ethane.to_trajectory(residues='CH3')
        assert traj.n_atoms == 8
        assert traj.top.n_bonds == 7
        assert traj.n_chains == 1
        assert traj.n_residues == 2
        assert 'CH3' in [res.name for res in traj.top.residues]
        assert all(res.n_atoms == 4 for res in traj.top.residues)

        traj = ethane.to_trajectory(chains='CH3')
        assert traj.n_atoms == 8
        assert traj.top.n_bonds == 7
        assert traj.n_chains == 2
        assert traj.n_residues == 2
        assert all(chain.n_atoms == 4 for chain in traj.top.chains)
        assert all(chain.n_residues == 1 for chain in traj.top.chains)

        system = mb.Compound([c3, n4])
        traj = system.to_trajectory(residues=['C', 'N'])
        assert traj.n_atoms == 2
        assert traj.top.n_bonds == 0
        assert traj.n_chains == 1
        assert traj.n_residues == 2

        traj = system.to_trajectory(chains=['C', 'N'])
        assert traj.n_atoms == 2
        assert traj.top.n_bonds == 0
        assert traj.n_chains == 2
        assert traj.n_residues == 2

        methyl = next(iter(ethane.children))
        traj = methyl.to_trajectory()
        assert traj.n_atoms == 4
        assert traj.top.n_bonds == 3
        assert traj.n_chains == 1
        assert traj.n_residues == 1

    @pytest.mark.skipif(not has_mdtraj, reason="MDTraj not installed")
    def test_box_mdtraj(self, ethane):
        assert np.allclose(ethane.periodicity, np.zeros(3))
        traj_boundingbox = ethane.to_trajectory()
        assert np.allclose(
            traj_boundingbox.unitcell_lengths,
            ethane.boundingbox.lengths + 0.5
        )

        ethane.periodicity = [4.0, 5.0, 6.0]
        assert ethane.periodicity is not None
        traj_periodicity = ethane.to_trajectory()
        assert np.allclose(
            traj_periodicity.unitcell_lengths,
            ethane.periodicity
        )

        box = mb.Box(mins=np.zeros(3), maxs=8.0*np.zeros(3))
        traj_box = ethane.to_trajectory(box=box)
        assert np.allclose(
            traj_box.unitcell_lengths,
            box.lengths
        )

    @pytest.mark.skipif(not has_mdtraj, reason="MDTraj not installed")
    def test_resnames_mdtraj(self, h2o, ethane):
        system = mb.Compound([h2o, mb.clone(h2o), ethane])
        traj = system.to_trajectory(residues=['Ethane', 'H2O'])
        residues = list(traj.top.residues)
        assert traj.n_residues == 3
        assert residues[0].name == 'H2O'
        assert residues[1].name == 'H2O'
        assert residues[2].name == 'Ethane'

        traj = system.to_trajectory(residues='Ethane')
        residues = list(traj.top.residues)
        assert traj.n_residues == 2
        assert residues[0].name == 'RES'
        assert residues[1].name == 'Ethane'

        traj = system.to_trajectory(residues=['Ethane'])
        residues = list(traj.top.residues)
        assert traj.n_residues == 2
        assert residues[0].name == 'RES'
        assert residues[1].name == 'Ethane'

        traj = system.to_trajectory()
        residues = list(traj.top.residues)
        assert traj.n_residues == 1
        assert residues[0].name == 'RES'

    @pytest.mark.skipif(not has_mdtraj, reason="MDTraj not installed")
    def test_chainnames_mdtraj(self, h2o, ethane):
        system = mb.Compound([h2o, mb.clone(h2o), ethane])
        traj = system.to_trajectory(chains=['Ethane', 'H2O'])
        assert traj.n_chains == 3

        traj = system.to_trajectory(chains='Ethane')
        assert traj.n_chains == 2

        traj = system.to_trajectory(chains=['Ethane'])
        assert traj.n_chains == 2

        traj = system.to_trajectory()
        assert traj.n_chains == 1

    @pytest.mark.skipif(not has_mdtraj, reason="MDTraj not installed")
    def test_mdtraj_box(self, h2o):
        compound = mb.Compound()
        compound.add(h2o)
        tilted_box = mb.Box(lengths=[2.0, 2.0, 2.0], angles=[60.0, 80.0, 100.0])
        trajectory = compound.to_trajectory(box=tilted_box)
        assert (trajectory.unitcell_lengths == [2.0, 2.0, 2.0]).all()
        assert (trajectory.unitcell_angles == [60.0, 80.0, 100.0]).all()
        print(trajectory.unitcell_vectors)

    @pytest.mark.skipif(not has_intermol, reason="InterMol is not installed")
    def test_intermol_conversion1(self, ethane, h2o):
        compound = mb.Compound([ethane, h2o])

        intermol_system = compound.to_intermol()
        assert len(intermol_system.molecule_types) == 1
        assert 'Compound' in intermol_system.molecule_types
        assert len(intermol_system.molecule_types['Compound'].bonds) == 9

        assert len(intermol_system.molecule_types['Compound'].molecules) == 1
        molecules = list(intermol_system.molecule_types['Compound'].molecules)
        assert len(molecules[0].atoms) == 11

    @pytest.mark.skipif(not has_intermol, reason="InterMol is not installed")
    def test_intermol_conversion2(self, ethane, h2o):
        # 2 distinct Ethane objects.
        compound = mb.Compound([ethane, mb.clone(ethane), h2o])

        molecule_types = [type(ethane), type(h2o)]
        intermol_system = compound.to_intermol(molecule_types=molecule_types)
        assert len(intermol_system.molecule_types) == 2
        assert 'Ethane' in intermol_system.molecule_types
        assert 'H2O' in intermol_system.molecule_types
        assert len(intermol_system.molecule_types['Ethane'].bonds) == 7
        assert len(intermol_system.molecule_types['H2O'].bonds) == 2

        assert len(intermol_system.molecule_types['Ethane'].molecules) == 2
        ethanes = list(intermol_system.molecule_types['Ethane'].molecules)
        assert len(ethanes[0].atoms) == len(ethanes[1].atoms) == 8

        assert len(intermol_system.molecule_types['H2O'].molecules) == 1
        h2os = list(intermol_system.molecule_types['H2O'].molecules)
        assert len(h2os[0].atoms) == 3

    def test_parmed_conversion(self, ethane, h2o):
        compound = mb.Compound([ethane, h2o])

        structure = compound.to_parmed()
        assert structure.title == 'Compound'

        structure = compound.to_parmed(title='eth_h2o')
        assert structure.title == 'eth_h2o'

        assert len(structure.atoms) == 11
        assert len([at for at in structure.atoms if at.element == 6]) == 2
        assert len([at for at in structure.atoms if at.element == 1]) == 8
        assert len([at for at in structure.atoms if at.element == 8]) == 1

        assert len(structure.bonds) == 9

        assert (sum(len(res.atoms) for res in structure.residues) ==
                len(structure.atoms))

        compound2 = mb.Compound()
        compound2.from_parmed(structure)

        assert compound2.n_particles == 11
        assert len([at for at in compound2.particles() if at.name == 'C']) == 2
        assert len([at for at in compound2.particles() if at.name == 'H']) == 8
        assert len([at for at in compound2.particles() if at.name == 'O']) == 1

        assert compound2.n_bonds == 9

        compound3 = mb.clone(compound2)
        compound3.xyz = np.random.random(compound3.xyz.shape)
        compound3.from_parmed(structure, coords_only=True)

        assert np.allclose(compound2.xyz, compound3.xyz)

    def test_fillbox_then_parmed(self):
        # This test would fail with the old to_parmed code (pre PR #699)

        bead = mb.Compound(name="Bead")
        box = mb.Box(mins=(2,2,2), maxs=(3,3,3))
        bead_box = mb.fill_box(bead, 100, box)
        bead_box_in_pmd = bead_box.to_parmed()

        assert isinstance(bead_box_in_pmd, pmd.Structure)
        assert len(bead_box_in_pmd.atoms) == 100
        assert (bead_box_in_pmd.box == np.array([10., 10.,10. ,90., 90., 90.])).all()

    def test_resnames_parmed(self, h2o, ethane):
        system = mb.Compound([h2o, mb.clone(h2o), ethane])
        struct = system.to_parmed(residues=['Ethane', 'H2O'])
        assert len(struct.residues) == 3
        assert struct.residues[0].name == 'H2O'
        assert struct.residues[1].name == 'H2O'
        assert struct.residues[2].name == 'Ethane'
        assert sum(len(res.atoms) for res in struct.residues) == len(struct.atoms)

        struct = system.to_parmed(residues='Ethane')
        assert len(struct.residues) == 2
        assert struct.residues[0].name == 'RES'
        assert struct.residues[1].name == 'Ethane'
        assert sum(len(res.atoms) for res in struct.residues) == len(struct.atoms)

        struct = system.to_parmed()
        assert len(struct.residues) == 1
        assert struct.residues[0].name == 'RES'
        assert sum(len(res.atoms) for res in struct.residues) == len(struct.atoms)

        struct = system.to_parmed(infer_residues=True)
        assert len(struct.residues) == 3
        assert struct.residues[0].name == 'H2O'
        assert struct.residues[1].name == 'H2O'
        assert struct.residues[2].name == 'Ethane'
        assert sum(len(res.atoms) for res in struct.residues) == len(struct.atoms)

    def test_parmed_element_guess(self):
        compound = mb.Particle(name='foobar')
        with pytest.warns(UserWarning):
            _ = compound.to_parmed()

        compound = mb.Particle(name='XXXXXX')
        with pytest.warns(UserWarning):
            _ = compound.to_parmed()

    def test_parmed_box(self, h2o):
        compound = mb.Compound()
        compound.add(h2o)
        tilted_box = mb.Box(lengths=[2.0, 2.0, 2.0], angles=[60.0, 80.0, 100.0])
        structure = compound.to_parmed(box=tilted_box)
        assert all(structure.box == [20.0, 20.0, 20.0, 60.0, 80.0, 100.0])

    def test_min_periodic_dist(self, ethane):
        compound = mb.Compound(ethane)
        C_pos = np.array([atom.pos for atom in list(compound.particles_by_name('C'))])
        assert round(compound.min_periodic_distance(C_pos[0], C_pos[1]), 2) == 0.14
        compound.periodicity = np.array([0.2, 0.2, 0.2])
        assert round(compound.min_periodic_distance(C_pos[0], C_pos[1]), 2) == 0.06

    def test_bond_graph(self, ch3):
        compound = mb.Compound()
        compound.add(ch3)
        assert compound.n_bonds == 3
        assert all(compound.bond_graph.has_node(particle)
                   for particle in ch3.particles())

        ch3_nobonds = mb.clone(ch3)
        for bond in ch3_nobonds.bonds():
            ch3_nobonds.remove_bond(bond)
        compound.add(ch3_nobonds)
        assert compound.n_bonds == 3
        assert not any(compound.bond_graph.has_node(particle)
                       for particle in ch3_nobonds.particles())

        carbons = list(compound.particles_by_name('C'))
        compound.add_bond((carbons[0], carbons[1]))
        assert compound.n_bonds == 4
        assert all(compound.bond_graph.has_node(particle)
                   for particle in carbons)
        assert any(compound.bond_graph.has_node(particle)
                   for particle in ch3_nobonds.particles())

        compound.remove_bond((carbons[0], carbons[1]))
        assert not any(compound.bond_graph.has_node(particle)
                       for particle in ch3_nobonds.particles())

    def test_update_coords_update_ports(self, ch2):
        distances = np.round([ch2.min_periodic_distance(port.pos, ch2[0].pos)
                              for port in ch2.referenced_ports()], 5)
        orientations = np.round([port.pos - port.anchor.pos
                                 for port in ch2.referenced_ports()], 5)

        ch2_clone = mb.clone(ch2)
        ch2_clone[0].pos += [1, 1, 1]
        ch2_clone.save('ch2-shift.pdb')

        ch2.update_coordinates('ch2-shift.pdb')
        updated_distances = np.round([ch2.min_periodic_distance(port.pos, ch2[0].pos)
                                      for port in ch2.referenced_ports()], 5)
        updated_orientations = np.round([port.pos - port.anchor.pos
                                         for port in ch2.referenced_ports()], 5)

        assert np.array_equal(distances, updated_distances)
        assert np.array_equal(orientations, updated_orientations)

    def test_charge(self, ch2, ch3):
        compound = mb.Compound(charge=2.0)
        assert compound.charge == 2.0
        compound2 = mb.Compound()
        assert compound2.charge == 0.0

        ch2[0].charge = 0.5
        ch2[1].charge = -0.25
        ch3[0].charge = 1.0
        compound.add([ch2, ch3])
        assert compound.charge == 1.25
        assert ch2.charge == 0.25
        assert compound[0].charge == 0.5

        with pytest.raises(AttributeError):
            compound.charge = 2.0

    def test_charge_subcompounds(self, ch2, ch3):
        ch2[0].charge = 0.5
        ch2[1].charge = -0.25
        compound = mb.Compound(subcompounds=ch2)
        assert compound.charge == 0.25

        with pytest.raises(MBuildError):
            compound = mb.Compound(subcompounds=ch3, charge=1.0)

    def test_charge_neutrality_warn(self, benzene):
        benzene[0].charge = 0.25
        with pytest.warns(UserWarning):
            benzene.save('charge-test.mol2')

    @pytest.mark.skipif(not has_openbabel, reason="Open Babel package not installed")
    def test_energy_minimization(self, octane):
        with pytest.raises(RemovedFuncError):
            octane.energy_minimization()

    @pytest.mark.skipif(not has_openbabel, reason="Open Babel package not installed")
    def test_energy_minimize(self, octane):
        octane.energy_minimize()

    @pytest.mark.skipif(has_openbabel, reason="Open Babel package is installed")
    def test_energy_minimize_openbabel_warn(self, octane):
        with pytest.raises(MBuildError):
            octane.energy_minimize()

    @pytest.mark.skipif(not has_openbabel, reason="Open Babel package not installed")
    def test_energy_minimize_ff(self, octane):
        for ff in ['UFF', 'GAFF', 'MMFF94', 'MMFF94s', 'Ghemical']:
            octane.energy_minimize(forcefield=ff)
        with pytest.raises(IOError):
            octane.energy_minimize(forcefield='fakeFF')

    @pytest.mark.skipif(not has_openbabel, reason="Open Babel package not installed")
    def test_energy_minimize_algorithm(self, octane):
        for algorithm in ['cg', 'steep', 'md']:
            octane.energy_minimize(algorithm=algorithm)
        with pytest.raises(MBuildError):
            octane.energy_minimize(algorithm='fakeAlg')

    @pytest.mark.skipif(not has_openbabel, reason="Open Babel package not installed")
    def test_energy_minimize_non_element(self, octane):
        for particle in octane.particles():
            particle.name = 'Q'
        with pytest.raises(MBuildError):
            octane.energy_minimize()

    @pytest.mark.skipif(not has_openbabel, reason="Open Babel package not installed")
    def test_energy_minimize_ports(self, octane):
        distances = np.round([octane.min_periodic_distance(port.pos, port.anchor.pos)
                              for port in octane.all_ports()], 5)
        orientations = np.round([port.pos - port.anchor.pos
                                 for port in octane.all_ports()], 5)

        octane.energy_minimize()

        updated_distances = np.round([octane.min_periodic_distance(port.pos,
                                                                   port.anchor.pos)
                                      for port in octane.all_ports()], 5)
        updated_orientations = np.round([port.pos - port.anchor.pos
                                         for port in octane.all_ports()], 5)

        assert np.array_equal(distances, updated_distances)
        assert np.array_equal(orientations, updated_orientations)

    @pytest.mark.skipif(not has_foyer, reason="Foyer is not installed")
    def test_energy_minimize_openmm(self, octane):
        octane.energy_minimize(forcefield='oplsaa')

    @pytest.mark.skipif(not has_foyer, reason="Foyer is not installed")
    def test_energy_minimize_openmm_xml(self, octane):
        octane.energy_minimize(forcefield=get_fn('small_oplsaa.xml'))

    def test_clone_outside_containment(self, ch2, ch3):
        compound = mb.Compound()
        compound.add(ch2)
        mb.force_overlap(ch3, ch3['up'], ch2['up'])
        with pytest.raises(MBuildError):
            ch3_clone = mb.clone(ch3)

    def test_load_nonelement_mol2(self):
        mb.load(get_fn('benzene-nonelement.mol2'), backend='mdtraj')
        mb.load(get_fn('benzene-nonelement.mol2'), backend='parmed')

    def test_load_nonatom_mdtraj_mol2(self):
        # First atom name and element are incorrect
        # Loading with MDTraj should raise an error
        with pytest.raises(KeyError):
            mb.load(get_fn('benzene-nonatom-nonelement.mol2'),
                    backend='mdtraj')

    def test_siliane_bond_number(self, silane):
        assert silane.n_bonds == 4

    def test_add_bond_remove_ports(self, hydrogen):
        h_clone = mb.clone(hydrogen)
        h2 = mb.Compound(subcompounds=(hydrogen, h_clone))
        assert len(h2.all_ports()) == 2
        assert len(hydrogen.all_ports()) == 1
        assert len(h_clone.all_ports()) == 1

        mb.force_overlap(h_clone, h_clone['up'], hydrogen['up'])
        assert len(h2.all_ports()) == 0
        assert len(hydrogen.all_ports()) == 0
        assert len(h_clone.all_ports()) == 0

    def test_remove_bond_add_ports(self, hydrogen):
        h_clone = mb.clone(hydrogen)
        h2 = mb.Compound(subcompounds=(hydrogen, h_clone))
        mb.force_overlap(h_clone, h_clone['up'], hydrogen['up'])
        h2.remove_bond((h2[0], h2[1]))
        assert len(h2.all_ports()) == 2
        assert len(hydrogen.all_ports()) == 1
        assert len(h_clone.all_ports()) == 1

    def test_reconnect_keeps_structure_x(self, chf, connect_and_reconnect):
        bond_vector = np.array([1, 0, 0])
        angle1, angle2 = connect_and_reconnect(chf, bond_vector)
        assert np.isclose(angle1, angle2, atol=1e-6)

    def test_reconnect_keeps_structure_y(self, chf, connect_and_reconnect):
        chf.spin(np.pi/2, [1, 0, 0])
        bond_vector = np.array([0, 1, 0])
        angle1, angle2 = connect_and_reconnect(chf, bond_vector)
        assert np.isclose(angle1, angle2, atol=1e-6)

    def test_reconnect_keeps_structure_z(self, chf, connect_and_reconnect):
        bond_vector = np.array([0, 0, 1])
        angle1, angle2 = connect_and_reconnect(chf, bond_vector)
        assert np.isclose(angle1, angle2, atol=1e-6)

    def test_reconnect_keeps_structure_random(self, chf, connect_and_reconnect):
        np.random.seed(92)
        for _ in range(5):
            bond_vector = np.random.random(3) - 0.5
            angle1, angle2 = connect_and_reconnect(chf, bond_vector)
            assert np.isclose(angle1, angle2, atol=1e-6)

    def test_smarts_from_string(self):
        p3ht = mb.load('CCCCCCC1=C(SC(=C1)C)C', smiles=True)
        assert p3ht.n_bonds == 33
        assert p3ht.n_particles == 33

    def test_smarts_from_file(self):
        p3ht = mb.load(get_fn('p3ht.smi'), smiles=True)
        assert p3ht.n_bonds == 33
        assert p3ht.n_particles == 33

    @pytest.mark.skipif(not has_networkx, reason="NetworkX is not installed")
    def test_to_networkx(self):
        comp = mb.Compound()
        comp.name = 'Parent'

        for n in range(2):
            child = mb.Compound()
            child.name = 'c_{}'.format(n)
            comp.add(child)
            for m in range(3):
                child_child = mb.Compound()
                child_child.name = 'c_{0}_{1}'.format(m, n)
                child.add(child_child)

        graph = comp.to_networkx()

        assert graph.number_of_edges() == 8
        assert graph.number_of_nodes() == 9

        assert all([isinstance(n, mb.Compound) for n in graph.nodes()])

    @pytest.mark.skipif(not has_networkx, reason="NetworkX is not installed")
    def test_to_networkx_no_hierarchy(self):
        comp = mb.Compound()
        comp.name = 'Parent'

        graph = comp.to_networkx()

        assert graph.number_of_edges() == 0
        assert graph.number_of_nodes() == 1

        assert all([isinstance(n, mb.Compound) for n in graph.nodes()])

    @pytest.mark.skipif(not has_networkx, reason="NetworkX is not installed")
    def test_to_networkx_names_only(self):
        comp = mb.Compound()
        comp.name = 'Parent'

        for n in range(2):
            child = mb.Compound()
            child.name = 'c_{}'.format(n)
            comp.add(child)
            for m in range(3):
                child_child = mb.Compound()
                child_child.name = 'c_{0}_{1}'.format(m, n)
                child.add(child_child)

        graph = comp.to_networkx(names_only=True)

        assert graph.number_of_edges() == 8
        assert graph.number_of_nodes() == 9

        assert all([isinstance(n, str) for n in graph.nodes()])

    @pytest.mark.skipif(not has_mdtraj, reason="MDTraj not installed")
    def test_from_trajectory(self):
        if has_mdtraj:
            mdtraj = import_('mdtraj')
        comp = mb.Compound()
        traj = mdtraj.load(get_fn('spc.pdb'))
        comp.from_trajectory(traj)
        assert comp.children[0].name == 'SPC'

    def test_from_parmed(self):
        comp = mb.Compound()
        struc = pmd.load_file(get_fn('spc.pdb'))
        comp.from_parmed(struc)
        assert comp.children[0].name == 'SPC'

    @pytest.mark.skipif(not has_mdtraj, reason="MDTraj not installed")
    def test_complex_from_trajectory(self):
        if has_mdtraj:
            mdtraj = import_('mdtraj')
        comp = mb.Compound()
        traj = mdtraj.load(get_fn('pro_but.pdb'))
        comp.from_trajectory(traj)
        assert comp.children[0].children[0].name == 'pro'
        assert comp.children[1].children[0].name == 'but'

    def test_complex_from_parmed(self):
        comp = mb.Compound()
        struc = pmd.load_file(get_fn('pro_but.pdb'))
        comp.from_parmed(struc)
        assert comp.children[0].name == 'pro'
        assert comp.children[1].name == 'but'

    @pytest.mark.skipif(not has_networkx, reason="NetworkX is not installed")
    def test_to_networkx_names_only_with_same_names(self):
        comp = mb.Compound()
        comp.name = 'compound'

        for n in range(2):
            child = mb.Compound()
            child.name = 'sub_compound'
            comp.add(child)
            for m in range(3):
                child_child = mb.Compound()
                child_child.name = 'sub_sub_compound'
                child.add(child_child)

        graph = comp.to_networkx(names_only=True)

        assert graph.number_of_edges() == 8
        assert graph.number_of_nodes() == 9

        assert all([isinstance(n, str) for n in graph.nodes()])

    @pytest.mark.skipif(not has_openbabel, reason="Pybel is not installed")
    def test_to_pybel(self, ethane):
        pybel_mol = ethane.to_pybel(box=None)
        assert pybel_mol.OBMol.NumAtoms() == 8
        assert pybel_mol.OBMol.NumBonds() == 7
        assert np.allclose([pybel_mol.unitcell.GetA(), pybel_mol.unitcell.GetB(),
            pybel_mol.unitcell.GetC()], [2.139999, 2.9380001, 1.646])

    @pytest.mark.skipif(not has_openbabel, reason="Pybel is not installed")
    def test_from_pybel(self):
        pybel = import_('pybel')
        benzene = list(pybel.readfile('mol2', get_fn('benzene.mol2')))[0]
        cmpd = mb.Compound()
        cmpd.from_pybel(benzene)
        assert benzene.OBMol.NumAtoms() == cmpd.n_particles
        assert benzene.OBMol.NumBonds() == cmpd.n_bonds

    @pytest.mark.skipif(not has_openbabel, reason="Pybel is not installed")
    def test_to_pybel_residues(self, ethane):
        pybel_mol = ethane.to_pybel(box=None, residues='Ethane')
        assert 'Ethane' in pybel_mol.residues[0].name

    @pytest.mark.skipif(not has_openbabel, reason="Pybel is not installed")
    def test_to_more_pybel_residues(self, methane, ethane):
        box = mb.fill_box([methane, ethane], n_compounds=[3,3],
                box=mb.Box([10,10,10]))
        pybel_mol = box.to_pybel(box=None, residues=['Ethane', 'Methane'])
        pybel_mol_resnames = {a.name for a in pybel_mol.residues}
        assert 'Ethane' in pybel_mol_resnames
        assert 'Methane' in pybel_mol_resnames


    @pytest.mark.skipif(not has_openbabel, reason="Pybel is not installed")
    def test_from_pybel_residues(self):
       pybel = import_('pybel')
       pybel_mol = list(pybel.readfile('mol2', get_fn('methyl.mol2')))[0]
       cmpd = mb.Compound()
       cmpd.from_pybel(pybel_mol)
       assert 'LIG1' in cmpd.children[0].name

    @pytest.mark.parametrize('extension', ['pdb', 'sdf'])
    @pytest.mark.skipif(not has_openbabel, reason="Pybel is not installed")
    def test_from_pybel_molecule(self, extension):
        pybel = import_('pybel')
        chol = list(pybel.readfile(extension,
            get_fn('cholesterol.{}'.format(extension))))[0]
        # TODO: Actually store the box information
        cmpd = mb.Compound()
        cmpd.from_pybel(chol)
        assert chol.OBMol.NumAtoms() == cmpd.n_particles
        assert chol.OBMol.NumBonds() == cmpd.n_bonds
        first_atom = chol.OBMol.GetAtom(1)
        assert np.allclose(cmpd[0].pos, [first_atom.GetX()/10, first_atom.GetY()/10, first_atom.GetZ()/10])
        #assert np.allclose(box.lengths,
        #        [chol.unitcell.GetA()/10, chol.unitcell.GetB()/10,
        #            chol.unitcell.GetC()/10],
        #        rtol=1e-3)

    @pytest.mark.skipif(not has_openbabel, reason="Pybel is not installed")
    def test_get_smiles(self):
        test_strings = ["CCO", "CCCCCCCC", "c1ccccc1", "CC(=O)Oc1ccccc1C(=O)O"]
        for test_string in test_strings:
            my_cmp = mb.load(test_string, smiles=True)
            assert my_cmp.get_smiles() == test_string

    def test_sdf(self, methane):
        methane.save('methane.sdf')
        sdf_string = mb.load('methane.sdf')
        assert np.allclose(methane.xyz, sdf_string.xyz, atol=1e-5)

    def test_load_multiple_sdf(self, methane):
        filled = mb.fill_box(methane, n_compounds=10, box=[0, 0, 0, 4, 4, 4])
        filled.save('methane.sdf')
        sdf_string = mb.load('methane.sdf')

    def test_save_multiple_sdf(self, methane):
        filled = mb.fill_box(methane, n_compounds=10, box=[0, 0, 0, 4, 4, 4])
        filled.save('methane.sdf')
        sdf_string = mb.load('methane.sdf')
        assert np.allclose(filled.xyz, sdf_string.xyz, atol=1e-5)

    def test_box(self):
        compound = mb.Compound()
        assert compound.box == None
        compound.box = mb.Box([3.,3.,3.])
        assert np.allclose(compound.box.lengths, [3.,3.,3.])
        assert np.allclose(compound.box.angles, [90.,90.,90])
        with pytest.raises(TypeError, match=r"specified as an mbuild.Box"):
            compound.box = "Hello, world"
        with pytest.raises(TypeError, match=r"specified as an mbuild.Box"):
            compound.box = [3.,3.,3.]
        port = mb.Port()
        assert port.box == None
        with pytest.raises(ValueError, match=r"cannot have"):
            port.box = mb.Box([3.,3.,3.])

        compound = mb.Compound()
        subcomp = mb.Compound(box=mb.Box([3.,3.,3.]))
        compound.add(subcomp)
        assert np.allclose(compound.box.lengths, [3.,3.,3.])
        assert np.allclose(compound.box.angles, [90.,90.,90.])
        compound = mb.Compound(box=mb.Box([3.,3.,3.]))
        subcomp = mb.Compound(box=mb.Box(lengths=[6.,6.,6.], angles=[60.,60.,120.]))
        with pytest.warns(UserWarning):
            compound.add(subcomp)
        assert np.allclose(compound.box.lengths, [3.,3.,3.])
        assert np.allclose(compound.box.angles, [90.,90.,90.])
        compound = mb.Compound(box=mb.Box([3.,3.,3.]))
        subcomp = mb.Compound(box=mb.Box(lengths=[6.,6.,6.], angles=[60.,60.,120.]))
        compound.add(subcomp, inherit_box=True)
        assert np.allclose(compound.box.lengths, [6.,6.,6.])
        assert np.allclose(compound.box.angles, [60.,60.,120.])
        compound = mb.Compound(box=mb.Box([3.,3.,3.]))
        subcomp = mb.Compound()
        with pytest.warns(UserWarning):
            compound.add(subcomp, inherit_box=True)
        assert np.allclose(compound.box.lengths, [3.,3.,3.])
<<<<<<< HEAD
        assert np.allclose(compound.box.angles, [90.,90.,90.])
=======
        assert np.allclose(compound.box.angles, [90.,90.,90.])

        compound = mb.Compound()
        carbon = mb.Compound(name="C")
        compound.add(carbon)
        compound.box = mb.Box([3.,3.,3.])
        nitrogen = mb.Compound(name="N", pos=[4,3,3,])
        with pytest.warns(UserWarning):
            compound.add(nitrogen)
        compound.box = mb.Box([5.,4.,4.])
        with pytest.warns(UserWarning):
            compound.box = mb.Box([5.,4.,2.])

    @pytest.mark.skipif(not has_py3Dmol, reason="Py3Dmol is not installed")
    def test_visualize_py3dmol(self, ethane):
        py3Dmol = import_("py3Dmol")
        vis_object = ethane._visualize_py3dmol()
        assert isinstance(vis_object, py3Dmol.view)

    @pytest.mark.skipif(not has_nglview, reason="NGLView is not installed")
    def test_visualize_nglview(self, ethane):
        nglview = import_("nglview")
        vis_object = ethane._visualize_nglview()
        assert isinstance(vis_object.component_0, nglview.component.ComponentViewer)

    def test_element(self):
        from ele import Elements
        na_compound = mb.Compound(element="Na")
        assert na_compound.element == Elements.Na
        na_compound = mb.Compound(element="NA")
        assert na_compound.element == Elements.Na
        na_compound = mb.Compound(element="na")
        assert na_compound.element == Elements.Na
        co_compound = mb.Compound(element="Co")
        assert co_compound.element != Elements.Na

        na_compound_clone = mb.clone(na_compound)
        assert na_compound_clone.element == Elements.Na
        container = mb.Compound()
        container.add(na_compound)
        container.add(na_compound_clone)
        for child in container.children:
            assert child.element == Elements.Na

        na_compound = mb.Compound()
        na_compound.element = "Na"
        assert na_compound.element == Elements.Na


    def test_invalid_element(self):
        from ele.exceptions import ElementError
        with pytest.raises(ElementError, match=r"No element with symbol"):
            na_compound = mb.Compound(element="sodium")
        with pytest.raises(ElementError, match=r"No element with symbol"):
            na_compound = mb.Compound(element="")

    def test_get_by_element(self):
        from ele import Elements
        from ele.exceptions import ElementError
        container = mb.Compound()
        na = mb.Compound(element="Na")
        na2 = mb.Compound(element="Na")
        co = mb.Compound(element="Co")
        container.add([na,na2,co])
        element_list = [
            c.element for c in container.particles_by_element("Na")
        ]
        assert len(element_list) == 2
        for item in element_list:
            assert item == Elements.Na

        with pytest.raises(ElementError, match=r"No element with symbol"):
            element_list = [
                c.element for c in container.particles_by_element("sod")
            ]
>>>>>>> 87c35ad7
<|MERGE_RESOLUTION|>--- conflicted
+++ resolved
@@ -1218,9 +1218,6 @@
         with pytest.warns(UserWarning):
             compound.add(subcomp, inherit_box=True)
         assert np.allclose(compound.box.lengths, [3.,3.,3.])
-<<<<<<< HEAD
-        assert np.allclose(compound.box.angles, [90.,90.,90.])
-=======
         assert np.allclose(compound.box.angles, [90.,90.,90.])
 
         compound = mb.Compound()
@@ -1296,4 +1293,3 @@
             element_list = [
                 c.element for c in container.particles_by_element("sod")
             ]
->>>>>>> 87c35ad7
