import json
import os

import numpy as np
import pytest

import mbuild as mb
from mbuild.utils.io import get_fn, has_intermol
from mbuild.tests.base_test import BaseTest


class TestCompound(BaseTest):

    def test_load_and_create(self):
        mb.load(get_fn('methyl.pdb'))

    def test_update_from_file(self, ch3):
        ch3.update_coordinates(get_fn("methyl.pdb"))

    def test_save(self):
        methyl = mb.load(get_fn('methyl.pdb'))
        methyl.save(filename='methyl_out.pdb')

    def test_batch_add(self, ethane, h2o):
        compound = mb.Compound()
        compound.add([ethane, h2o])
        assert compound.n_particles == 8 + 3
        assert compound.n_bonds == 7 + 2

    def test_init_with_subcompounds1(self, ethane):
        compound = mb.Compound(ethane)
        assert compound.n_particles == 8
        assert compound.n_bonds == 7

    def test_init_with_subcompounds2(self, ethane, h2o):
        compound = mb.Compound([ethane, h2o])
        assert compound.n_particles == 8 + 3
        assert compound.n_bonds == 7 + 2

    def test_init_with_subcompounds3(self, ethane, h2o):
        compound = mb.Compound([ethane, [h2o, mb.clone(h2o)]])
        assert compound.n_particles == 8 + 2*3
        assert compound.n_bonds == 7 + 2 * 2

    def test_xyz(self, ethane):
        xyz = ethane.xyz
        assert xyz.shape == (8, 3)

        xyz = ethane.xyz_with_ports
        assert xyz.shape == (24, 3)

    def test_particles_by_name(self, ethane):
        assert sum(1 for _ in ethane.particles()) == 8

        only_H = ethane.particles_by_name('H')
        assert sum(1 for _ in only_H) == 6

        only_C = ethane.particles_by_name('C')
        assert sum(1 for _ in only_C) == 2

    def test_particles_in_range(self, ethane):
        group = ethane.particles_in_range(ethane[0], 0.141)
        assert sum([1 for x in group if x.name == 'H']) == 3
        assert sum([1 for x in group if x.name == 'C']) == 2

        group = ethane.particles_in_range(ethane[0], 0.141, max_particles=4)
        assert sum([1 for x in group if x.name == 'H']) == 3
        assert sum([1 for x in group if x.name == 'C']) == 1

    def test_add_bonds(self, ch3):
        ch3.generate_bonds('H', 'H', dmin=0.01, dmax=2.0)
        assert ch3.n_bonds == 3 + 3

    def test_remove(self, ethane):
        hydrogens = ethane.particles_by_name('H')
        ethane.remove(hydrogens)

        assert ethane.n_particles == 2
        assert ethane.n_bonds == 1
        for part in ethane.children:
            assert part.n_bonds == 0

    def test_remove_no_bond_graph(self):
        compound = mb.Compound()
        particle = mb.Compound(name='C', pos=[0,0,0])
        compound.add(particle, 'test-particle')
        compound.remove(particle)
        assert particle not in compound.particles()

    def test_remove_bond(self, ch3):
        ch_bond = list(ch3.bonds())[0]
        ch3.remove_bond(ch_bond)
        assert ch3.n_bonds == 2

        with pytest.warns(UserWarning):
            ch3.remove_bond(ch_bond)

    def test_center(self, methane):
        assert np.array_equal(methane.center, np.array([0, 0, 0]))
        port = mb.Port()
        assert np.allclose(port.center, np.array([0.0, 0.0, 2.5e-3]))

    def test_single_particle(self):
        part = mb.Particle(name='A')
        assert part.n_particles == 1
        assert len(list(part.particles())) == 1
        assert part.xyz.shape == (1, 3)
        assert part.root == part
        assert len(list(part.ancestors())) == 0
        assert next(part.particles_by_name('A')) == part

    def test_name(self):
        with pytest.raises(ValueError):
            mb.Compound(name=1)

    def test_particle_in_particle(self):
        part = mb.Particle(name='A')
        parent = mb.Compound(part)

        assert part.n_particles == 1
        assert len(list(part.particles())) == 1
        assert part.xyz.shape == (1, 3)
        assert part.root == parent
        assert len(list(part.ancestors())) == 1
        assert next(part.particles_by_name('A')) == part

        assert parent.n_particles == 1
        assert len(list(parent.particles())) == 1
        assert parent.xyz.shape == (1, 3)
        assert parent.root == parent
        assert len(list(parent.ancestors())) == 0
        assert next(parent.particles_by_name('A')) == part

<<<<<<< HEAD
=======
    def test_reload(self):
        from mbuild.examples.pmpc.brush import Brush
        from numpy import pi
        # Create a compound and write it to file.
        brush1 = Brush()
        brush1.save("brush1.pdb")

        # Create another compound, rotate it and write it to file.
        brush2 = Brush()
        mb.rotate_around_z(brush2, pi/2)
        brush2.save("brush2.pdb")

        # Load brush2.pdb into brush1, modifying the atom positions of brush1.
        brush1.update_coordinates("brush2.pdb")
        brush1.save("modified_brush1.pdb")

        assert brush1['pmpc'].n_particles == 164
        assert brush1['pmpc'].n_bonds == 163
        assert len(brush1['pmpc']['monomer']) == 4
        assert brush1['pmpc']['monomer'][0].n_particles == 41
        assert brush1['pmpc']['monomer'][0].n_bonds == 40

>>>>>>> c8dfbc76
    # Conversions
    def test_to_trajectory(self, ethane, ch3):
        traj = ethane.to_trajectory()
        assert traj.n_atoms == 8
        assert traj.top.n_bonds == 7
        assert traj.n_chains == 1
        assert traj.n_residues == 1

        traj = ethane.to_trajectory(residue_types=ch3)
        assert traj.n_atoms == 8
        assert traj.top.n_bonds == 7
        assert traj.n_chains == 1
        assert traj.n_residues == 2
        assert 'CH3' in [res.name for res in traj.top.residues]
        assert all(res.n_atoms == 4 for res in traj.top.residues)

        traj = ethane.to_trajectory(chain_types=ch3)
        assert traj.n_atoms == 8
        assert traj.top.n_bonds == 7
        assert traj.n_chains == 2
        assert traj.n_residues == 2
        assert all(chain.n_atoms == 4 for chain in traj.top.chains)
        assert all(chain.n_residues == 1 for chain in traj.top.chains)

        methyl = next(iter(ethane.children))
        traj = methyl.to_trajectory()
        assert traj.n_atoms == 4
        assert traj.top.n_bonds == 3
        assert traj.n_chains == 1
        assert traj.n_residues == 1

    @pytest.mark.skipif(not has_intermol, reason="InterMol is not installed")
    def test_intermol_conversion1(self, ethane, h2o):
        compound = mb.Compound([ethane, h2o])

        intermol_system = compound.to_intermol()
        assert len(intermol_system.molecule_types) == 1
        assert 'Compound' in intermol_system.molecule_types
        assert len(intermol_system.molecule_types['Compound'].bonds) == 9

        assert len(intermol_system.molecule_types['Compound'].molecules) == 1
        molecules = list(intermol_system.molecule_types['Compound'].molecules)
        assert len(molecules[0].atoms) == 11

    @pytest.mark.skipif(not has_intermol, reason="InterMol is not installed")
    def test_intermol_conversion2(self, ethane, h2o):
        # 2 distinct Ethane objects.
        compound = mb.Compound([ethane, mb.clone(ethane), h2o])

        molecule_types = [type(ethane), type(h2o)]
        intermol_system = compound.to_intermol(molecule_types=molecule_types)
        assert len(intermol_system.molecule_types) == 2
        assert 'Ethane' in intermol_system.molecule_types
        assert 'H2O' in intermol_system.molecule_types
        assert len(intermol_system.molecule_types['Ethane'].bonds) == 7
        assert len(intermol_system.molecule_types['H2O'].bonds) == 2

        assert len(intermol_system.molecule_types['Ethane'].molecules) == 2
        ethanes = list(intermol_system.molecule_types['Ethane'].molecules)
        assert len(ethanes[0].atoms) == len(ethanes[1].atoms) == 8

        assert len(intermol_system.molecule_types['H2O'].molecules) == 1
        h2os = list(intermol_system.molecule_types['H2O'].molecules)
        assert len(h2os[0].atoms) == 3

    def test_parmed_conversion(self, ethane, h2o):
        compound = mb.Compound([ethane, h2o])

        structure = compound.to_parmed()
        assert structure.title == 'Compound'

        structure = compound.to_parmed(title='eth_h2o')
        assert structure.title == 'eth_h2o'

        assert len(structure.atoms) == 11
        assert len([at for at in structure.atoms if at.element == 6]) == 2
        assert len([at for at in structure.atoms if at.element == 1]) == 8
        assert len([at for at in structure.atoms if at.element == 8]) == 1

        assert len(structure.bonds) == 9

    def test_parmed_element_guess(self):
        compound = mb.Particle(name='foobar')
        with pytest.warns(UserWarning):
            structure = compound.to_parmed()

        compound = mb.Particle(name='XXXXXX')
        with pytest.warns(UserWarning):
            structure = compound.to_parmed()

    def test_min_periodic_dist(self, ethane):
        compound = mb.Compound(ethane)
        C_pos = np.array([atom.pos for atom in list(compound.particles_by_name('C'))])
        assert round(compound.min_periodic_distance(C_pos[0], C_pos[1]), 2) == 0.14
        compound.periodicity = np.array([0.2, 0.2, 0.2])
        assert round(compound.min_periodic_distance(C_pos[0], C_pos[1]), 2) == 0.06

    def test_bond_graph(self, ch3):
        compound = mb.Compound()
        compound.add(ch3)
        assert compound.n_bonds == 3
        assert all(compound.bond_graph.has_node(particle)
                   for particle in ch3.particles())

        ch3_nobonds = mb.clone(ch3)
        for bond in ch3_nobonds.bonds():
            ch3_nobonds.remove_bond(bond)
        compound.add(ch3_nobonds)
        assert compound.n_bonds == 3
        assert not any(compound.bond_graph.has_node(particle)
                       for particle in ch3_nobonds.particles())

        carbons = list(compound.particles_by_name('C'))
        compound.add_bond((carbons[0], carbons[1]))
        assert compound.n_bonds == 4
        assert all(compound.bond_graph.has_node(particle)
                   for particle in carbons)
        assert any(compound.bond_graph.has_node(particle)
                   for particle in ch3_nobonds.particles())

        compound.remove_bond((carbons[0], carbons[1]))
        assert not any(compound.bond_graph.has_node(particle)
                       for particle in ch3_nobonds.particles())<|MERGE_RESOLUTION|>--- conflicted
+++ resolved
@@ -131,8 +131,6 @@
         assert len(list(parent.ancestors())) == 0
         assert next(parent.particles_by_name('A')) == part
 
-<<<<<<< HEAD
-=======
     def test_reload(self):
         from mbuild.examples.pmpc.brush import Brush
         from numpy import pi
@@ -155,7 +153,6 @@
         assert brush1['pmpc']['monomer'][0].n_particles == 41
         assert brush1['pmpc']['monomer'][0].n_bonds == 40
 
->>>>>>> c8dfbc76
     # Conversions
     def test_to_trajectory(self, ethane, ch3):
         traj = ethane.to_trajectory()
