import numpy as np
import pytest

import mbuild as mb
from mbuild.formats.par_writer import write_par
from mbuild.tests.base_test import BaseTest
from mbuild.utils.io import get_fn, has_foyer


@pytest.mark.skipif(not has_foyer, reason="Foyer package not installed")
class TestPar(BaseTest):
    @pytest.mark.skipif(not has_foyer, reason="Foyer package not installed")
    def test_save_charmm(self):
        cmpd = mb.load(get_fn("charmm_dihedral.mol2"))
        for i in cmpd.particles():
            i.name = "_{}".format(i.name)
<<<<<<< HEAD
        structure = cmpd.to_parmed(box=cmpd.get_boundingbox(), 
                                    residues=set([p.parent.name for \
                                                 p in cmpd.particles()]))
=======
        structure = cmpd.to_parmed(
            box=cmpd.boundingbox,
            residues=set([p.parent.name for p in cmpd.particles()]),
        )
>>>>>>> dc6a1053

        from foyer import Forcefield

        ff = Forcefield(forcefield_files=[get_fn("charmm_truncated.xml")])
        structure = ff.apply(structure, assert_dihedral_params=False)

        write_par(structure, "charmm_dihedral.par")

    @pytest.mark.skipif(not has_foyer, reason="Foyer package not installed")
    def test_save_forcefield(self, ethane):
        ethane.save(filename="ethane-opls.par", forcefield_name="oplsaa")

    def test_par_parameters(self, ethane):
        ethane.save(filename="ethane-opls.par", forcefield_name="oplsaa")
        from parmed.charmm import CharmmParameterSet

        pset = CharmmParameterSet.load_set(pfile="ethane-opls.par")
        assert len(pset.bond_types) == 3
        assert len(pset.angle_types) == 3
        assert len(pset.atom_types) == 2<|MERGE_RESOLUTION|>--- conflicted
+++ resolved
@@ -14,16 +14,10 @@
         cmpd = mb.load(get_fn("charmm_dihedral.mol2"))
         for i in cmpd.particles():
             i.name = "_{}".format(i.name)
-<<<<<<< HEAD
-        structure = cmpd.to_parmed(box=cmpd.get_boundingbox(), 
-                                    residues=set([p.parent.name for \
-                                                 p in cmpd.particles()]))
-=======
         structure = cmpd.to_parmed(
             box=cmpd.boundingbox,
             residues=set([p.parent.name for p in cmpd.particles()]),
         )
->>>>>>> dc6a1053
 
         from foyer import Forcefield
 
