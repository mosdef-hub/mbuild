--- conflicted
+++ resolved
@@ -130,15 +130,6 @@
 
     @pytest.fixture
     def benzene_from_parts(self):
-<<<<<<< HEAD
-        ch = mb.load(get_fn('ch.mol2'))
-        ch.name = 'CH'
-        ch.translate(-ch[0].pos)
-        ch.add(mb.Port(anchor=ch[0], separation=0.07), 'a')
-        ch['a'].rotate(120.0 * (np.pi/180.0), around=np.asarray([0, 0, 1]))
-        ch.add(mb.Port(anchor=ch[0], separation=0.07), 'b')
-        ch['b'].rotate(-120.0 * (np.pi/180.0), around=np.asarray([0, 0, 1]))
-=======
         ch = mb.load(get_fn("ch.mol2"))
         ch.name = "CH"
         ch.translate(-ch[0].pos)
@@ -146,7 +137,6 @@
         ch["a"].rotate(120.0 * (np.pi / 180.0), around=np.asarray([0, 0, 1]))
         ch.add(mb.Port(anchor=ch[0], separation=0.07), "b")
         ch["b"].rotate(-120.0 * (np.pi / 180.0), around=np.asarray([0, 0, 1]))
->>>>>>> a1857599
         ch_copy = mb.clone(ch)
 
         benzene = mb.Compound(name="Benzene")
@@ -171,13 +161,6 @@
     @pytest.fixture
     def box_of_benzenes(self, benzene):
         n_benzenes = 10
-<<<<<<< HEAD
-        benzene.name = 'Benzene'
-        filled = mb.fill_box(benzene,
-                             n_compounds=n_benzenes,
-                             box=[0, 0, 0, 4, 4, 4])
-        filled.label_rigid_bodies(discrete_bodies='Benzene', rigid_particles='C')
-=======
         benzene.name = "Benzene"
         filled = mb.fill_box(
             benzene, n_compounds=n_benzenes, box=[0, 0, 0, 4, 4, 4]
@@ -185,7 +168,6 @@
         filled.label_rigid_bodies(
             discrete_bodies="Benzene", rigid_particles="C"
         )
->>>>>>> a1857599
         return filled
 
     @pytest.fixture
@@ -194,15 +176,6 @@
         ch.name = "CH"
         ch.label_rigid_bodies()
         ch.translate(-ch[0].pos)
-<<<<<<< HEAD
-        ch.add(mb.Port(anchor=ch[0]), 'a')
-        ch['a'].translate([0, 0.07, 0])
-        ch['a'].rotate(120.0 * (np.pi/180.0), around=np.asarray([0, 0, 1]))
-
-        ch.add(mb.Port(anchor=ch[0]), 'b')
-        ch['b'].translate([0, 0.07, 0])
-        ch['b'].rotate(-120.0 * (np.pi/180.0), around=np.asarray([0, 0, 1]))
-=======
         ch.add(mb.Port(anchor=ch[0]), "a")
         ch["a"].translate([0, 0.07, 0])
         ch["a"].rotate(120.0 * (np.pi / 180.0), around=np.asarray([0, 0, 1]))
@@ -210,7 +183,6 @@
         ch.add(mb.Port(anchor=ch[0]), "b")
         ch["b"].translate([0, 0.07, 0])
         ch["b"].rotate(-120.0 * (np.pi / 180.0), around=np.asarray([0, 0, 1]))
->>>>>>> a1857599
 
         return ch
 
@@ -312,16 +284,6 @@
         spacing = [0.4123, 0.4123, 0.4123]
         basis = {"Cs": [[0.5, 0.5, 0.5]], "Cl": [[0, 0, 0]]}
         cscl_lattice = mb.Lattice(spacing, lattice_points=basis)
-<<<<<<< HEAD
-
-
-        cscl_dict = {'Cs' : cesium, 'Cl' : chlorine}
-        cscl_compound = cscl_lattice.populate(x=3, y=3, z=1,
-                                              compound_dict=cscl_dict)
-        return cscl_compound
-
-=======
->>>>>>> a1857599
 
         cscl_dict = {"Cs": cesium, "Cl": chlorine}
         cscl_compound = cscl_lattice.populate(
