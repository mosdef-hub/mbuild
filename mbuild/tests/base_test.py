--- conflicted
+++ resolved
@@ -123,16 +123,9 @@
         return molecule
 
     @pytest.fixture
-<<<<<<< HEAD
     def benzene(self):
         compound = mb.load(get_fn("benzene.mol2"))
         compound.name = "Benzene"
-=======
-    def rigid_benzene(self):
-        compound = mb.load(get_fn("benzene.mol2"))
-        compound.name = "Benzene"
-        compound.label_rigid_bodies()
->>>>>>> aabbab68
         return compound
 
     @pytest.fixture
