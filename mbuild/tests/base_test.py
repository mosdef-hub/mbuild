import numpy as np
import pytest

import mbuild as mb
from mbuild.utils.geometry import calc_dihedral
from mbuild.utils.io import get_fn


class BaseTest:

    @pytest.fixture(autouse=True)
    def initdir(self, tmpdir):
        tmpdir.chdir()

    @pytest.fixture
    def ethane(self):
        from mbuild.examples import Ethane
        return Ethane()

    @pytest.fixture
    def methane(self):
        from mbuild.examples import Methane
        return Methane()

    @pytest.fixture
    def h2o(self):
        from mbuild.lib.moieties import H2O
        return H2O()

    @pytest.fixture
    def ch2(self):
        from mbuild.lib.moieties import CH2
        return CH2()

    @pytest.fixture
    def ester(self):
        from mbuild.lib.moieties import Ester
        return Ester()

    @pytest.fixture
    def ch3(self):
        from mbuild.lib.moieties import CH3
        return CH3()

    @pytest.fixture
    def c3(self):
        from mbuild.lib.atoms import C3
        return C3()

    @pytest.fixture
    def n4(self):
        from mbuild.lib.atoms import N4
        return N4()

    @pytest.fixture
    def hydrogen(self):
        from mbuild.lib.atoms import H
        return H()

    @pytest.fixture
    def betacristobalite(self):
        from mbuild.lib.surfaces import Betacristobalite
        return Betacristobalite()

    @pytest.fixture
    def propyl(self):
        from mbuild.examples import Alkane
        return Alkane(3, cap_front=True, cap_end=False)

    @pytest.fixture
    def hexane(self, propyl):
        class Hexane(mb.Compound):
            def __init__(self):
                super(Hexane, self).__init__()

                self.add(propyl, 'propyl1')
                self.add(mb.clone(propyl), 'propyl2')

                mb.force_overlap(self['propyl1'],
                                 self['propyl1']['down'],
                                 self['propyl2']['down'])
        return Hexane()

    @pytest.fixture
    def octane(self):
        from mbuild.examples import Alkane
        return Alkane(8, cap_front=True, cap_end=True)

    @pytest.fixture
    def sixpoints(self):
        molecule = mb.Compound()
        molecule.add(mb.Particle(name='C', pos=[5, 5, 5]), label='middle')
        molecule.add(mb.Particle(name='C', pos=[6, 5, 5]), label='right')
        molecule.add(mb.Particle(name='C', pos=[4, 5, 5]), label='left')
        molecule.add(mb.Port(anchor=molecule[0]), label='up')
        molecule['up'].translate([0, 1, 0])
        molecule.add(mb.Port(anchor=molecule[0]), label='down')
        molecule['down'].translate([0, -1, 0])
        molecule.add(mb.Particle(name='C', pos=[5, 5, 6]), label='front')
        molecule.add(mb.Particle(name='C', pos=[5, 5, 4]), label='back')
        molecule.generate_bonds('C', 'C', 0.9, 1.1)
        return molecule

    @pytest.fixture
    def benzene(self):
        compound = mb.load(get_fn('benzene.mol2'))
        compound.name = 'Benzene'
        return compound

    @pytest.fixture
    def rigid_benzene(self):
        compound = mb.load(get_fn('benzene.mol2'))
        compound.name = 'Benzene'
        compound.label_rigid_bodies()
        return compound

    @pytest.fixture
    def benzene_from_parts(self):
        ch = mb.load(get_fn('ch.mol2'))
        ch.name = 'CH'
        mb.translate(ch, -ch[0].pos)       
        ch.add(mb.Port(anchor=ch[0], separation=0.07), 'a')
        mb.rotate_around_z(ch['a'], 120.0 * (np.pi/180.0))

        ch.add(mb.Port(anchor=ch[0], separation=0.07), 'b')
        mb.rotate_around_z(ch['b'], -120.0 * (np.pi/180.0))
        ch_copy = mb.clone(ch)

        benzene = mb.Compound(name='Benzene')
        benzene.add(ch)
        current = ch

        for _ in range(5):
            ch_new = mb.clone(ch_copy)
            mb.force_overlap(move_this=ch_new,
                             from_positions=ch_new['a'],
                             to_positions=current['b'])
            current = ch_new
            benzene.add(ch_new)

        carbons = [p for p in benzene.particles_by_name('C')]
        benzene.add_bond((carbons[0],carbons[-1]))

        return benzene

    @pytest.fixture
    def box_of_benzenes(self, benzene):
        n_benzenes = 10
        benzene.name = 'Benzene'
        filled = mb.fill_box(benzene,
                             n_compounds=n_benzenes,
                             box=[0, 0, 0, 4, 4, 4]) 
        filled.label_rigid_bodies(discrete_bodies='Benzene', rigid_particles='C')
        return filled

    @pytest.fixture
    def rigid_ch(self):
        ch = mb.load(get_fn('ch.mol2'))
        ch.name = 'CH'
        ch.label_rigid_bodies()
        mb.translate(ch, -ch[0].pos)    
        ch.add(mb.Port(anchor=ch[0]), 'a')
        mb.translate(ch['a'], [0, 0.07, 0]) 
        mb.rotate_around_z(ch['a'], 120.0 * (np.pi/180.0))

        ch.add(mb.Port(anchor=ch[0]), 'b')
        mb.translate(ch['b'], [0, 0.07, 0]) 
        mb.rotate_around_z(ch['b'], -120.0 * (np.pi/180.0))
        return ch

    @pytest.fixture
    def silane(self):
        from mbuild.lib.moieties import Silane
        return Silane()

<<<<<<< HEAD
=======
    @pytest.fixture
    def chf(self):
        class CHF(mb.Compound):
            def __init__(self):
                super(CHF, self).__init__()
                carbon = mb.Particle(name='C', pos=[0.0, 0.0, 0.0])
                hydrogen = mb.Particle(name='H', pos=[0.0, -0.15, 0.0])
                fluorine = mb.Particle(name='F', pos=[0.0, 0.15, 0.0])
                self.add([carbon, hydrogen, fluorine])
                self.add_bond((carbon, hydrogen))
                self.add_bond((carbon, fluorine))
        return CHF()

    @pytest.fixture
    def connect_and_reconnect(self, chf):
        def _connect_and_reconnect(chf, bond_vector):
            first = mb.clone(chf)
            second = mb.clone(chf)
            first.add(mb.Port(anchor=first[0], orientation=bond_vector,
                separation=0.075), label='up')
            second.add(mb.Port(anchor=second[0], orientation=-bond_vector,
                separation=0.075), label='down')
            c2h2f2 = mb.Compound(subcompounds=(first, second))
            mb.force_overlap(first, first['up'], second['down'])
            fccf_dihedral_init = calc_dihedral(first[2].pos, first[0].pos,
                second[0].pos, second[2].pos)
            c2h2f2.remove_bond((first[0], second[0]))
            mb.force_overlap(first, first['port[0]'], second['port[0]'])
            fccf_dihedral_final = calc_dihedral(first[2].pos, first[0].pos,
                second[0].pos, second[2].pos)
            return fccf_dihedral_init, fccf_dihedral_final
        return _connect_and_reconnect

    @pytest.fixture
    def alkane_monolayer(self):
        from mbuild.examples import AlkaneMonolayer
        pattern = mb.Random2DPattern(50, seed=1)
        monolayer = AlkaneMonolayer(pattern=pattern)
        return monolayer
>>>>>>> 29e5e6a0
<|MERGE_RESOLUTION|>--- conflicted
+++ resolved
@@ -173,8 +173,7 @@
         from mbuild.lib.moieties import Silane
         return Silane()
 
-<<<<<<< HEAD
-=======
+
     @pytest.fixture
     def chf(self):
         class CHF(mb.Compound):
@@ -213,5 +212,4 @@
         from mbuild.examples import AlkaneMonolayer
         pattern = mb.Random2DPattern(50, seed=1)
         monolayer = AlkaneMonolayer(pattern=pattern)
-        return monolayer
->>>>>>> 29e5e6a0
+        return monolayer