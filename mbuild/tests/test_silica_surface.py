--- conflicted
+++ resolved
@@ -18,8 +18,4 @@
 
     def test_amorphous_silica_surface_error(self):
         with pytest.raises(ValueError):
-<<<<<<< HEAD
-             surface = AmorphousSilicaSurface(surface_roughness = 2)
-=======
-            surface = AmorphousSilicaSurface(surface_roughness=2)
->>>>>>> dc6a1053
+            surface = AmorphousSilicaSurface(surface_roughness=2)