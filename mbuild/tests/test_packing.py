--- conflicted
+++ resolved
@@ -117,7 +117,6 @@
         with pytest.raises(MBuildError):
             filled = mb.fill_box(h2o, n_compounds=50, box=[2, 2, 2, 2])
 
-<<<<<<< HEAD
     def test_bad_args(self, h2o):
         with pytest.raises(ValueError):
             mb.fill_box(h2o, n_compounds=10)
@@ -133,9 +132,8 @@
             mb.solvate(solute=h2o, solvent=[h2o], n_solvent=[10, 10], box=[2, 2, 2])
         with pytest.raises(ValueError):
             mb.fill_region(h2o, n_compounds=[10, 10], region=[2, 2, 2, 4, 4, 4])
-=======
+
     def test_write_tempfile(self, h2o):
         cwd = os.getcwd() # Must keep track of the temp dir that pytest creates
         filled = mb.fill_box(h2o, n_compounds=50, box=[2, 2, 2, 4, 4, 4], write_tempfile=True)
-        assert os.path.isfile(os.path.join(cwd, 'packmol_temp.pdb'))
->>>>>>> 87c4739c
+        assert os.path.isfile(os.path.join(cwd, 'packmol_temp.pdb'))