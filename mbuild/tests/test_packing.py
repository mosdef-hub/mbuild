import os

import numpy as np
import pytest

import mbuild as mb
from mbuild import Box
from mbuild.exceptions import MBuildError
from mbuild.tests.base_test import BaseTest


class TestPacking(BaseTest):
    def test_fill_box(self, h2o):
        filled = mb.fill_box(h2o, n_compounds=50, box=Box([2, 2, 2]))
        assert filled.n_particles == 50 * 3
        assert filled.n_bonds == 50 * 2
        assert np.array_equal(filled.box.lengths, [2, 2, 2])
        assert np.array_equal(filled.box.angles, (90, 90, 90))

    def test_fill_box_density_box(self, h2o):
        filled = mb.fill_box(h2o, n_compounds=100, density=100)
        assert np.array_equal(
                filled.box.lengths, np.ones(3) * 3.104281669169261
                )

    def test_fill_box_aspect_ratio(self, h2o):
        filled = mb.fill_box(
            h2o, n_compounds=1000, density=1000, aspect_ratio=[1, 2, 1]
        )
<<<<<<< HEAD
        assert filled.box.lengths[0] / filled.box.lengths[1]  == 0.5
        assert filled.box.lengths[1] / filled.box.lengths[2]  == 2

    def test_fill_box_density_n_compounds(self, h2o):
        filled = mb.fill_box(
            h2o,
            density=100,
            box=Box([3.1042931, 3.1042931, 3.1042931]),
        )
        assert filled.n_particles == 300
=======
        assert filled.periodicity[0] / filled.periodicity[1] == 0.5
        assert filled.periodicity[1] / filled.periodicity[2] == 2

    def test_fill_box_density_n_compounds(self, h2o):
        filled = mb.fill_box(
            h2o, density=1000, box=mb.Box([3.1042931, 3.1042931, 3.1042931])
        )
        assert filled.n_particles == 3000
>>>>>>> dc6a1053

    def test_fill_box_compound_ratio(self, h2o, ethane):
        filled = mb.fill_box(
            compound=[h2o, ethane],
            density=800,
            compound_ratio=[2, 1],
<<<<<<< HEAD
            box=Box([2, 2, 2]),
=======
            box=[2, 2, 2, 4, 4, 4],
>>>>>>> dc6a1053
        )
        n_ethane = len([c for c in filled.children if c.name == "Ethane"])
        n_water = len([c for c in filled.children if c.name == "H2O"])
        assert n_water / n_ethane == 2

    def test_fill_sphere(self, h2o):
        filled = mb.fill_sphere(h2o, sphere=[3, 3, 3, 1.5], n_compounds=50)
        assert filled.n_particles == 50 * 3
        assert filled.n_bonds == 50 * 2

        center = np.array([3.0, 3.0, 3.0])
        assert np.alltrue(np.linalg.norm(filled.xyz - center, axis=1) < 1.5)

    def test_fill_sphere_density(self, h2o):
        filled = mb.fill_sphere(h2o, sphere=[3, 3, 3, 1.5], density=1000)
        assert filled.n_particles == 921

    def test_fill_sphere_compound_ratio(self, h2o, ethane):
        filled = mb.fill_sphere(
            compound=[h2o, ethane],
            sphere=[3, 3, 3, 1.5],
            density=800,
            compound_ratio=[2, 1],
        )
        n_ethane = len([c for c in filled.children if c.name == "Ethane"])
        n_water = len([c for c in filled.children if c.name == "H2O"])
        assert n_water / n_ethane == 2

    def test_fill_sphere_bad_args(self, h2o, ethane):
        with pytest.raises(ValueError):
            mb.fill_sphere(compound=h2o, sphere=[4, 4, 4, 1])
        with pytest.raises(ValueError):
            mb.fill_sphere(
                compound=h2o, n_compounds=100, density=100, sphere=[4, 4, 4, 1]
            )
<<<<<<< HEAD
        with pytest.raises(ValueError):
=======
        with pytest.raises(TypeError):
>>>>>>> dc6a1053
            mb.fill_sphere(compound=h2o, density=1000, sphere="yes")
        with pytest.raises(ValueError):
            mb.fill_sphere(
                compound=[h2o, ethane], n_compounds=1000, sphere=[1, 1, 1, 4]
            )
        with pytest.raises(ValueError):
            mb.fill_sphere(
                compound=h2o, n_compounds=[10, 10], sphere=[1, 1, 1, 4]
            )
        with pytest.raises(ValueError):
            mb.fill_sphere(compound=h2o, n_compounds=100, sphere=[1, 1, 1, 4])

    def test_fill_region(self, h2o):
<<<<<<< HEAD
        filled = mb.fill_region(
            h2o, n_compounds=50, region=[3, 2, 2, 5, 5, 5], bounds=[[3, 2, 2, 5, 5, 5]]
        )
=======
        filled = mb.fill_region(h2o, n_compounds=50, region=[3, 2, 2, 5, 5, 5])
>>>>>>> dc6a1053
        assert filled.n_particles == 50 * 3
        assert filled.n_bonds == 50 * 2
        assert np.min(filled.xyz[:, 0]) >= 3
        assert np.min(filled.xyz[:, 1]) >= 2
        assert np.min(filled.xyz[:, 2]) >= 2
        assert np.max(filled.xyz[:, 0]) <= 5
        assert np.max(filled.xyz[:, 1]) <= 5
        assert np.max(filled.xyz[:, 2]) <= 5

    def test_fill_region_box(self, h2o):
        mybox = Box(lengths=[4, 4, 4], angles=[90.0, 90.0, 90.0])
        filled = mb.fill_region(
            h2o, n_compounds=50, region=mybox, bounds=[[0, 0, 0, 4, 4, 4]]
        )
        assert filled.n_particles == 50 * 3
        assert filled.n_bonds == 50 * 2
        assert np.min(filled.xyz[:, 0]) >= 0
        assert np.max(filled.xyz[:, 2]) <= 4

    def test_fill_region_multiple(self, ethane, h2o):
        filled = mb.fill_region(
            compound=[ethane, h2o],
            n_compounds=[2, 2],
            region=[[2, 2, 2, 4, 4, 4], [4, 2, 2, 6, 4, 4]],
<<<<<<< HEAD
            bounds=[[2, 2, 2, 4, 4, 4], [4, 2, 2, 6, 4, 4]],
=======
>>>>>>> dc6a1053
        )
        assert filled.n_particles == 2 * 8 + 2 * 3
        assert filled.n_bonds == 2 * 7 + 2 * 2
        assert np.max(filled.xyz[:16, 0]) < 4
        assert np.min(filled.xyz[16:, 0]) > 4

<<<<<<< HEAD
    def test_fill_region_multiple_bounds(self, ethane, h2o):
        box1 = Box.from_mins_maxs_angles(
            mins=[2, 2, 2], maxs=[4, 4, 4], angles=[90.0, 90.0, 90.0]
        )
        box2 = mb.Box.from_mins_maxs_angles(
            mins=[4, 2, 2], maxs=[6, 4, 4], angles=[90.0, 90.0, 90.0]
        )
        filled = mb.fill_region(
            compound=[ethane, h2o],
            n_compounds=[2, 2],
            region=[box1, box2],
            bounds=[[2, 2, 2, 4, 4, 4], [4, 2, 2, 6, 4, 4]],
=======
    def test_fill_region_multiple_boxes(self, ethane, h2o):
        box1 = mb.Box(mins=[2, 2, 2], maxs=[4, 4, 4])
        box2 = mb.Box(mins=[4, 2, 2], maxs=[6, 4, 4])
        filled = mb.fill_region(
            compound=[ethane, h2o], n_compounds=[2, 2], region=[box1, box2]
>>>>>>> dc6a1053
        )
        assert filled.n_particles == 2 * 8 + 2 * 3
        assert filled.n_bonds == 2 * 7 + 2 * 2
        assert np.max(filled.xyz[:16, 0]) < 4
        assert np.min(filled.xyz[16:, 0]) > 4

    def test_fill_region_multiple_types(self, ethane, h2o):
        box1 = mb.Box.from_mins_maxs_angles(
            mins=[2, 2, 2], maxs=[4, 4, 4], angles=[90.0, 90.0, 90.0]
        )
        box2 = [4, 2, 2, 6, 4, 4]
        filled = mb.fill_region(
<<<<<<< HEAD
            compound=[ethane, h2o],
            n_compounds=[2, 2],
            region=[box1, box2],
            bounds=[[2, 2, 2, 4, 4, 4], box2],
=======
            compound=[ethane, h2o], n_compounds=[2, 2], region=[box1, box2]
>>>>>>> dc6a1053
        )
        assert filled.n_particles == 2 * 8 + 2 * 3
        assert filled.n_bonds == 2 * 7 + 2 * 2
        assert np.max(filled.xyz[:16, 0]) < 4
        assert np.min(filled.xyz[16:, 0]) > 4

    def test_fill_box_multiple(self, ethane, h2o):
        n_solvent = 100
        filled = mb.fill_box([ethane, h2o], [1, 100], box=[4, 4, 4])
        assert filled.n_particles == 8 + n_solvent * 3
        assert filled.n_bonds == 7 + n_solvent * 2
        assert len(filled.children) == 101

    def test_solvate(self, ethane, h2o):
        n_solvent = 100
        solvated = mb.solvate(ethane, h2o, n_solvent=n_solvent, box=[4, 4, 4])
        assert solvated.n_particles == 8 + n_solvent * 3
        assert solvated.n_bonds == 7 + n_solvent * 2

    def test_solvate_multiple(self, methane, ethane, h2o):
        init_box = mb.fill_box(methane, 2, box=[4, 4, 4])
        solvated = mb.solvate(init_box, [ethane, h2o], [20, 20], box=[4, 4, 4])
        assert solvated.n_particles == 2 * 5 + 20 * 8 + 20 * 3
        assert len(solvated.children) == 41

    def test_fill_box_seed(self, ethane):
        filled = mb.fill_box(ethane, n_compounds=20, box=[2, 2, 2])
        filled_same = mb.fill_box(ethane, n_compounds=20, box=[2, 2, 2])
        filled_diff = mb.fill_box(ethane, n_compounds=20, box=[2, 2, 2], seed=2)
        assert np.array_equal(filled.xyz, filled_same.xyz)
        assert not np.array_equal(filled.xyz, filled_diff.xyz)

    def test_wrong_box(self, h2o):
        with pytest.raises(MBuildError):
            filled = mb.fill_box(h2o, n_compounds=50, box=[2, 2])
        with pytest.raises(MBuildError):
            filled = mb.fill_box(h2o, n_compounds=50, box=[2, 2, 2, 2])

    def test_bad_args(self, h2o):
        with pytest.raises(ValueError):
            mb.fill_box(h2o, n_compounds=10)
        with pytest.raises(ValueError):
            mb.fill_box(h2o, density=1000)
        with pytest.raises(ValueError):
            mb.fill_box(h2o, box=[2, 2, 2])
        with pytest.raises(ValueError):
            mb.fill_box(h2o, n_compounds=10, density=1000, box=[2, 2, 2])
        with pytest.raises(ValueError):
            mb.fill_box(compound=[h2o, h2o], n_compounds=[10], density=1000)
        with pytest.raises(ValueError):
            mb.solvate(
                solute=h2o, solvent=[h2o], n_solvent=[10, 10], box=[2, 2, 2]
            )
        with pytest.raises(ValueError):
            mb.fill_region(h2o, n_compounds=[10, 10], region=[2, 2, 2, 4, 4, 4])
        with pytest.raises(ValueError):
            mb.fill_box(
                compound=[h2o, h2o],
                n_compounds=[10],
                density=1000,
                fix_orientation=[True, True, True],
            )

    def test_write_temp_file(self, h2o):
        cwd = os.getcwd()  # Must keep track of the temp dir that pytest creates
        filled = mb.fill_box(
<<<<<<< HEAD
            h2o, n_compounds=10, box=Box([4, 4, 4]), temp_file="temp_file1.pdb"
        )
        region = mb.fill_region(
            h2o,
            10,
            [2, 2, 2, 4, 4, 4],
            temp_file="temp_file2.pdb",
            bounds=[[2, 2, 2, 4, 4, 4]],
=======
            h2o, n_compounds=10, box=[4, 4, 4], temp_file="temp_file1.pdb"
        )
        region = mb.fill_region(
            h2o, 10, [2, 2, 2, 4, 4, 4], temp_file="temp_file2.pdb"
>>>>>>> dc6a1053
        )
        solvated = mb.solvate(
            filled, h2o, 10, box=[4, 4, 4], temp_file="temp_file3.pdb"
        )
        assert os.path.isfile(os.path.join(cwd, "temp_file1.pdb"))
        assert os.path.isfile(os.path.join(cwd, "temp_file2.pdb"))
        assert os.path.isfile(os.path.join(cwd, "temp_file3.pdb"))

    def test_packmol_error(self, h2o):
<<<<<<< HEAD
        with pytest.raises(MBuildError, match=r"co\-linear"):
            mb.fill_box(h2o, n_compounds=10, box=[0, 0, 0])
=======
        with pytest.raises(RuntimeError):
            filled = mb.fill_box(h2o, n_compounds=10, box=[0, 0, 0])

    def test_packmol_log_error(self, h2o):
        try:
            filled = mb.fill_box(h2o, n_compounds=10, box=[0, 0, 0])
        except (RuntimeError):
            with open("log.txt", "r") as logfile:
                assert "ERROR" in logfile.read()
>>>>>>> dc6a1053

    def test_packmol_warning(self, h2o):
        with pytest.warns(UserWarning):
            mb.fill_box(h2o, n_compounds=10, box=[1, 1, 1], overlap=10)

    def test_rotate(self, h2o):
        filled = mb.fill_box(h2o, 2, box=[1, 1, 1], fix_orientation=True)
        w0 = filled.xyz[:3]
        w1 = filled.xyz[3:]
        # Translate w0 and w1 to COM
        w0 -= w0.sum(0) / len(w0)
        w1 -= w1.sum(0) / len(w1)
        assert np.isclose(w0, w1).all()

    def test_no_rotate(self, h2o):
        filled = mb.fill_box(
            [h2o, h2o], [1, 1], box=[1, 1, 1], fix_orientation=[False, True]
        )
        w0 = filled.xyz[:3]
        w1 = filled.xyz[3:]
        # Translate w0 and w1 to COM
        w0 -= w0.sum(0) / len(w0)
        w1 -= w1.sum(0) / len(w1)
        assert np.isclose(w0, w1).all() is not True

    def test_remove_port(self):
        from mbuild.lib.recipes import Alkane

        butane = Alkane(n=4)
        butane.remove(butane[-1])
        box = mb.fill_box(butane, n_compounds=10, density=1)

    def test_sidemax(self):
        from mbuild.lib.molecules import Methane

        ch4 = Methane()
        # With default sidemax
<<<<<<< HEAD
        box_of_methane = mb.fill_box(ch4, box=[1000, 1000, 1000], n_compounds=500)
        sphere_of_methane = mb.fill_sphere(
            ch4, sphere=[1000, 1000, 1000, 1000], n_compounds=500
        )
        assert all(
            np.asarray(box_of_methane.get_boundingbox().lengths) < [110, 110, 110]
        )
        assert all(
            np.asarray(sphere_of_methane.get_boundingbox().lengths) < [210, 210, 210]
        )
=======
        box_of_methane = mb.fill_box(
            ch4, box=[1000, 1000, 1000], n_compounds=500
        )
        sphere_of_methane = mb.fill_sphere(
            ch4, sphere=[1000, 1000, 1000, 1000], n_compounds=500
        )
        assert all(box_of_methane.boundingbox.lengths < [110, 110, 110])
        assert all(sphere_of_methane.boundingbox.lengths < [210, 210, 210])
>>>>>>> dc6a1053

        # With adjusted sidemax
        big_box_of_methane = mb.fill_box(
            ch4, box=[1000, 1000, 1000], n_compounds=500, sidemax=1000.0
        )
        big_sphere_of_methane = mb.fill_sphere(
<<<<<<< HEAD
            ch4, sphere=[1000, 1000, 1000, 1000], n_compounds=500, sidemax=2000.0
        )

        assert all(
            np.asarray(big_box_of_methane.get_boundingbox().lengths) > [900, 900, 900]
        )
        assert all(
            np.asarray(big_sphere_of_methane.get_boundingbox().lengths)
            > [1800, 1800, 1800]
=======
            ch4,
            sphere=[1000, 1000, 1000, 1000],
            n_compounds=500,
            sidemax=2000.0,
        )
        assert all(big_box_of_methane.boundingbox.lengths > [900, 900, 900])
        assert all(
            big_sphere_of_methane.boundingbox.lengths > [1800, 1800, 1800]
>>>>>>> dc6a1053
        )

    def test_box_edge(self, h2o, methane):
        system_box = mb.Box(lengths=(1.8, 1.8, 1.8))
<<<<<<< HEAD
        packed = mb.fill_box(compound=h2o, n_compounds=100, box=system_box, edge=0.2)
        edge_sizes = np.subtract(system_box.lengths, packed.get_boundingbox().lengths)
        assert np.allclose(edge_sizes, np.array([0.4] * 3), atol=0.1)

        region = mb.fill_region(
            compound=h2o,
            n_compounds=100,
            region=system_box,
            edge=0.2,
            bounds=[system_box],
        )
        edge_sizes = np.subtract(system_box.lengths, packed.get_boundingbox().lengths)
        assert np.allclose(edge_sizes, np.array([0.4] * 3), atol=0.1)

        edge = 0.2
        bounds = [2, 2, 2, 1]
        sphere = mb.fill_sphere(
            compound=h2o, n_compounds=100, sphere=bounds, edge=edge
        )
        target_diameter = (bounds[3] - edge) * 2
        assert np.allclose(sphere.maxs - sphere.mins, np.array([target_diameter] * 3),
                           atol=0.1)

        solvated = mb.solvate(
            solvent=h2o, solute=methane, n_solvent=100, box=system_box, overlap=0.2
        )
        edge_sizes = np.subtract(
            system_box.lengths,  solvated.get_boundingbox().lengths
        )
=======
        packed = mb.fill_box(
            compound=h2o, n_compounds=100, box=system_box, edge=0.2
        )
        edge_sizes = system_box.lengths - packed.boundingbox.lengths
        assert np.allclose(edge_sizes, np.array([0.4] * 3), atol=0.1)

        region = mb.fill_region(
            compound=h2o, n_compounds=100, region=system_box, edge=0.2
        )
        edge_sizes = system_box.lengths - packed.boundingbox.lengths
        assert np.allclose(edge_sizes, np.array([0.4] * 3), atol=0.1)

        sphere = mb.fill_sphere(
            compound=h2o, n_compounds=100, sphere=[2, 2, 2, 1], edge=0.2
        )
        assert np.allclose(
            sphere.boundingbox.mins, np.array([1.2] * 3), atol=0.1
        )
        assert np.allclose(
            sphere.boundingbox.maxs, np.array([2.8] * 3), atol=0.1
        )

        solvated = mb.solvate(
            solvent=h2o,
            solute=methane,
            n_solvent=100,
            box=system_box,
            overlap=0.2,
        )
        edge_sizes = system_box.lengths - solvated.boundingbox.lengths
>>>>>>> dc6a1053
        assert np.allclose(edge_sizes, np.array([0.4] * 3), atol=0.1)<|MERGE_RESOLUTION|>--- conflicted
+++ resolved
@@ -20,45 +20,28 @@
     def test_fill_box_density_box(self, h2o):
         filled = mb.fill_box(h2o, n_compounds=100, density=100)
         assert np.array_equal(
-                filled.box.lengths, np.ones(3) * 3.104281669169261
-                )
+            filled.box.lengths, np.ones(3) * 3.104281669169261
+        )
 
     def test_fill_box_aspect_ratio(self, h2o):
         filled = mb.fill_box(
             h2o, n_compounds=1000, density=1000, aspect_ratio=[1, 2, 1]
         )
-<<<<<<< HEAD
-        assert filled.box.lengths[0] / filled.box.lengths[1]  == 0.5
-        assert filled.box.lengths[1] / filled.box.lengths[2]  == 2
+        assert filled.box.lengths[0] / filled.box.lengths[1] == 0.5
+        assert filled.box.lengths[1] / filled.box.lengths[2] == 2
 
     def test_fill_box_density_n_compounds(self, h2o):
         filled = mb.fill_box(
-            h2o,
-            density=100,
-            box=Box([3.1042931, 3.1042931, 3.1042931]),
+            h2o, density=100, box=Box([3.1042931, 3.1042931, 3.1042931])
         )
         assert filled.n_particles == 300
-=======
-        assert filled.periodicity[0] / filled.periodicity[1] == 0.5
-        assert filled.periodicity[1] / filled.periodicity[2] == 2
-
-    def test_fill_box_density_n_compounds(self, h2o):
-        filled = mb.fill_box(
-            h2o, density=1000, box=mb.Box([3.1042931, 3.1042931, 3.1042931])
-        )
-        assert filled.n_particles == 3000
->>>>>>> dc6a1053
 
     def test_fill_box_compound_ratio(self, h2o, ethane):
         filled = mb.fill_box(
             compound=[h2o, ethane],
             density=800,
             compound_ratio=[2, 1],
-<<<<<<< HEAD
             box=Box([2, 2, 2]),
-=======
-            box=[2, 2, 2, 4, 4, 4],
->>>>>>> dc6a1053
         )
         n_ethane = len([c for c in filled.children if c.name == "Ethane"])
         n_water = len([c for c in filled.children if c.name == "H2O"])
@@ -94,11 +77,7 @@
             mb.fill_sphere(
                 compound=h2o, n_compounds=100, density=100, sphere=[4, 4, 4, 1]
             )
-<<<<<<< HEAD
-        with pytest.raises(ValueError):
-=======
         with pytest.raises(TypeError):
->>>>>>> dc6a1053
             mb.fill_sphere(compound=h2o, density=1000, sphere="yes")
         with pytest.raises(ValueError):
             mb.fill_sphere(
@@ -112,13 +91,7 @@
             mb.fill_sphere(compound=h2o, n_compounds=100, sphere=[1, 1, 1, 4])
 
     def test_fill_region(self, h2o):
-<<<<<<< HEAD
-        filled = mb.fill_region(
-            h2o, n_compounds=50, region=[3, 2, 2, 5, 5, 5], bounds=[[3, 2, 2, 5, 5, 5]]
-        )
-=======
         filled = mb.fill_region(h2o, n_compounds=50, region=[3, 2, 2, 5, 5, 5])
->>>>>>> dc6a1053
         assert filled.n_particles == 50 * 3
         assert filled.n_bonds == 50 * 2
         assert np.min(filled.xyz[:, 0]) >= 3
@@ -143,36 +116,17 @@
             compound=[ethane, h2o],
             n_compounds=[2, 2],
             region=[[2, 2, 2, 4, 4, 4], [4, 2, 2, 6, 4, 4]],
-<<<<<<< HEAD
-            bounds=[[2, 2, 2, 4, 4, 4], [4, 2, 2, 6, 4, 4]],
-=======
->>>>>>> dc6a1053
         )
         assert filled.n_particles == 2 * 8 + 2 * 3
         assert filled.n_bonds == 2 * 7 + 2 * 2
         assert np.max(filled.xyz[:16, 0]) < 4
         assert np.min(filled.xyz[16:, 0]) > 4
 
-<<<<<<< HEAD
-    def test_fill_region_multiple_bounds(self, ethane, h2o):
-        box1 = Box.from_mins_maxs_angles(
-            mins=[2, 2, 2], maxs=[4, 4, 4], angles=[90.0, 90.0, 90.0]
-        )
-        box2 = mb.Box.from_mins_maxs_angles(
-            mins=[4, 2, 2], maxs=[6, 4, 4], angles=[90.0, 90.0, 90.0]
-        )
-        filled = mb.fill_region(
-            compound=[ethane, h2o],
-            n_compounds=[2, 2],
-            region=[box1, box2],
-            bounds=[[2, 2, 2, 4, 4, 4], [4, 2, 2, 6, 4, 4]],
-=======
     def test_fill_region_multiple_boxes(self, ethane, h2o):
         box1 = mb.Box(mins=[2, 2, 2], maxs=[4, 4, 4])
         box2 = mb.Box(mins=[4, 2, 2], maxs=[6, 4, 4])
         filled = mb.fill_region(
             compound=[ethane, h2o], n_compounds=[2, 2], region=[box1, box2]
->>>>>>> dc6a1053
         )
         assert filled.n_particles == 2 * 8 + 2 * 3
         assert filled.n_bonds == 2 * 7 + 2 * 2
@@ -185,14 +139,7 @@
         )
         box2 = [4, 2, 2, 6, 4, 4]
         filled = mb.fill_region(
-<<<<<<< HEAD
-            compound=[ethane, h2o],
-            n_compounds=[2, 2],
-            region=[box1, box2],
-            bounds=[[2, 2, 2, 4, 4, 4], box2],
-=======
             compound=[ethane, h2o], n_compounds=[2, 2], region=[box1, box2]
->>>>>>> dc6a1053
         )
         assert filled.n_particles == 2 * 8 + 2 * 3
         assert filled.n_bonds == 2 * 7 + 2 * 2
@@ -259,21 +206,10 @@
     def test_write_temp_file(self, h2o):
         cwd = os.getcwd()  # Must keep track of the temp dir that pytest creates
         filled = mb.fill_box(
-<<<<<<< HEAD
-            h2o, n_compounds=10, box=Box([4, 4, 4]), temp_file="temp_file1.pdb"
-        )
-        region = mb.fill_region(
-            h2o,
-            10,
-            [2, 2, 2, 4, 4, 4],
-            temp_file="temp_file2.pdb",
-            bounds=[[2, 2, 2, 4, 4, 4]],
-=======
             h2o, n_compounds=10, box=[4, 4, 4], temp_file="temp_file1.pdb"
         )
         region = mb.fill_region(
             h2o, 10, [2, 2, 2, 4, 4, 4], temp_file="temp_file2.pdb"
->>>>>>> dc6a1053
         )
         solvated = mb.solvate(
             filled, h2o, 10, box=[4, 4, 4], temp_file="temp_file3.pdb"
@@ -283,20 +219,8 @@
         assert os.path.isfile(os.path.join(cwd, "temp_file3.pdb"))
 
     def test_packmol_error(self, h2o):
-<<<<<<< HEAD
         with pytest.raises(MBuildError, match=r"co\-linear"):
             mb.fill_box(h2o, n_compounds=10, box=[0, 0, 0])
-=======
-        with pytest.raises(RuntimeError):
-            filled = mb.fill_box(h2o, n_compounds=10, box=[0, 0, 0])
-
-    def test_packmol_log_error(self, h2o):
-        try:
-            filled = mb.fill_box(h2o, n_compounds=10, box=[0, 0, 0])
-        except (RuntimeError):
-            with open("log.txt", "r") as logfile:
-                assert "ERROR" in logfile.read()
->>>>>>> dc6a1053
 
     def test_packmol_warning(self, h2o):
         with pytest.warns(UserWarning):
@@ -334,44 +258,20 @@
 
         ch4 = Methane()
         # With default sidemax
-<<<<<<< HEAD
-        box_of_methane = mb.fill_box(ch4, box=[1000, 1000, 1000], n_compounds=500)
+        box_of_methane = mb.fill_box(
+            ch4, box=[1000, 1000, 1000], n_compounds=500
+        )
         sphere_of_methane = mb.fill_sphere(
             ch4, sphere=[1000, 1000, 1000, 1000], n_compounds=500
         )
-        assert all(
-            np.asarray(box_of_methane.get_boundingbox().lengths) < [110, 110, 110]
-        )
-        assert all(
-            np.asarray(sphere_of_methane.get_boundingbox().lengths) < [210, 210, 210]
-        )
-=======
-        box_of_methane = mb.fill_box(
-            ch4, box=[1000, 1000, 1000], n_compounds=500
-        )
-        sphere_of_methane = mb.fill_sphere(
-            ch4, sphere=[1000, 1000, 1000, 1000], n_compounds=500
-        )
         assert all(box_of_methane.boundingbox.lengths < [110, 110, 110])
         assert all(sphere_of_methane.boundingbox.lengths < [210, 210, 210])
->>>>>>> dc6a1053
 
         # With adjusted sidemax
         big_box_of_methane = mb.fill_box(
             ch4, box=[1000, 1000, 1000], n_compounds=500, sidemax=1000.0
         )
         big_sphere_of_methane = mb.fill_sphere(
-<<<<<<< HEAD
-            ch4, sphere=[1000, 1000, 1000, 1000], n_compounds=500, sidemax=2000.0
-        )
-
-        assert all(
-            np.asarray(big_box_of_methane.get_boundingbox().lengths) > [900, 900, 900]
-        )
-        assert all(
-            np.asarray(big_sphere_of_methane.get_boundingbox().lengths)
-            > [1800, 1800, 1800]
-=======
             ch4,
             sphere=[1000, 1000, 1000, 1000],
             n_compounds=500,
@@ -380,42 +280,10 @@
         assert all(big_box_of_methane.boundingbox.lengths > [900, 900, 900])
         assert all(
             big_sphere_of_methane.boundingbox.lengths > [1800, 1800, 1800]
->>>>>>> dc6a1053
         )
 
     def test_box_edge(self, h2o, methane):
         system_box = mb.Box(lengths=(1.8, 1.8, 1.8))
-<<<<<<< HEAD
-        packed = mb.fill_box(compound=h2o, n_compounds=100, box=system_box, edge=0.2)
-        edge_sizes = np.subtract(system_box.lengths, packed.get_boundingbox().lengths)
-        assert np.allclose(edge_sizes, np.array([0.4] * 3), atol=0.1)
-
-        region = mb.fill_region(
-            compound=h2o,
-            n_compounds=100,
-            region=system_box,
-            edge=0.2,
-            bounds=[system_box],
-        )
-        edge_sizes = np.subtract(system_box.lengths, packed.get_boundingbox().lengths)
-        assert np.allclose(edge_sizes, np.array([0.4] * 3), atol=0.1)
-
-        edge = 0.2
-        bounds = [2, 2, 2, 1]
-        sphere = mb.fill_sphere(
-            compound=h2o, n_compounds=100, sphere=bounds, edge=edge
-        )
-        target_diameter = (bounds[3] - edge) * 2
-        assert np.allclose(sphere.maxs - sphere.mins, np.array([target_diameter] * 3),
-                           atol=0.1)
-
-        solvated = mb.solvate(
-            solvent=h2o, solute=methane, n_solvent=100, box=system_box, overlap=0.2
-        )
-        edge_sizes = np.subtract(
-            system_box.lengths,  solvated.get_boundingbox().lengths
-        )
-=======
         packed = mb.fill_box(
             compound=h2o, n_compounds=100, box=system_box, edge=0.2
         )
@@ -446,5 +314,4 @@
             overlap=0.2,
         )
         edge_sizes = system_box.lengths - solvated.boundingbox.lengths
->>>>>>> dc6a1053
         assert np.allclose(edge_sizes, np.array([0.4] * 3), atol=0.1)