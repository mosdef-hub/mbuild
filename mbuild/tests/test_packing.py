import os
import warnings

import numpy as np
import pytest

import mbuild as mb
from mbuild import Box
from mbuild.exceptions import MBuildError
from mbuild.tests.base_test import BaseTest


class TestPacking(BaseTest):
    def test_fill_box(self, h2o):
        filled = mb.fill_box(h2o, n_compounds=50, box=Box([2, 2, 2]))
        assert filled.n_particles == 50 * 3
        assert filled.n_bonds == 50 * 2
        assert np.array_equal(filled.box.lengths, [2, 2, 2])
        assert np.array_equal(filled.box.angles, (90, 90, 90))

    def test_fill_box_density_box(self, h2o):
        filled = mb.fill_box(h2o, n_compounds=100, density=100)
        assert np.all(
            np.isclose(filled.box.lengths, np.ones(3) * 3.104281669169261)
        )

    def test_fill_box_aspect_ratio(self, h2o):
        filled = mb.fill_box(
            h2o, n_compounds=1000, density=1000, aspect_ratio=[1, 2, 1]
        )
        assert np.isclose(filled.box.lengths[0] / filled.box.lengths[1], 0.5)
        assert np.isclose(filled.box.lengths[1] / filled.box.lengths[2], 2)

    def test_fill_box_density_n_compounds(self, h2o):
        filled = mb.fill_box(
            h2o, density=100, box=Box([3.1042931, 3.1042931, 3.1042931])
        )
        assert filled.n_particles == 300

    def test_fill_box_compound_ratio(self, h2o, ethane):
        filled = mb.fill_box(
            compound=[h2o, ethane],
            density=800,
            compound_ratio=[2, 1],
            box=Box([2, 2, 2]),
        )
        n_ethane = len([c for c in filled.children if c.name == "Ethane"])
        n_water = len([c for c in filled.children if c.name == "H2O"])
        assert n_water / n_ethane == 2

    def test_fill_sphere(self, h2o):
        filled = mb.fill_sphere(h2o, sphere=[3, 3, 3, 1.5], n_compounds=50)
        assert filled.n_particles == 50 * 3
        assert filled.n_bonds == 50 * 2

        center = np.array([3.0, 3.0, 3.0])
        assert np.alltrue(np.linalg.norm(filled.xyz - center, axis=1) < 1.5)

    def test_fill_sphere_density(self, h2o):
        filled = mb.fill_sphere(h2o, sphere=[3, 3, 3, 1.5], density=1000)
        assert filled.n_particles == 921

    def test_fill_sphere_compound_ratio(self, h2o, ethane):
        filled = mb.fill_sphere(
            compound=[h2o, ethane],
            sphere=[3, 3, 3, 1.5],
            density=800,
            compound_ratio=[2, 1],
        )
        n_ethane = len([c for c in filled.children if c.name == "Ethane"])
        n_water = len([c for c in filled.children if c.name == "H2O"])
        assert n_water / n_ethane == 2

    def test_fill_sphere_bad_args(self, h2o, ethane):
        with pytest.raises(ValueError):
            mb.fill_sphere(compound=h2o, sphere=[4, 4, 4, 1])
        with pytest.raises(ValueError):
            mb.fill_sphere(
                compound=h2o, n_compounds=100, density=100, sphere=[4, 4, 4, 1]
            )
        with pytest.raises(TypeError):
            mb.fill_sphere(compound=h2o, density=1000, sphere="yes")
        with pytest.raises(ValueError):
            mb.fill_sphere(
                compound=[h2o, ethane], n_compounds=1000, sphere=[1, 1, 1, 4]
            )
        with pytest.raises(ValueError):
            mb.fill_sphere(
                compound=h2o, n_compounds=[10, 10], sphere=[1, 1, 1, 4]
            )
        with pytest.raises(ValueError):
            mb.fill_sphere(compound=h2o, n_compounds=100, sphere=[1, 1, 1, 4])

    def test_fill_region(self, h2o):
        filled = mb.fill_region(
            h2o,
            n_compounds=50,
            region=Box(lengths=[2, 3, 3], angles=[90.0, 90.0, 90.0]),
            bounds=[[3, 2, 2, 5, 5, 5]],
        )
        assert filled.n_particles == 50 * 3
        assert filled.n_bonds == 50 * 2
        assert np.min(filled.xyz[:, 0]) >= 3
        assert np.min(filled.xyz[:, 1]) >= 2
        assert np.min(filled.xyz[:, 2]) >= 2
        assert np.max(filled.xyz[:, 0]) <= 5
        assert np.max(filled.xyz[:, 1]) <= 5
        assert np.max(filled.xyz[:, 2]) <= 5

    def test_fill_region_box(self, h2o):
        mybox = Box(lengths=[4, 4, 4], angles=[90.0, 90.0, 90.0])
        filled = mb.fill_region(
            h2o, n_compounds=50, region=mybox, bounds=[[0, 0, 0, 4, 4, 4]]
        )
        assert filled.n_particles == 50 * 3
        assert filled.n_bonds == 50 * 2
        assert np.min(filled.xyz[:, 0]) >= 0
        assert np.max(filled.xyz[:, 2]) <= 4

    def test_fill_region_multiple(self, ethane, h2o):
        box1 = mb.Box(lengths=[2, 2, 2], angles=[90.0, 90.0, 90.0])
        box2 = mb.Box(lengths=[2, 2, 2], angles=[90.0, 90.0, 90.0])
        filled = mb.fill_region(
            compound=[ethane, h2o],
            n_compounds=[2, 2],
            region=[box1, box2],
            bounds=[[2, 2, 2, 4, 4, 4], [4, 2, 2, 6, 4, 4]],
        )
        assert filled.n_particles == 2 * 8 + 2 * 3
        assert filled.n_bonds == 2 * 7 + 2 * 2
        assert np.max(filled.xyz[:16, 0]) < 4
        assert np.min(filled.xyz[16:, 0]) > 4

    def test_fill_region_incorrect_type(self, ethane):
        box1 = {"a": 1}
        with pytest.raises(ValueError, match=r"expected a list of type:"):
            mb.fill_region(
                compound=[ethane], n_compounds=[2], region=box1, bounds=None
            )

    def test_box_no_bound(self, ethane):
        box1 = Box(lengths=[2, 2, 2], angles=[90.0, 90.0, 90.0])
        mb.fill_region(
            compound=[ethane], n_compounds=[2], region=box1, bounds=None
        )

    def test_fill_region_multiple_bounds(self, ethane, h2o):
        box1 = Box.from_mins_maxs_angles(
            mins=[2, 2, 2], maxs=[4, 4, 4], angles=[90.0, 90.0, 90.0]
        )
        box2 = mb.Box.from_mins_maxs_angles(
            mins=[4, 2, 2], maxs=[6, 4, 4], angles=[90.0, 90.0, 90.0]
        )
        filled = mb.fill_region(
            compound=[ethane, h2o],
            n_compounds=[2, 2],
            region=[box1, box2],
            bounds=[[2, 2, 2, 4, 4, 4], [4, 2, 2, 6, 4, 4]],
        )
        assert filled.n_particles == 2 * 8 + 2 * 3
        assert filled.n_bonds == 2 * 7 + 2 * 2
        assert np.max(filled.xyz[:16, 0]) < 4
        assert np.min(filled.xyz[16:, 0]) > 4

    def test_fill_region_multiple_types(self, ethane, h2o):
        box1 = mb.Box.from_mins_maxs_angles(
            mins=[2, 2, 2], maxs=[4, 4, 4], angles=[90.0, 90.0, 90.0]
        )
        box2 = [4, 2, 2, 6, 4, 4]
        filled = mb.fill_region(
            compound=[ethane, h2o],
            n_compounds=[2, 2],
            region=[box1, box2],
            bounds=[[2, 2, 2, 4, 4, 4], box2],
        )
        assert filled.n_particles == 2 * 8 + 2 * 3
        assert filled.n_bonds == 2 * 7 + 2 * 2
        assert np.max(filled.xyz[:16, 0]) < 4
        assert np.min(filled.xyz[16:, 0]) > 4

    def test_fill_box_multiple(self, ethane, h2o):
        n_solvent = 100
        filled = mb.fill_box([ethane, h2o], [1, 100], box=[4, 4, 4])
        assert filled.n_particles == 8 + n_solvent * 3
        assert filled.n_bonds == 7 + n_solvent * 2
        assert len(filled.children) == 101

    def test_solvate(self, ethane, h2o):
        n_solvent = 100
        solvated = mb.solvate(ethane, h2o, n_solvent=n_solvent, box=[4, 4, 4])
        assert solvated.n_particles == 8 + n_solvent * 3
        assert solvated.n_bonds == 7 + n_solvent * 2

    def test_solvate_multiple(self, methane, ethane, h2o):
        init_box = mb.fill_box(methane, 2, box=[4, 4, 4])
        solvated = mb.solvate(init_box, [ethane, h2o], [20, 20], box=[4, 4, 4])
        assert solvated.n_particles == 2 * 5 + 20 * 8 + 20 * 3
        assert len(solvated.children) == 41

    def test_fill_box_seed(self, ethane):
        filled = mb.fill_box(ethane, n_compounds=20, box=[2, 2, 2])
        filled_same = mb.fill_box(ethane, n_compounds=20, box=[2, 2, 2])
        filled_diff = mb.fill_box(ethane, n_compounds=20, box=[2, 2, 2], seed=2)
        assert np.array_equal(filled.xyz, filled_same.xyz)
        assert not np.array_equal(filled.xyz, filled_diff.xyz)

    def test_wrong_box(self, h2o):
        with pytest.raises(MBuildError):
            filled = mb.fill_box(h2o, n_compounds=50, box=[2, 2])
        with pytest.raises(MBuildError):
            filled = mb.fill_box(h2o, n_compounds=50, box=[2, 2, 2, 2])

    def test_bad_args(self, h2o):
        with pytest.raises(ValueError):
            mb.fill_box(h2o, n_compounds=10)
        with pytest.raises(ValueError):
            mb.fill_box(h2o, density=1000)
        with pytest.raises(ValueError):
            mb.fill_box(h2o, box=[2, 2, 2])
        with pytest.raises(ValueError):
            mb.fill_box(h2o, n_compounds=10, density=1000, box=[2, 2, 2])
        with pytest.raises(ValueError):
            mb.fill_box(compound=[h2o, h2o], n_compounds=[10], density=1000)
        with pytest.raises(ValueError):
            mb.solvate(
                solute=h2o, solvent=[h2o], n_solvent=[10, 10], box=[2, 2, 2]
            )
        with pytest.raises(ValueError):
            mb.fill_region(h2o, n_compounds=[10, 10], region=[2, 2, 2, 4, 4, 4])
        with pytest.raises(ValueError):
            mb.fill_box(
                compound=[h2o, h2o],
                n_compounds=[10],
                density=1000,
                fix_orientation=[True, True, True],
            )

    def test_write_temp_file(self, h2o):
        cwd = os.getcwd()  # Must keep track of the temp dir that pytest creates
        filled = mb.fill_box(
            h2o, n_compounds=10, box=Box([4, 4, 4]), temp_file="temp_file1.pdb"
        )
        region = mb.fill_region(
            h2o,
            10,
            [[2, 2, 2, 4, 4, 4]],
            temp_file="temp_file2.pdb",
            bounds=[[2, 2, 2, 4, 4, 4]],
        )
        solvated = mb.solvate(
            filled, h2o, 10, box=[4, 4, 4], temp_file="temp_file3.pdb"
        )
        assert os.path.isfile(os.path.join(cwd, "temp_file1.pdb"))
        assert os.path.isfile(os.path.join(cwd, "temp_file2.pdb"))
        assert os.path.isfile(os.path.join(cwd, "temp_file3.pdb"))

    def test_packmol_error(self, h2o):
        with pytest.raises(MBuildError, match=r"co\-linear"):
            mb.fill_box(h2o, n_compounds=10, box=[0, 0, 0])

    def test_packmol_warning(self, h2o):
        with pytest.warns(UserWarning):
            mb.fill_box(h2o, n_compounds=10, box=[1, 1, 1], overlap=10)

    def test_rotate(self, h2o):
        filled = mb.fill_box(h2o, 2, box=[1, 1, 1], fix_orientation=True)
        w0 = filled.xyz[:3]
        w1 = filled.xyz[3:]
        # Translate w0 and w1 to COM
        w0 -= w0.sum(0) / len(w0)
        w1 -= w1.sum(0) / len(w1)
        assert np.isclose(w0, w1).all()

    def test_no_rotate(self, h2o):
        filled = mb.fill_box(
            [h2o, h2o], [1, 1], box=[1, 1, 1], fix_orientation=[False, True]
        )
        w0 = filled.xyz[:3]
        w1 = filled.xyz[3:]
        # Translate w0 and w1 to COM
        w0 -= w0.sum(0) / len(w0)
        w1 -= w1.sum(0) / len(w1)
        assert np.isclose(w0, w1).all() is not True

    def test_remove_port(self):
        from mbuild.lib.recipes import Alkane

        butane = Alkane(n=4)
        butane.remove(butane[-1])
        box = mb.fill_box(butane, n_compounds=10, density=1)

    def test_sidemax(self):
        from mbuild.lib.molecules import Methane

        ch4 = Methane()
        # With default sidemax
        box_of_methane = mb.fill_box(
            ch4, box=[1000, 1000, 1000], n_compounds=500
        )
        sphere_of_methane = mb.fill_sphere(
            ch4, sphere=[1000, 1000, 1000, 1000], n_compounds=500
        )
        assert all(
            np.asarray(box_of_methane.get_boundingbox().lengths)
            < [110, 110, 110]
        )
        assert all(
            np.asarray(sphere_of_methane.get_boundingbox().lengths)
            < [210, 210, 210]
        )

        # With adjusted sidemax
        big_box_of_methane = mb.fill_box(
            ch4, box=[1000, 1000, 1000], n_compounds=500, sidemax=1000.0
        )
        big_sphere_of_methane = mb.fill_sphere(
            ch4,
            sphere=[1000, 1000, 1000, 1000],
            n_compounds=500,
            sidemax=2000.0,
        )

        assert all(
            np.asarray(big_box_of_methane.get_boundingbox().lengths)
            > [900, 900, 900]
        )
        assert all(
            np.asarray(big_sphere_of_methane.get_boundingbox().lengths)
            > [1800, 1800, 1800]
        )

    def test_box_edge(self, h2o, methane):
        system_box = mb.Box(lengths=(1.8, 1.8, 1.8))
        packed = mb.fill_box(
            compound=h2o, n_compounds=100, box=system_box, edge=0.2
        )
        edge_sizes = np.subtract(
            system_box.lengths, packed.get_boundingbox().lengths
        )
        assert np.allclose(edge_sizes, np.array([0.4] * 3), atol=0.1)

        region = mb.fill_region(
            compound=h2o,
            n_compounds=100,
            region=system_box,
            edge=0.2,
            bounds=[system_box],
        )
        edge_sizes = np.subtract(
            system_box.lengths, packed.get_boundingbox().lengths
        )
        assert np.allclose(edge_sizes, np.array([0.4] * 3), atol=0.1)

        edge = 0.2
        bounds = [2, 2, 2, 1]
        sphere = mb.fill_sphere(
            compound=h2o, n_compounds=100, sphere=bounds, edge=edge
        )
        target_diameter = (bounds[3] - edge) * 2
        assert np.allclose(
            sphere.maxs - sphere.mins, np.array([target_diameter] * 3), atol=0.1
        )

        solvated = mb.solvate(
            solvent=h2o,
            solute=methane,
            n_solvent=100,
            box=system_box,
            overlap=0.2,
        )
<<<<<<< HEAD
        edge_sizes = system_box.lengths - solvated.boundingbox.lengths
        assert np.allclose(edge_sizes, np.array([0.4] * 3), atol=0.1)

    def test_validate_mass(self, methane):
        bead = mb.Compound(name="A", mass=0.0)
        with pytest.raises(MBuildError):
            mb.fill_box(compound=bead, n_compounds=10, density=1)

        with pytest.raises(MBuildError):
            mb.fill_box(compound=bead, density=1, box=[0.5, 0.5, 0.5])

        with pytest.raises(MBuildError):
            mb.fill_sphere(compound=bead, sphere=[20, 20, 20, 20], density=1)

        beadA = mb.Compound(name="A", mass=0.0)
        beadB = mb.Compound(name="B", mass=1.0, pos=[0.5, 0.5, 0.5])
        beads = mb.Compound(subcompounds=[beadA, beadB])
        with warnings.catch_warnings(record=True) as w:
            mb.packing._validate_mass(compound=[beadA, beadB], n_compounds=None)
            assert w

        with warnings.catch_warnings(record=True) as w:
            mb.packing._validate_mass(compound=[beads], n_compounds=None)
            assert w

        with warnings.catch_warnings(record=True) as w:
            mb.packing._validate_mass(compound=[beads], n_compounds=[5])
            assert w
=======
        edge_sizes = np.subtract(
            system_box.lengths, solvated.get_boundingbox().lengths
        )
        assert np.allclose(edge_sizes, np.array([0.4] * 3), atol=0.1)
>>>>>>> 8b994e72
<|MERGE_RESOLUTION|>--- conflicted
+++ resolved
@@ -368,8 +368,9 @@
             box=system_box,
             overlap=0.2,
         )
-<<<<<<< HEAD
-        edge_sizes = system_box.lengths - solvated.boundingbox.lengths
+        edge_sizes = np.subtract(
+            system_box.lengths, solvated.get_boundingbox().lengths
+        )
         assert np.allclose(edge_sizes, np.array([0.4] * 3), atol=0.1)
 
     def test_validate_mass(self, methane):
@@ -396,10 +397,4 @@
 
         with warnings.catch_warnings(record=True) as w:
             mb.packing._validate_mass(compound=[beads], n_compounds=[5])
-            assert w
-=======
-        edge_sizes = np.subtract(
-            system_box.lengths, solvated.get_boundingbox().lengths
-        )
-        assert np.allclose(edge_sizes, np.array([0.4] * 3), atol=0.1)
->>>>>>> 8b994e72
+            assert w