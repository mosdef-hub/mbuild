"""mBuild recipe for a silica interface."""
import math
import random

import numpy as np

from mbuild import Compound, Port
from mbuild.lib.recipes.tiled_compound import TiledCompound


class SilicaInterface(Compound):
    """A recipe for creating an interface from bulk silica.

    Carves silica interface from bulk, adjusts to a reactive surface site
    density of 5.0 sites/nm^2 (agreeing with experimental results, see
    Zhuravlev 2000) by creating Si-O-Si bridges, and yields a 2:1 Si:O ratio
    (excluding the reactive surface sites).

    Parameters
    ----------
    bulk_silica : mb.Compound
        Bulk silica from which to cleave an interface
    tile_x : int, optional, default=1
        Number of times to replicate bulk silica in x-direction
    tile_y : int, optional, default=1
        Number of times to replicate bulk silica in y-direction
    thickness : float, optional, default=1.0
        Thickness of the slab to carve from the silica bulk. (in nm; not
        including oxygen layers on the top and bottom of the surface)

    References
    ----------
    .. [1] Hartkamp, R., Siboulet, B., Dufreche, J.-F., Boasne, B.
           "Ion-specific adsorption and electroosmosis in charged
           amorphous porous silica." (2015) Phys. Chem. Chem. Phys.
           17, 24683-24695
    .. [2] L.T. Zhuravlev, "The surface chemistry of amorphous silica.
           Zhuravlev model." (2000) Colloids Surf., A. 10, 1-38
    """

    def __init__(
        self, bulk_silica, tile_x=1, tile_y=1, thickness=1.0, seed=12345
    ):
        super(SilicaInterface, self).__init__()

        random.seed(seed)
        self._oh_density = 5.0
        self._O_buffer = 0.275

        self._cleave_interface(bulk_silica, tile_x, tile_y, thickness)
        self.generate_bonds(name_a="Si", name_b="O", dmin=0.0, dmax=0.20419)
        self._strip_stray_atoms()
        self._bridge_dangling_Os(self._oh_density, thickness)
        self._identify_surface_sites(thickness)
        self._adjust_stoichiometry()

    def _cleave_interface(self, bulk_silica, tile_x, tile_y, thickness):
        """Carve interface from bulk silica.

        Also includes a buffer of O's above and below the surface to ensure the
        interface is coated.
        """
        O_buffer = self._O_buffer
<<<<<<< HEAD
        z_height = bulk_silica.box.lengths[2]
        tile_z = int(math.ceil((thickness + 2*O_buffer) / z_height))
        bulk = mb.recipes.TiledCompound(bulk_silica, n_tiles=(tile_x, tile_y, tile_z))

        interface = mb.Compound(periodicity=(bulk.periodicity[0],
                                             bulk.periodicity[1],
                                             False))
        for i, particle in enumerate(bulk.particles()):
            if ((particle.name == 'Si' and O_buffer < particle.pos[2] < (thickness + O_buffer)) or
                    (particle.name == 'O' and particle.pos[2] < (thickness + 2*O_buffer))):
                interface_particle = mb.Compound(name=particle.name, pos=particle.pos)
                interface.add(interface_particle, particle.name + "_{}".format(i))
        self.add(interface, inherit_box=True, inherit_periodicity=True)
=======
        tile_z = int(
            math.ceil((thickness + 2 * O_buffer) / bulk_silica.periodicity[2])
        )
        bulk = TiledCompound(bulk_silica, n_tiles=(tile_x, tile_y, tile_z))

        periodicity = (bulk.periodicity[0], bulk.periodicity[1], 0.0)
        interface = Compound(periodicity=periodicity)
        for i, p in enumerate(bulk.particles()):
            if (
                p.name == "Si" and O_buffer < p.pos[2] < (thickness + O_buffer)
            ) or (p.name == "O" and p.pos[2] < (thickness + 2 * O_buffer)):
                interface_particle = Compound(name=p.name, pos=p.pos)
                interface.add(interface_particle, f"{p.name}_{i}")
        self.add(interface)
>>>>>>> dc6a1053

    def _strip_stray_atoms(self):
        """Remove stray atoms and surface pieces."""
        components = self.bond_graph.connected_components()
        major_component = max(components, key=len)
        for atom in list(self.particles()):
            if atom not in major_component:
                self.remove(atom)

    def _bridge_dangling_Os(self, oh_density, thickness):
        """Form Si-O-Si bridges to yield desired density of surface sites.

        References
        ----------
        .. [1] Hartkamp, R., Siboulet, B., Dufreche, J.-F., Boasne, B.
               "Ion-specific adsorption and electroosmosis in charged
               amorphous porous silica." (2015) Phys. Chem. Chem. Phys.
               17, 24683-24695
        """
<<<<<<< HEAD

        area = self.box.lengths[0] * self.box.lengths[1]
=======
        area = self.periodicity[0] * self.periodicity[1]
>>>>>>> dc6a1053
        target = int(oh_density * area)

        dangling_Os = [
            atom
            for atom in self.particles()
            if atom.name == "O"
            and atom.pos[2] > thickness
            and len(self.bond_graph.neighbors(atom)) == 1
        ]

        n_bridges = int((len(dangling_Os) - target) / 2)

        for _ in range(n_bridges):
            bridged = False
            while not bridged:
                O1 = random.choice(dangling_Os)
                Si1 = self.bond_graph.neighbors(O1)[0]
                for O2 in dangling_Os:
                    if O2 == O1:
                        continue
                    Si2 = self.bond_graph.neighbors(O2)[0]
                    if Si1 == Si2:
                        continue
                    if any(
                        neigh in self.bond_graph.neighbors(Si2)
                        for neigh in self.bond_graph.neighbors(Si1)
                    ):
                        continue
                    r = self.min_periodic_distance(Si1.pos, Si2.pos)
                    if r < 0.45:
                        bridged = True
                        self.add_bond((O1, Si2))
                        dangling_Os.remove(O1)
                        dangling_Os.remove(O2)
                        self.remove(O2)
                        break

    def _identify_surface_sites(self, thickness):
        """Label surface sites and add ports above them."""
        for atom in self.particles():
            if len(self.bond_graph.neighbors(atom)) == 1:
                if atom.name == "O" and atom.pos[2] > thickness:
                    atom.name = "O_surface"
                    port = Port(anchor=atom)
                    port.spin(np.pi / 2, [1, 0, 0])
                    port.translate(np.array([0.0, 0.0, 0.1]))
                    self.add(port, f"port_{len(self.referenced_ports())}")

    def _adjust_stoichiometry(self):
        """Remove O's from underside of surface to yield a 2:1 Si:O ratio."""
        num_O = len(list(self.particles_by_name("O")))
        num_Si = len(list(self.particles_by_name("Si")))
        n_deletions = num_O - 2 * num_Si

        bottom_Os = [
            atom
            for atom in self.particles()
            if atom.name == "O"
            and atom.pos[2] < self._O_buffer
            and len(self.bond_graph.neighbors(atom)) == 1
        ]

        for _ in range(n_deletions):
            O1 = random.choice(bottom_Os)
            bottom_Os.remove(O1)
            self.remove(O1)


if __name__ == "__main__":
    from mbuild.lib.bulk_materials import AmorphousSilicaBulk

    silica_interface = SilicaInterface(
        bulk_silica=AmorphousSilicaBulk(), thickness=1.2
    )
    silica_interface.save("silica_interface.mol2", show_ports=True)<|MERGE_RESOLUTION|>--- conflicted
+++ resolved
@@ -61,36 +61,30 @@
         interface is coated.
         """
         O_buffer = self._O_buffer
-<<<<<<< HEAD
         z_height = bulk_silica.box.lengths[2]
-        tile_z = int(math.ceil((thickness + 2*O_buffer) / z_height))
-        bulk = mb.recipes.TiledCompound(bulk_silica, n_tiles=(tile_x, tile_y, tile_z))
+        tile_z = int(math.ceil((thickness + 2 * O_buffer) / z_height))
+        bulk = mb.recipes.TiledCompound(
+            bulk_silica, n_tiles=(tile_x, tile_y, tile_z)
+        )
 
-        interface = mb.Compound(periodicity=(bulk.periodicity[0],
-                                             bulk.periodicity[1],
-                                             False))
+        interface = mb.Compound(
+            periodicity=(bulk.periodicity[0], bulk.periodicity[1], False)
+        )
         for i, particle in enumerate(bulk.particles()):
-            if ((particle.name == 'Si' and O_buffer < particle.pos[2] < (thickness + O_buffer)) or
-                    (particle.name == 'O' and particle.pos[2] < (thickness + 2*O_buffer))):
-                interface_particle = mb.Compound(name=particle.name, pos=particle.pos)
-                interface.add(interface_particle, particle.name + "_{}".format(i))
+            if (
+                particle.name == "Si"
+                and O_buffer < particle.pos[2] < (thickness + O_buffer)
+            ) or (
+                particle.name == "O"
+                and particle.pos[2] < (thickness + 2 * O_buffer)
+            ):
+                interface_particle = mb.Compound(
+                    name=particle.name, pos=particle.pos
+                )
+                interface.add(
+                    interface_particle, particle.name + "_{}".format(i)
+                )
         self.add(interface, inherit_box=True, inherit_periodicity=True)
-=======
-        tile_z = int(
-            math.ceil((thickness + 2 * O_buffer) / bulk_silica.periodicity[2])
-        )
-        bulk = TiledCompound(bulk_silica, n_tiles=(tile_x, tile_y, tile_z))
-
-        periodicity = (bulk.periodicity[0], bulk.periodicity[1], 0.0)
-        interface = Compound(periodicity=periodicity)
-        for i, p in enumerate(bulk.particles()):
-            if (
-                p.name == "Si" and O_buffer < p.pos[2] < (thickness + O_buffer)
-            ) or (p.name == "O" and p.pos[2] < (thickness + 2 * O_buffer)):
-                interface_particle = Compound(name=p.name, pos=p.pos)
-                interface.add(interface_particle, f"{p.name}_{i}")
-        self.add(interface)
->>>>>>> dc6a1053
 
     def _strip_stray_atoms(self):
         """Remove stray atoms and surface pieces."""
@@ -110,12 +104,7 @@
                amorphous porous silica." (2015) Phys. Chem. Chem. Phys.
                17, 24683-24695
         """
-<<<<<<< HEAD
-
         area = self.box.lengths[0] * self.box.lengths[1]
-=======
-        area = self.periodicity[0] * self.periodicity[1]
->>>>>>> dc6a1053
         target = int(oh_density * area)
 
         dangling_Os = [
