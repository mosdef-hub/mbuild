"""Module for creating TiledCompounds."""
__all__ = ["TiledCompound"]

import itertools as it

import numpy as np

from mbuild import Box, Compound, Port, clone
from mbuild.exceptions import MBuildError
from mbuild.periodic_kdtree import PeriodicCKDTree


class TiledCompound(Compound):
    """Replicates a Compound in any cartesian direction(s).

    Correctly updates connectivity while respecting periodic boundary
    conditions.

    Parameters
    ----------
    tile : mb.Compound
        The Compound to be replicated.
    n_tiles : array-like, shape=(3,), dtype=int, optional, default=(1, 1, 1)
        Number of times to replicate tile in the x, y and z-directions.
    name : str, optional, default=tile.name
        Descriptive string for the compound.
    """

    def __init__(self, tile, n_tiles, name=None):
        super(TiledCompound, self).__init__()

        n_tiles = np.asarray(n_tiles)
        periodicity = np.asarray(tile.periodicity)
        if not np.all(n_tiles > 0):
            raise ValueError("Number of tiles must be positive.")

        if tile.box is None:
            tile.box = tile.get_boundingbox()
        # Check that the tile is periodic in the requested dimensions.
        if not np.all(np.logical_or((n_tiles == 1), periodicity)):
            raise ValueError(
                "Tile not periodic in at least one of the specified dimensions."
            )

        if name is None:
            name = tile.name + "-".join(str(d) for d in n_tiles)
        self.name = name
        self.periodicity = tile.periodicity
        self.box = Box(
            np.array(tile.box.lengths) * n_tiles, angles=tile.box.angles
        )

        if all(n_tiles == 1):
            self._add_tile(tile, [(0, 0, 0)])
            self._hoist_ports(tile)
            return  # Don't waste time copying and checking bonds.

        # For every tile, assign temporary ID's to particles which are internal
        # to that tile. E.g., when replicating a tile with 1800 particles, every
        # tile will contain particles with ID's from 0-1799. These ID's are used
        # below to fix bonds crossing periodic boundary conditions where a new
        # tile has been placed.
        for idx, particle in enumerate(tile.particles(include_ports=True)):
            particle.index = idx

        # Replicate and place periodic tiles.
        # -----------------------------------
        for ijk in it.product(
            range(n_tiles[0]), range(n_tiles[1]), range(n_tiles[2])
        ):
            new_tile = clone(tile)
            new_tile.translate(np.multiply(ijk, np.asarray(tile.box.lengths)))

            self._add_tile(new_tile, ijk)
            self._hoist_ports(new_tile)

        # Fix bonds across periodic boundaries.
        # -------------------------------------
        # Cutoff for long bonds is half the shortest periodic distance.
        threshold_calc = [np.inf, np.inf, np.inf]
        for i, truthy in enumerate(tile.periodicity):
            if truthy:
                threshold_calc[i] = tile.box.lengths[i]
            else:
                continue
        dist_thresh = np.min(threshold_calc) / 2

        # Create the bounds for the periodicKDtree, non-periodic dimensions are 0
        bounds = [0, 0, 0]
        length_array = np.asarray(tile.box.lengths)
        for i, dim in enumerate(bounds):
            if tile.periodicity[i]:
                bounds[i] = self.box.lengths[i]
            else:
                continue
        # Bonds that were periodic in the original tile.
        periodic_bonds = set()
        for particle1, particle2 in tile.bonds():

            if np.linalg.norm(particle1.pos - particle2.pos) > dist_thresh:
                periodic_bonds.add((particle1.index, particle2.index))

        # Build a periodic kdtree of all particle positions.
        self.particle_kdtree = PeriodicCKDTree(data=self.xyz, bounds=bounds)
        all_particles = np.asarray(list(self.particles(include_ports=False)))

        # Store bonds to remove/add since we'll be iterating over all bonds.
        bonds_to_remove = set()
        bonds_to_add = set()
        for particle1, particle2 in self.bonds():
<<<<<<< HEAD
            i = particle1.index
            j = particle2.index
            if (i, j) not in periodic_bonds and (j, i) not in periodic_bonds:
=======
            if (
                particle1.index,
                particle2.index,
            ) not in indices_of_periodic_bonds and (
                particle2.index,
                particle1.index,
            ) not in indices_of_periodic_bonds:
>>>>>>> 625f956b
                continue

            dist = self.min_periodic_distance(particle1.pos, particle2.pos)
            if dist > dist_thresh:
                bonds_to_remove.add((particle1, particle2))
                image2 = self._find_particle_image(
                    particle1, particle2, all_particles
                )
                image1 = self._find_particle_image(
                    particle2, particle1, all_particles
                )

                if (image2, particle1) not in bonds_to_add:
                    bonds_to_add.add((particle1, image2))
                if (image1, particle2) not in bonds_to_add:
                    bonds_to_add.add((particle2, image1))

        for bond in bonds_to_remove:
            self.remove_bond(bond)

        for bond in bonds_to_add:
            self.add_bond(bond)

        # Clean up temporary data.
        for particle in self._particles(include_ports=True):
            particle.index = None
        del self.particle_kdtree

    def _add_tile(self, new_tile, ijk):
        """Add a tile with a label indicating its tiling position."""
        tile_label = "{0}_{1}".format(self.name, "-".join(str(d) for d in ijk))
        self.add(new_tile, label=tile_label, inherit_periodicity=False)

    def _hoist_ports(self, new_tile):
        """Add labels for all the ports to the parent (TiledCompound)."""
        for port in new_tile.children:
            if isinstance(port, Port):
                self.add(port, containment=False)

    def _find_particle_image(self, query, match, all_particles):
        """Find particle with the same index as match in a neighboring tile."""
        _, idxs = self.particle_kdtree.query(query.pos, k=10)

        neighbors = all_particles[idxs]

        for particle in neighbors:
            if particle.index == match.index:
                return particle
        raise MBuildError(
            "Unable to find matching particle image while stitching bonds."
        )<|MERGE_RESOLUTION|>--- conflicted
+++ resolved
@@ -108,19 +108,10 @@
         bonds_to_remove = set()
         bonds_to_add = set()
         for particle1, particle2 in self.bonds():
-<<<<<<< HEAD
-            i = particle1.index
-            j = particle2.index
-            if (i, j) not in periodic_bonds and (j, i) not in periodic_bonds:
-=======
-            if (
-                particle1.index,
-                particle2.index,
-            ) not in indices_of_periodic_bonds and (
+            if (particle1.index, particle2.index,) not in periodic_bonds and (
                 particle2.index,
                 particle1.index,
-            ) not in indices_of_periodic_bonds:
->>>>>>> 625f956b
+            ) not in periodic_bonds:
                 continue
 
             dist = self.min_periodic_distance(particle1.pos, particle2.pos)
