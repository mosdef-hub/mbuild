<<<<<<< HEAD
=======
"""Module for creating TiledCompounds."""
>>>>>>> dc6a1053
__all__ = ["TiledCompound"]

import itertools as it

import numpy as np

<<<<<<< HEAD
from mbuild import clone, Box, Compound, Port
from mbuild.exceptions import MBuildError
from mbuild.periodic_kdtree import PeriodicCKDTree
=======
from mbuild import clone
from mbuild.compound import Compound
from mbuild.exceptions import MBuildError
from mbuild.periodic_kdtree import PeriodicCKDTree
from mbuild.port import Port
>>>>>>> dc6a1053


class TiledCompound(Compound):
    """Replicates a Compound in any cartesian direction(s).

    Correctly updates connectivity while respecting periodic boundary
    conditions.

    Parameters
    ----------
    tile : mb.Compound
        The Compound to be replicated.
    n_tiles : array-like, shape=(3,), dtype=int, optional, default=(1, 1, 1)
        Number of times to replicate tile in the x, y and z-directions.
    name : str, optional, default=tile.name
        Descriptive string for the compound.
    """

    def __init__(self, tile, n_tiles, name=None):
        super(TiledCompound, self).__init__()

        n_tiles = np.asarray(n_tiles)
        periodicity = np.asarray(tile.periodicity)
        if not np.all(n_tiles > 0):
            raise ValueError("Number of tiles must be positive.")

        if tile.box is None:
            tile.box = tile.get_boundingbox()
        # Check that the tile is periodic in the requested dimensions.
<<<<<<< HEAD
        if not np.all(np.logical_or((n_tiles == 1), periodicity)):
            raise ValueError(
                "Tile not periodic in at least one of the " "specified dimensions."
            )

=======
        if np.any(np.logical_and(n_tiles != 1, tile.periodicity == 0)):
            raise ValueError(
                "Tile not periodic in at least one of the specified dimensions."
            )
>>>>>>> dc6a1053

        if name is None:
            name = tile.name + "-".join(str(d) for d in n_tiles)
        self.name = name
        self.periodicity = tile.periodicity
        self.box = Box(
                np.array(tile.box.lengths) * n_tiles, angles=tile.box.angles
                )

        if all(n_tiles == 1):
            self._add_tile(tile, [(0, 0, 0)])
            self._hoist_ports(tile)
            return  # Don't waste time copying and checking bonds.

        # For every tile, assign temporary ID's to particles which are internal
        # to that tile. E.g., when replicating a tile with 1800 particles, every
        # tile will contain particles with ID's from 0-1799. These ID's are used
        # below to fix bonds crossing periodic boundary conditions where a new
        # tile has been placed.
        for idx, particle in enumerate(tile.particles(include_ports=True)):
            particle.index = idx

        # Replicate and place periodic tiles.
        # -----------------------------------
<<<<<<< HEAD
        for ijk in it.product(range(n_tiles[0]), range(n_tiles[1]), range(n_tiles[2])):
=======
        for ijk in it.product(
            range(n_tiles[0]), range(n_tiles[1]), range(n_tiles[2])
        ):
>>>>>>> dc6a1053
            new_tile = clone(tile)
            new_tile.translate(np.multiply(ijk, tile.box.lengths))

            self._add_tile(new_tile, ijk)
            self._hoist_ports(new_tile)

        # Fix bonds across periodic boundaries.
        # -------------------------------------
        # Cutoff for long bonds is half the shortest periodic distance.
        dist_thresh = min(tile.box.lengths) / 2

        # Bonds that were periodic in the original tile.
        periodic_bonds = set()
        for particle1, particle2 in tile.bonds():
<<<<<<< HEAD

            if np.linalg.norm(particle1.pos - particle2.pos) > dist_thresh:
                periodic_bonds.add((particle1.index, particle2.index))


        # Build a periodic kdtree of all particle positions.
        self.particle_kdtree = PeriodicCKDTree(
                data=self.xyz, bounds=self.box.lengths
                )
=======
            if np.linalg.norm(particle1.pos - particle2.pos) > bond_dist_thres:
                indices_of_periodic_bonds.add(
                    (particle1.index, particle2.index)
                )

        # Build a periodic kdtree of all particle positions.
        self.particle_kdtree = PeriodicCKDTree(
            data=self.xyz, bounds=self.periodicity
        )
>>>>>>> dc6a1053
        all_particles = np.asarray(list(self.particles(include_ports=False)))

        # Store bonds to remove/add since we'll be iterating over all bonds.
        bonds_to_remove = set()
        bonds_to_add = set()
        for particle1, particle2 in self.bonds():
<<<<<<< HEAD
            i = particle1.index
            j = particle2.index
            if (i, j) not in periodic_bonds and (j, i) not in periodic_bonds:
                continue

            dist = self.min_periodic_distance(particle1.pos, particle2.pos)
            if dist > dist_thresh:
                bonds_to_remove.add((particle1, particle2))
                image2 = self._find_particle_image(particle1, particle2, all_particles)
                image1 = self._find_particle_image(particle2, particle1, all_particles)
=======
            if (
                (particle1.index, particle2.index)
                not in indices_of_periodic_bonds
                and (particle2.index, particle1.index)
                not in indices_of_periodic_bonds
            ):
                continue

            if (
                self.min_periodic_distance(particle1.pos, particle2.pos)
                > bond_dist_thres
            ):
                bonds_to_remove.add((particle1, particle2))
                image2 = self._find_particle_image(
                    particle1, particle2, all_particles
                )
                image1 = self._find_particle_image(
                    particle2, particle1, all_particles
                )
>>>>>>> dc6a1053

                if (image2, particle1) not in bonds_to_add:
                    bonds_to_add.add((particle1, image2))
                if (image1, particle2) not in bonds_to_add:
                    bonds_to_add.add((particle2, image1))

        for bond in bonds_to_remove:
            self.remove_bond(bond)

        for bond in bonds_to_add:
            self.add_bond(bond)

        # Clean up temporary data.
        for particle in self._particles(include_ports=True):
            particle.index = None
        del self.particle_kdtree

    def _add_tile(self, new_tile, ijk):
<<<<<<< HEAD
        """Add a tile with a label indicating its tiling position. """
=======
        """Add a tile with a label indicating its tiling position."""
>>>>>>> dc6a1053
        tile_label = "{0}_{1}".format(self.name, "-".join(str(d) for d in ijk))
        self.add(new_tile, label=tile_label, inherit_periodicity=False)

    def _hoist_ports(self, new_tile):
        """Add labels for all the ports to the parent (TiledCompound)."""
        for port in new_tile.children:
            if isinstance(port, Port):
                self.add(port, containment=False)

    def _find_particle_image(self, query, match, all_particles):
        """Find particle with the same index as match in a neighboring tile."""
        _, idxs = self.particle_kdtree.query(query.pos, k=10)

        neighbors = all_particles[idxs]

        for particle in neighbors:
            if particle.index == match.index:
                return particle
        raise MBuildError(
<<<<<<< HEAD
            "Unable to find matching particle image while" " stitching bonds."
=======
            "Unable to find matching particle image while stitching bonds."
>>>>>>> dc6a1053
        )<|MERGE_RESOLUTION|>--- conflicted
+++ resolved
@@ -1,24 +1,13 @@
-<<<<<<< HEAD
-=======
 """Module for creating TiledCompounds."""
->>>>>>> dc6a1053
 __all__ = ["TiledCompound"]
 
 import itertools as it
 
 import numpy as np
 
-<<<<<<< HEAD
-from mbuild import clone, Box, Compound, Port
+from mbuild import Box, Compound, Port, clone
 from mbuild.exceptions import MBuildError
 from mbuild.periodic_kdtree import PeriodicCKDTree
-=======
-from mbuild import clone
-from mbuild.compound import Compound
-from mbuild.exceptions import MBuildError
-from mbuild.periodic_kdtree import PeriodicCKDTree
-from mbuild.port import Port
->>>>>>> dc6a1053
 
 
 class TiledCompound(Compound):
@@ -48,26 +37,18 @@
         if tile.box is None:
             tile.box = tile.get_boundingbox()
         # Check that the tile is periodic in the requested dimensions.
-<<<<<<< HEAD
         if not np.all(np.logical_or((n_tiles == 1), periodicity)):
-            raise ValueError(
-                "Tile not periodic in at least one of the " "specified dimensions."
-            )
-
-=======
-        if np.any(np.logical_and(n_tiles != 1, tile.periodicity == 0)):
             raise ValueError(
                 "Tile not periodic in at least one of the specified dimensions."
             )
->>>>>>> dc6a1053
 
         if name is None:
             name = tile.name + "-".join(str(d) for d in n_tiles)
         self.name = name
         self.periodicity = tile.periodicity
         self.box = Box(
-                np.array(tile.box.lengths) * n_tiles, angles=tile.box.angles
-                )
+            np.array(tile.box.lengths) * n_tiles, angles=tile.box.angles
+        )
 
         if all(n_tiles == 1):
             self._add_tile(tile, [(0, 0, 0)])
@@ -84,13 +65,9 @@
 
         # Replicate and place periodic tiles.
         # -----------------------------------
-<<<<<<< HEAD
-        for ijk in it.product(range(n_tiles[0]), range(n_tiles[1]), range(n_tiles[2])):
-=======
         for ijk in it.product(
             range(n_tiles[0]), range(n_tiles[1]), range(n_tiles[2])
         ):
->>>>>>> dc6a1053
             new_tile = clone(tile)
             new_tile.translate(np.multiply(ijk, tile.box.lengths))
 
@@ -105,34 +82,20 @@
         # Bonds that were periodic in the original tile.
         periodic_bonds = set()
         for particle1, particle2 in tile.bonds():
-<<<<<<< HEAD
 
             if np.linalg.norm(particle1.pos - particle2.pos) > dist_thresh:
                 periodic_bonds.add((particle1.index, particle2.index))
 
-
         # Build a periodic kdtree of all particle positions.
         self.particle_kdtree = PeriodicCKDTree(
-                data=self.xyz, bounds=self.box.lengths
-                )
-=======
-            if np.linalg.norm(particle1.pos - particle2.pos) > bond_dist_thres:
-                indices_of_periodic_bonds.add(
-                    (particle1.index, particle2.index)
-                )
-
-        # Build a periodic kdtree of all particle positions.
-        self.particle_kdtree = PeriodicCKDTree(
-            data=self.xyz, bounds=self.periodicity
+            data=self.xyz, bounds=self.box.lengths
         )
->>>>>>> dc6a1053
         all_particles = np.asarray(list(self.particles(include_ports=False)))
 
         # Store bonds to remove/add since we'll be iterating over all bonds.
         bonds_to_remove = set()
         bonds_to_add = set()
         for particle1, particle2 in self.bonds():
-<<<<<<< HEAD
             i = particle1.index
             j = particle2.index
             if (i, j) not in periodic_bonds and (j, i) not in periodic_bonds:
@@ -141,29 +104,12 @@
             dist = self.min_periodic_distance(particle1.pos, particle2.pos)
             if dist > dist_thresh:
                 bonds_to_remove.add((particle1, particle2))
-                image2 = self._find_particle_image(particle1, particle2, all_particles)
-                image1 = self._find_particle_image(particle2, particle1, all_particles)
-=======
-            if (
-                (particle1.index, particle2.index)
-                not in indices_of_periodic_bonds
-                and (particle2.index, particle1.index)
-                not in indices_of_periodic_bonds
-            ):
-                continue
-
-            if (
-                self.min_periodic_distance(particle1.pos, particle2.pos)
-                > bond_dist_thres
-            ):
-                bonds_to_remove.add((particle1, particle2))
                 image2 = self._find_particle_image(
                     particle1, particle2, all_particles
                 )
                 image1 = self._find_particle_image(
                     particle2, particle1, all_particles
                 )
->>>>>>> dc6a1053
 
                 if (image2, particle1) not in bonds_to_add:
                     bonds_to_add.add((particle1, image2))
@@ -182,11 +128,7 @@
         del self.particle_kdtree
 
     def _add_tile(self, new_tile, ijk):
-<<<<<<< HEAD
-        """Add a tile with a label indicating its tiling position. """
-=======
         """Add a tile with a label indicating its tiling position."""
->>>>>>> dc6a1053
         tile_label = "{0}_{1}".format(self.name, "-".join(str(d) for d in ijk))
         self.add(new_tile, label=tile_label, inherit_periodicity=False)
 
@@ -206,9 +148,5 @@
             if particle.index == match.index:
                 return particle
         raise MBuildError(
-<<<<<<< HEAD
-            "Unable to find matching particle image while" " stitching bonds."
-=======
             "Unable to find matching particle image while stitching bonds."
->>>>>>> dc6a1053
         )