"""Recipe for an mBuild polymer."""
import itertools as it

<<<<<<< HEAD
import numpy as np

from mbuild.port import Port
=======
from mbuild import clone
>>>>>>> a1857599
from mbuild.compound import Compound
from mbuild.coordinate_transform import force_overlap
from mbuild.lib.atoms import H
from mbuild.utils.validation import assert_port_exists

<<<<<<< HEAD

=======
>>>>>>> a1857599
__all__ = ["Polymer"]


class Polymer(Compound):
    """Connect one or more components in a specified sequence.

    Attributes
    ----------
<<<<<<< HEAD
    monomers : List of mbuild.Compounds
        The compound(s) to replicate. Add to this list using the add_monomers
        method.
    end_groups : List of mbuild.Compounds
        The compound to cap the end of the polymer. Add to this list using the
        add_end_groups method.

    Methods
    -------
    add_monomer(monomer, indices, separation, port_labels, orientation, replace)
        Use to add a monomer compound to Polymer.monomers

    add_end_groups(compound, index, separation, orientation, replace)
        Use to add an end group compound to Polymer.end_groups

    build(n, sequence)
        Use to create a single polymer compound. This method uses the compounds
        created by calling the add_monomer and add_end_group methods.
    
    Notes
    -----
    There are two different approaches to using the Polymer class to create polymers

    1) Pass in already created mb.Compound instances to the monomers and
    end_groups parameters when creating a Polymer instance:

        You can then call the Polymer.build() method to create a polymer.
        This approach can be used if the compounds being passed into the Polymer
        instance already have the ports created, and correct atomic structure to
        allow for the monomer-monomer and monomer-end group bonds. These compounds
        are used as-is when creating the polymer chain.

        Example:
        --------
        chain = Polymer(monomers=[mb.Compound], end_groups = [mb.Compound, mb.Compound])
        chain.build(n=5)

    2) Use the add_monomer() and add_end_group() methods:

        These functions are there to help with the creation of mb.Ports, which are
        required by the build() method, and they help with the removal of any atoms
        (hydrogens) that are occupying what should be the monomer-monomer and
        monomer-end group bonding sites.  With this approach, create a Polymer()
        instance, then call the add_monomer() and add_end_group() methodss before
        calling the build() method.

        Example:
        --------
        chain = Polymer()
        chain.add_monomer(mb.Compound)
        chain.add_end_groups(mb.Compound)
        chain.build(n=5)

        Refer to the method specific doc strings to see the correct use.
    """

    def __init__(self, monomers=None, end_groups=None):
=======
    monomers : mb.Compound or list of mb.Compound
        The compound(s) to replicate.
    n : int
        The number of times to replicate the sequence.
    sequence : str, optional, default='A'
        A string of characters where each unique character represents one
        repetition of a monomer. Characters in `sequence` are assigned to
        monomers in the order assigned by the built-in `sorted()`.
    port_labels : 2-tuple of strs, optional, default=('up', 'down')
        The names of the two ports to use to connect copies of proto.
    """

    def __init__(self, monomers, n, sequence="A", port_labels=("up", "down")):
        if n < 1:
            raise ValueError("n must be 1 or more")
>>>>>>> a1857599
        super(Polymer, self).__init__()
        self._monomers = monomers or []
        self._end_groups = end_groups or [None, None]
        if len(self._end_groups) != 2:
            raise ValueError(
                "Please provide two end groups;"
                f" you provided {len(self._end_groups)}"
            )
        self._port_labels = ["up", "down"]
        self._headtail = [None, None]

    @property
    def monomers(self):
        return self._monomers

    @property
    def end_groups(self):
        return self._end_groups

    def build(self, n, sequence="A", add_hydrogens=True):
        """
        Connect one or more components in a specified sequence.
        Uses the compounds that are stored in Polymer.monomers and
        Polymer.end_groups.

        Parameters
        ----------
        n : int
            The number of times to replicate the sequence.
        sequence : str, optional, default 'A'
            A string of characters where each unique character represents one
            repetition of a monomer. Characters in `sequence` are assigned to
            monomers in the order they appear in `Polymer.monomers`.
            The characters in `sequence` are assigned to the compounds in the
            in the order that they appear in the Polymer.monomers list. 
            For example, 'AB' where 'A'corresponds to the first compound
            added to Polymer.monomers and 'B' to the second compound.

        add_hydrogens : bool, default True
            If True and an end group compound is None, then the head or tail
            of the polymer will be capped off with hydrogen atoms. If end group
            compounds exist, then they will be used.
            If False and an end group compound is None, then the head or tail
            port will be exposed in the polymer.
        """
        if n < 1:
            raise ValueError("n must be 1 or more")
        n_monomers = n * len(sequence)

        for monomer in self._monomers:
            for label in self._port_labels:
                assert_port_exists(label, monomer)

        unique_seq_ids = sorted(set(sequence))
<<<<<<< HEAD
        if len(self._monomers) != len(unique_seq_ids):
            raise ValueError(
                "Number of monomers passed to `Polymer` class must"
                " match number of unique entries in the specified"
                " sequence."
=======

        if len(monomers) != len(unique_seq_ids):
            raise ValueError(
                "Number of monomers passed to `Polymer` class must match "
                "number of unique entries in the specified sequence."
>>>>>>> a1857599
            )

        # 'A': monomer_1, 'B': monomer_2....
        seq_map = dict(zip(unique_seq_ids, self._monomers))
        last_part = None
        for n_added, seq_item in enumerate(it.cycle(sequence)):
            this_part = clone(seq_map[seq_item])
            self.add(this_part, "monomer[$]")
            if last_part is None:
                first_part = this_part
            else:
<<<<<<< HEAD
                # Transform this part, such that its bottom port is rotated
                # and translated to the last parts top port.
                force_overlap(
                    this_part,
                    this_part.labels[self._port_labels[0]],
                    last_part.labels[self._port_labels[1]],
=======
                # Transform this part, such that it's bottom port is rotated
                # and translated to the last part's top port.
                force_overlap(
                    this_part,
                    this_part.labels[port_labels[1]],
                    last_part.labels[port_labels[0]],
>>>>>>> a1857599
                )
            last_part = this_part
            if n_added == n * len(sequence) - 1:
                break

<<<<<<< HEAD
        # Add the end groups
        head = self["monomer[0]"]  # First monomer
        tail = self["monomer[{}]".format(n_monomers - 1)]  # Last monomer
        if not head["up"].used:
            head_port = head["up"]
        else:
            head_port = None
        if not tail["down"].used:
            tail_port = tail["down"]
        else:
            tail_port = None

        head_tail = [head_port, tail_port]

        for i, compound in enumerate(self._end_groups):
            if compound is not None:
                if self._headtail[i] is not None:
                    head_tail[i].update_separation(self._headtail[i])
                self.add(compound)
                force_overlap(compound, compound.labels["up"], head_tail[i])
            else:
                if add_hydrogens:
                    hydrogen = H()
                    # Defaut to 1/2 H-C bond len
                    head_tail[i].update_separation(0.0547)
                    hydrogen['up'].update_separation(0.0547)
                    self.add(hydrogen)
                    force_overlap(hydrogen, hydrogen["up"], head_tail[i])
                else:
                    # if None, hoist port to polymer level
                    self.add(
                            head_tail[i],
                            self._port_labels[i],
                            containment=False
                            )

        for port in self.all_ports():
            if port not in self.available_ports():
                self.remove(port)

    def add_monomer(
        self,
        compound,
        indices,
        separation=None,
        orientation=[None, None],
        replace=True,
    ):
        """Add an mBuild compound to self.monomers which will be used to build
        the polymer. Call this function for each unique monomer to be used in
        the polymer.

        Notes
        -----
        Using the 'replace' and 'indices' parameters:

            The atoms in an mbuild compound can be identified by their index numbers.
            
            For example, an ethane compound with the index number next to each atom:
            
                    H(4)    H(7)
                     |      |
             H(3) - C(0) - C(1) - H(6)
                     |      | 
                    H(2)   H(5)

            If replace=True, then this fucntion removes the hydrogen atoms that are
            occupying where the C-C bond should occur between monomers. 
            It is required that you specify which atoms should be removed which is
            achieved by the `indices` parameter.

            In this example, you would remove H(2) and H(7) by indicating indices = [2, 7]
            The resulting structure of the polymer can vary wildly depending on your choice
            for `indices`, so you will have to test out different combinations to find
            the two that result in the desired structure.
        
        Parameters
        ----------
        compound : mbuild.Compound
            A compound of the individual monomer
        indices : list of int of length 2
            The particle indicies of compound that represent the polymer
            bonding sites. You can specify the indices of particles that will
            be replaced by the polymer bond, or indices of particles that act
            as the bonding sites. See the 'replace' parameter notes.
        separation : float, units nm
            The bond length desired at the monomer-monomer bonding site.
            (separation / 2) is used to set the length of each port
        orientation : list of array-like, shape=(3,) of length 2,
            default=[None, None]
            Vector along which to orient the port
            If replace = True, and orientation = None,
            the orientation of the bond between the particle being
            removed and the anchor particle is used.
            Recommended behavior is to leave orientation set to None
            if you are using replace=True.
        replace : Bool, required, default=True
            If True, then the particles identified by bonding_indices
            will be removed and ports are added to the particles they
            were initially bonded to. Only use replace=True in the case
            that bonding_indices point to hydrogen atoms bonded to the
            desired monomer-monomer bonding site particles.
            If False, then the particles identified by bonding_indices
            will have ports added, and no particles are removed from
            the monomer compound.
        """
        port_labels = ["up", "down"]
        comp = clone(compound)

        for idx, label, orientation in zip(indices, port_labels, orientation):
            _add_port(comp, label, idx, separation, orientation, replace)
        if replace:
            remove_atom1 = comp[indices[0]]
            remove_atom2 = comp[indices[1]]
            comp.remove(remove_atom1)
            comp.remove(remove_atom2)
        self._monomers.append(comp)

    def add_end_groups(
        self,
        compound,
        index,
        separation=None,
        orientation=None,
        replace=True,
        label="head",
        duplicate=True,
    ):
        """Add an mBuild compound to self.end_groups which will be used to cap
        the polymer. Call this function for each unique end group compound to
        be used in the polymer, or call it once with duplicate=True if the head
        and tail end groups are the same.

        Notes
        ----
        Refer to the doc string notes of the add_monomer() function for an
        explanation of the correct way to use the `replace` and `index`
        parameters.
        
        Parameters:
        -----------
        compound : mbuild.Compound
            A compound of the end group structure
        index : int
            The particle index in compound that represents the bonding
            site between the end group and polymer.
            You can specify the index of a particle that will
            be replaced by the polymer bond or that acts as the bonding site.
            See the `replace` parameter notes.
        separation : float
            The bond length (units nm) desired between monomer and end-group.
        orientation : array-like, shape=(3,), default None
            Vector along which to orient the port
            If `replace=True` and `orientation=None`, the orientation of the
            bond between the particle being removed and the anchor particle is
            used.
            Recommended behavior is to leave orientation set to None if you
            are using `replace=True`.
        replace : Bool, default True
            If True, then the particle identified by `index` will be removed
            and ports are added to the particle it was initially bonded to.
            Only use `replace=True` in the case that index points to a hydrogen
            atom bonded to the desired bonding site particle.
            If False, then the particle identified by `index` will have a port
            added and no particle is removed from the end group compound.
        label : str, default 'head'
            Whether to add the end group to the 'head or 'tail' of the polymer.
            If `duplicate=True`, `label` is ignored.
        duplicate : Bool, default True
            If True, then `compound` is duplicated and added to
            `Polymer.end_groups` twice. Set to True if you want the same end
            group compound at the head and tail of the polymer. If that's the
            case, you only need to call `add_end_groups()` once.
            If False, `compound` is not duplicated and only one instance of the
            end group structure is added to `Polymer.end_groups`. You can call
            `add_end_groups()` a second time to add another end group.
        """
        comp = clone(compound)
        separation = _add_port(
            comp, "up", index, separation, orientation, replace
        )
        if replace:
            comp.remove(comp[index])
        if duplicate:
            self._end_groups = [comp, clone(comp)]
            self._headtail = [separation / 2, separation / 2]
        else:
            if label.lower() == "head":
                self._end_groups[0] = comp
                self._headtail[0] = separation / 2
            elif label.lower() == "tail":
                self._end_groups[1] = comp
                self._headtail[1] = separation / 2
            else:
                raise ValueError("Label must be 'head' or 'tail'")


def _add_port(compound, label, idx, separation, orientation=None, replace=True):
    """Add the ports to the compound at the specified particle index, either
    using that particle as the anchor or replacing it entirely.
    """
    if replace:
        atom_bonds = [b for b in compound.bonds() if compound[idx] in b][0]
        anchor = [p for p in atom_bonds if p != compound[idx]][0]
        if orientation is None:
            orientation = compound[idx].pos - anchor.pos
        if separation is None:
            separation = np.linalg.norm(compound[idx].pos - anchor.pos)
    else:
        anchor = compound[idx]

    port = Port(
        anchor=anchor, orientation=orientation, separation=separation / 2,
    )
    compound.add(port, label=label)
    return separation
=======
        # Hoist the last part's top port to be the top port of the polymer.
        self.add(
            last_part.labels[port_labels[0]], port_labels[0], containment=False
        )

        # Hoist the first part's bottom port to the bottom port of the polymer.
        self.add(
            first_part.labels[port_labels[1]], port_labels[1], containment=False
        )


if __name__ == "__main__":
    from mbuild.lib.moieties import CH2

    ch2 = CH2()
    poly = Polymer(ch2, n=13, port_labels=("up", "down"))
    poly.save("polymer.mol2")
>>>>>>> a1857599
<|MERGE_RESOLUTION|>--- conflicted
+++ resolved
@@ -1,22 +1,15 @@
 """Recipe for an mBuild polymer."""
 import itertools as it
 
-<<<<<<< HEAD
 import numpy as np
 
-from mbuild.port import Port
-=======
 from mbuild import clone
->>>>>>> a1857599
 from mbuild.compound import Compound
 from mbuild.coordinate_transform import force_overlap
 from mbuild.lib.atoms import H
+from mbuild.port import Port
 from mbuild.utils.validation import assert_port_exists
 
-<<<<<<< HEAD
-
-=======
->>>>>>> a1857599
 __all__ = ["Polymer"]
 
 
@@ -25,11 +18,10 @@
 
     Attributes
     ----------
-<<<<<<< HEAD
-    monomers : List of mbuild.Compounds
+    monomers : list of mbuild.Compounds
         The compound(s) to replicate. Add to this list using the add_monomers
         method.
-    end_groups : List of mbuild.Compounds
+    end_groups : list of mbuild.Compounds
         The compound to cap the end of the polymer. Add to this list using the
         add_end_groups method.
 
@@ -44,84 +36,79 @@
     build(n, sequence)
         Use to create a single polymer compound. This method uses the compounds
         created by calling the add_monomer and add_end_group methods.
-    
+
     Notes
     -----
-    There are two different approaches to using the Polymer class to create polymers
-
-    1) Pass in already created mb.Compound instances to the monomers and
-    end_groups parameters when creating a Polymer instance:
+    There are two different approaches to using the Polymer class to create
+    polymers
+
+    1) Pass in already created Compound instances to the monomers and end_groups
+    parameters when creating a Polymer instance:
 
         You can then call the Polymer.build() method to create a polymer.
         This approach can be used if the compounds being passed into the Polymer
         instance already have the ports created, and correct atomic structure to
-        allow for the monomer-monomer and monomer-end group bonds. These compounds
-        are used as-is when creating the polymer chain.
+        allow for the monomer-monomer and monomer-end group bonds. These
+        compounds are used as-is when creating the polymer chain.
+
+        Example
+        -------
+        >>> chain = Polymer(
+        ...     monomers=[mb.Compound],
+        ...     end_groups = [mb.Compound, mb.Compound]
+        ... )
+        >>> chain.build(n=5)
+
+    2) Use the add_monomer() and add_end_group() methods:
+
+        These functions are there to help with the creation of mb.Ports, which
+        are required by the build() method, and they help with the removal of
+        any atoms (hydrogens) that are occupying what should be the monomer-
+        monomer and monomer-end group bonding sites.  With this approach, create
+        a Polymer() instance, then call the add_monomer() and add_end_group()
+        methods before calling the build() method.
 
         Example:
         --------
-        chain = Polymer(monomers=[mb.Compound], end_groups = [mb.Compound, mb.Compound])
-        chain.build(n=5)
-
-    2) Use the add_monomer() and add_end_group() methods:
-
-        These functions are there to help with the creation of mb.Ports, which are
-        required by the build() method, and they help with the removal of any atoms
-        (hydrogens) that are occupying what should be the monomer-monomer and
-        monomer-end group bonding sites.  With this approach, create a Polymer()
-        instance, then call the add_monomer() and add_end_group() methodss before
-        calling the build() method.
-
-        Example:
-        --------
-        chain = Polymer()
-        chain.add_monomer(mb.Compound)
-        chain.add_end_groups(mb.Compound)
-        chain.build(n=5)
+        >>> chain = Polymer()
+        >>> chain.add_monomer(mb.Compound)
+        >>> chain.add_end_groups(mb.Compound)
+        >>> chain.build(n=5)
 
         Refer to the method specific doc strings to see the correct use.
     """
 
     def __init__(self, monomers=None, end_groups=None):
-=======
-    monomers : mb.Compound or list of mb.Compound
-        The compound(s) to replicate.
-    n : int
-        The number of times to replicate the sequence.
-    sequence : str, optional, default='A'
-        A string of characters where each unique character represents one
-        repetition of a monomer. Characters in `sequence` are assigned to
-        monomers in the order assigned by the built-in `sorted()`.
-    port_labels : 2-tuple of strs, optional, default=('up', 'down')
-        The names of the two ports to use to connect copies of proto.
-    """
-
-    def __init__(self, monomers, n, sequence="A", port_labels=("up", "down")):
-        if n < 1:
-            raise ValueError("n must be 1 or more")
->>>>>>> a1857599
         super(Polymer, self).__init__()
         self._monomers = monomers or []
         self._end_groups = end_groups or [None, None]
         if len(self._end_groups) != 2:
             raise ValueError(
-                "Please provide two end groups;"
-                f" you provided {len(self._end_groups)}"
+                "Please provide two end groups; "
+                f"you provided {len(self._end_groups)}"
             )
         self._port_labels = ["up", "down"]
         self._headtail = [None, None]
 
     @property
     def monomers(self):
+        """Get the monomers.
+
+        monomers cannot be set. Use add_monomer method instead.
+        """
         return self._monomers
 
     @property
     def end_groups(self):
+        """Get the end groups.
+
+        end_groups cannot be set. Use add_end_group method instead.
+        """
         return self._end_groups
 
     def build(self, n, sequence="A", add_hydrogens=True):
-        """
-        Connect one or more components in a specified sequence.
+        """Connect one or more components in a specified sequence.
+
         Uses the compounds that are stored in Polymer.monomers and
         Polymer.end_groups.
 
@@ -134,10 +121,9 @@
             repetition of a monomer. Characters in `sequence` are assigned to
             monomers in the order they appear in `Polymer.monomers`.
             The characters in `sequence` are assigned to the compounds in the
-            in the order that they appear in the Polymer.monomers list. 
+            in the order that they appear in the Polymer.monomers list.
             For example, 'AB' where 'A'corresponds to the first compound
             added to Polymer.monomers and 'B' to the second compound.
-
         add_hydrogens : bool, default True
             If True and an end group compound is None, then the head or tail
             of the polymer will be capped off with hydrogen atoms. If end group
@@ -154,19 +140,11 @@
                 assert_port_exists(label, monomer)
 
         unique_seq_ids = sorted(set(sequence))
-<<<<<<< HEAD
-        if len(self._monomers) != len(unique_seq_ids):
-            raise ValueError(
-                "Number of monomers passed to `Polymer` class must"
-                " match number of unique entries in the specified"
-                " sequence."
-=======
 
         if len(monomers) != len(unique_seq_ids):
             raise ValueError(
                 "Number of monomers passed to `Polymer` class must match "
                 "number of unique entries in the specified sequence."
->>>>>>> a1857599
             )
 
         # 'A': monomer_1, 'B': monomer_2....
@@ -178,27 +156,17 @@
             if last_part is None:
                 first_part = this_part
             else:
-<<<<<<< HEAD
                 # Transform this part, such that its bottom port is rotated
                 # and translated to the last parts top port.
                 force_overlap(
                     this_part,
                     this_part.labels[self._port_labels[0]],
                     last_part.labels[self._port_labels[1]],
-=======
-                # Transform this part, such that it's bottom port is rotated
-                # and translated to the last part's top port.
-                force_overlap(
-                    this_part,
-                    this_part.labels[port_labels[1]],
-                    last_part.labels[port_labels[0]],
->>>>>>> a1857599
                 )
             last_part = this_part
             if n_added == n * len(sequence) - 1:
                 break
 
-<<<<<<< HEAD
         # Add the end groups
         head = self["monomer[0]"]  # First monomer
         tail = self["monomer[{}]".format(n_monomers - 1)]  # Last monomer
@@ -224,16 +192,14 @@
                     hydrogen = H()
                     # Defaut to 1/2 H-C bond len
                     head_tail[i].update_separation(0.0547)
-                    hydrogen['up'].update_separation(0.0547)
+                    hydrogen["up"].update_separation(0.0547)
                     self.add(hydrogen)
                     force_overlap(hydrogen, hydrogen["up"], head_tail[i])
                 else:
                     # if None, hoist port to polymer level
                     self.add(
-                            head_tail[i],
-                            self._port_labels[i],
-                            containment=False
-                            )
+                        head_tail[i], self._port_labels[i], containment=False
+                    )
 
         for port in self.all_ports():
             if port not in self.available_ports():
@@ -247,34 +213,35 @@
         orientation=[None, None],
         replace=True,
     ):
-        """Add an mBuild compound to self.monomers which will be used to build
-        the polymer. Call this function for each unique monomer to be used in
-        the polymer.
+        """Add a Compound to self.monomers.
+
+        The monomers will be used to build the polymer. Call this function for
+        each unique monomer to be used in the polymer.
 
         Notes
         -----
         Using the 'replace' and 'indices' parameters:
 
-            The atoms in an mbuild compound can be identified by their index numbers.
-            
-            For example, an ethane compound with the index number next to each atom:
-            
+        The atoms in an mbuild compound can be identified by their index
+        numbers. For example, an ethane compound with the index number next to
+        each atom::
+
                     H(4)    H(7)
                      |      |
              H(3) - C(0) - C(1) - H(6)
-                     |      | 
+                     |      |
                     H(2)   H(5)
 
-            If replace=True, then this fucntion removes the hydrogen atoms that are
-            occupying where the C-C bond should occur between monomers. 
-            It is required that you specify which atoms should be removed which is
-            achieved by the `indices` parameter.
-
-            In this example, you would remove H(2) and H(7) by indicating indices = [2, 7]
-            The resulting structure of the polymer can vary wildly depending on your choice
-            for `indices`, so you will have to test out different combinations to find
-            the two that result in the desired structure.
-        
+        If replace=True, then this fucntion removes the hydrogen atoms that are
+        occupying where the C-C bond should occur between monomers.
+        It is required that you specify which atoms should be removed which is
+        achieved by the `indices` parameter.
+
+        In this example, you would remove H(2) and H(7) by indicating indices
+        [2, 7]. The resulting structure of the polymer can vary wildly depending
+        on your choice for `indices`, so you will have to test out different
+        combinations to find the two that result in the desired structure.
+
         Parameters
         ----------
         compound : mbuild.Compound
@@ -327,19 +294,20 @@
         label="head",
         duplicate=True,
     ):
-        """Add an mBuild compound to self.end_groups which will be used to cap
-        the polymer. Call this function for each unique end group compound to
-        be used in the polymer, or call it once with duplicate=True if the head
-        and tail end groups are the same.
+        """Add an mBuild compound to self.end_groups.
+
+        End groups will be used to cap the polymer. Call this function for each
+        unique end group compound to be used in the polymer, or call it once
+        with duplicate=True if the head and tail end groups are the same.
 
         Notes
-        ----
-        Refer to the doc string notes of the add_monomer() function for an
+        -----
+        Refer to the docstring notes of the add_monomer() function for an
         explanation of the correct way to use the `replace` and `index`
         parameters.
-        
-        Parameters:
-        -----------
+
+        Parameters
+        ----------
         compound : mbuild.Compound
             A compound of the end group structure
         index : int
@@ -397,8 +365,9 @@
 
 
 def _add_port(compound, label, idx, separation, orientation=None, replace=True):
-    """Add the ports to the compound at the specified particle index, either
-    using that particle as the anchor or replacing it entirely.
+    """Add the ports to the compound at the specified particle index.
+
+    The port will either use that particle as an anchor or replace it entirely.
     """
     if replace:
         atom_bonds = [b for b in compound.bonds() if compound[idx] in b][0]
@@ -411,26 +380,9 @@
         anchor = compound[idx]
 
     port = Port(
-        anchor=anchor, orientation=orientation, separation=separation / 2,
+        anchor=anchor,
+        orientation=orientation,
+        separation=separation / 2,
     )
     compound.add(port, label=label)
-    return separation
-=======
-        # Hoist the last part's top port to be the top port of the polymer.
-        self.add(
-            last_part.labels[port_labels[0]], port_labels[0], containment=False
-        )
-
-        # Hoist the first part's bottom port to the bottom port of the polymer.
-        self.add(
-            first_part.labels[port_labels[1]], port_labels[1], containment=False
-        )
-
-
-if __name__ == "__main__":
-    from mbuild.lib.moieties import CH2
-
-    ch2 = CH2()
-    poly = Polymer(ch2, n=13, port_labels=("up", "down"))
-    poly.save("polymer.mol2")
->>>>>>> a1857599
+    return separation