--- conflicted
+++ resolved
@@ -9,20 +9,11 @@
 
     def __init__(self):
         super(N4, self).__init__()
-
-<<<<<<< HEAD
-        self.add(mb.Particle(name='N', pos=[0, 0, 0], element="N"), label='N[$]')
-        self.add(mb.Port(anchor=self[0]), label='port_0')
-        self.add(mb.Port(anchor=self[0]), label='port_1')
-        self.add(mb.Port(anchor=self[0]), label='port_2')
-        self.add(mb.Port(anchor=self[0]), label='port_3')
-=======
-        self.add(mb.Particle(name="N", pos=[0, 0, 0]), label="N[$]")
+        self.add(mb.Particle(name="N", pos=[0, 0, 0], element="N"), label="N[$]")
         self.add(mb.Port(anchor=self[0]), label="port_0")
         self.add(mb.Port(anchor=self[0]), label="port_1")
         self.add(mb.Port(anchor=self[0]), label="port_2")
         self.add(mb.Port(anchor=self[0]), label="port_3")
->>>>>>> dc6a1053
 
         self["port_2"].spin(2 / 3 * np.pi, [1, 0, 0])
         self["port_3"].spin(-2 / 3 * np.pi, [1, 0, 0])
