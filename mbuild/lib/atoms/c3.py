--- conflicted
+++ resolved
@@ -9,11 +9,7 @@
 
     def __init__(self):
         super(C3, self).__init__()
-<<<<<<< HEAD
-        self.add(mb.Particle(name='C', element="C"))
-=======
-        self.add(mb.Particle(name="C"))
->>>>>>> dc6a1053
+        self.add(mb.Particle(name="C", element="C"))
 
         self.add(mb.Port(anchor=self[0]), "up")
         self["up"].translate(np.array([0, 0.07, 0]))
