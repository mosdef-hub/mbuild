--- conflicted
+++ resolved
@@ -5,40 +5,24 @@
 
 
 class AmorphousSilicaSurface(mb.Compound):
-<<<<<<< HEAD
-    """ """
-=======
     """Amorphous silica surface."""
->>>>>>> dc6a1053
 
     def __init__(self, surface_roughness=1.0):
         super(AmorphousSilicaSurface, self).__init__()
 
         if surface_roughness == 1.0:
-<<<<<<< HEAD
-            # TODO: description of how this surface was generated/citation
-=======
->>>>>>> dc6a1053
             mb.load(
                 "amorphous_silica_sr1.0.pdb",
                 compound=self,
                 relative_to_module=self.__module__,
             )
-<<<<<<< HEAD
             self.periodicity = (True, True, False)
             self.box = mb.Box([5.4366, 4.7082, 1.0])
-=======
-            self.periodicity = np.array([5.4366, 4.7082, 0.0])
->>>>>>> dc6a1053
         else:
             raise ValueError(
                 "Amorphous silica input file with surface "
                 "roughness of {0:.1f} does not exist. If you have "
-<<<<<<< HEAD
                 "this structure, please submit a pull request to "
-=======
-                "this structure, please submit a pull request to"
->>>>>>> dc6a1053
                 "add it! ".format(surface_roughness)
             )
         count = 0
@@ -47,11 +31,7 @@
                 count += 1
                 port = mb.Port(
                     anchor=particle, orientation=[0, 0, 1], separation=0.1
-<<<<<<< HEAD
-                    )
-=======
                 )
->>>>>>> dc6a1053
                 self.add(port, "port_{}".format(count))
 
 
@@ -59,9 +39,5 @@
     from mbuild.lib.recipes import TiledCompound
 
     single = AmorphousSilicaSurface()
-<<<<<<< HEAD
-    multiple = mb.TiledCompound(single, n_tiles=(2, 1, 1), name="tiled")
-=======
     multiple = TiledCompound(single, n_tiles=(2, 1, 1), name="tiled")
->>>>>>> dc6a1053
     multiple.save("amorphous_silica_surface.mol2")