--- conflicted
+++ resolved
@@ -24,20 +24,14 @@
     def __init__(self):
         super(Betacristobalite, self).__init__()
 
-<<<<<<< HEAD
-        mb.load('beta-cristobalite-expanded.mol2', compound=self,
-                relative_to_module=self.__module__)
-        self.periodicity = (True, True, False)
-        # 1.3200 taken from boundingbox length rounded to 4 decimal places
-        self.box = mb.Box([5.3888, 4.6669, 1.3200])
-=======
         mb.load(
             "beta-cristobalite-expanded.mol2",
             compound=self,
             relative_to_module=self.__module__,
         )
-        self.periodicity = np.array([5.3888, 4.6669, 0.0])
->>>>>>> dc6a1053
+        self.periodicity = (True, True, False)
+        # 1.3200 taken from boundingbox length rounded to 4 decimal places
+        self.box = mb.Box([5.3888, 4.6669, 1.3200])
 
         count = 0
         for particle in self.particles():
@@ -55,8 +49,4 @@
 if __name__ == "__main__":
     single = Betacristobalite()
     multiple = mb.recipes.TiledCompound(single, n_tiles=(2, 1, 1), name="tiled")
-<<<<<<< HEAD
-    multiple.save('betacristobalite.mol2', overwrite=True)
-=======
-    multiple.save("betacristobalite.mol2")
->>>>>>> dc6a1053
+    multiple.save("betacristobalite.mol2", overwrite=True)