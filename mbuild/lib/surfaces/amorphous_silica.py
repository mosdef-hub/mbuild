--- conflicted
+++ resolved
@@ -22,14 +22,9 @@
         for particle in self.particles():
             if particle.name == 'OB':
                 count += 1
-<<<<<<< HEAD
-                port = mb.Port(anchor=particle, orientation=[0, 0, -1],
-                               separation=0.1)
-=======
                 port = mb.Port(anchor=particle)
                 port.spin(np.pi/2, [1, 0, 0])
                 port.translate(np.array([0, 0, .1]))
->>>>>>> 727e048b
                 self.add(port, 'port_{}'.format(count))
 
 if __name__ == "__main__":
