"""A bulk structure of amorphous silica."""
import numpy as np

import mbuild as mb


class AmorphousSilicaBulk(mb.Compound):
    """An amorphous silica box.

    density 2.2g/cm^3
    """

    def __init__(self):
        super(AmorphousSilicaBulk, self).__init__()

<<<<<<< HEAD
        mb.load('amorphous_silica_bulk.pdb', compound=self,
                relative_to_module=self.__module__)
        self.box = mb.Box([5, 5, 5])
        self.periodicity = (True,True,True)
=======
        mb.load(
            "amorphous_silica_bulk.pdb",
            compound=self,
            relative_to_module=self.__module__,
        )
        self.periodicity = np.array([5, 5, 5])
>>>>>>> dc6a1053


if __name__ == "__main__":
    bulk = AmorphousSilicaBulk()
    bulk.save("bulk.mol2")<|MERGE_RESOLUTION|>--- conflicted
+++ resolved
@@ -13,19 +13,13 @@
     def __init__(self):
         super(AmorphousSilicaBulk, self).__init__()
 
-<<<<<<< HEAD
-        mb.load('amorphous_silica_bulk.pdb', compound=self,
-                relative_to_module=self.__module__)
-        self.box = mb.Box([5, 5, 5])
-        self.periodicity = (True,True,True)
-=======
         mb.load(
             "amorphous_silica_bulk.pdb",
             compound=self,
             relative_to_module=self.__module__,
         )
-        self.periodicity = np.array([5, 5, 5])
->>>>>>> dc6a1053
+        self.box = mb.Box([5, 5, 5])
+        self.periodicity = (True, True, True)
 
 
 if __name__ == "__main__":
