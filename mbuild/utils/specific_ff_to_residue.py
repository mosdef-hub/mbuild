--- conflicted
+++ resolved
@@ -306,30 +306,9 @@
                 "(i.e., boxes with all 90 degree angles)."
             )
             raise ValueError(print_error_message)
-<<<<<<< HEAD
         structure = mb.Compound()
         structure.box = mb.Box(lengths=lengths, angles=angles)
         initial_no_atoms = 0
-=======
-
-        # convert the structure to a mbuild.Compound and set the  initial_no_atoms = 0
-        if (
-            structure.lengths is None
-            or mb_box_length_0 <= 0
-            or mb_box_length_1 <= 0
-            or mb_box_length_2 <= 0
-        ):
-            print_error_message = (
-                "An empty box was specified, with one or more dimensions <= 0."
-            )
-            raise ValueError(print_error_message)
-        else:
-            structure = mb.Compound()
-            structure.periodicity[0] = mb_box_length_0
-            structure.periodicity[1] = mb_box_length_1
-            structure.periodicity[2] = mb_box_length_2
-            initial_no_atoms = 0
->>>>>>> dc6a1053
 
     # add the FF to the residues
     compound_box_infor = structure.to_parmed(residues=residues)
