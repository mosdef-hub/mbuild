"""Some helpful decorators."""


from warnings import warn
from functools import wraps

def make_callable(decorator):
    """https://stackoverflow.com/questions/3888158/making-decorators-with-optional-arguments"""
    @wraps(decorator)
    def inner(*args, **kw):
        if len(args) == 1 and not kw and callable(args[0]):
            return decorator()(args[0])
        else:
            return decorator(*args, **kw)
    return inner


def deprecated(warning_string=""):
    """Decorate deprecated functions."""

    def old_function(fcn):
        def wrapper(*args, **kwargs):
            printed_message = "{0} is deprecated. {1}".format(
                fcn.__name__, warning_string
            )
            warn(printed_message, DeprecationWarning)
            fcn(*args, **kwargs)

        return wrapper

    return old_function


<<<<<<< HEAD
@make_callable
def deprecated_property(warning_msg='Property deprecated', always=False):
    """A decorator to deprecate properties of an object.

    Deprecation messages are shown only once per runtime by default

    Parameters
    ----------
    warning_msg : str, Property deprecated
        The deprecation warning to show
    always: bool, default=False
        If true, always show deprecation warning, default behavior shows
        deprecation warning once per runtime
    """

    def old_func(fcn):
        class Property(object):
            def __init__(self, fget=None, fset=None, fdel=None, doc=None):
                self.fget = fget
                self.fset = fset
                self.fdel = fdel
                if doc is None and fget is not None:
                    doc = fget.__doc__
                self.__doc__ = doc
                self.warning_msg = warning_msg
                self.always_show = always

            def __get__(self, obj, objtype=None):
                self.show_warning_msg()
                if obj is None:
                    return self
                if self.fget is None:
                    raise AttributeError("unreadable attribute")
                return self.fget(obj)

            def __set__(self, obj, value):
                self.show_warning_msg()
                if self.fset is None:
                    raise AttributeError("can't set attribute")
                self.fset(obj, value)

            def __delete__(self, obj):
                self.show_warning_msg()
                if self.fdel is None:
                    raise AttributeError("can't delete attribute")
                self.fdel(obj)

            def getter(self, fget):
                return type(self)(fget, self.fset, self.fdel, self.__doc__)

            def setter(self, fset):
                return type(self)(self.fget, fset, self.fdel, self.__doc__)

            def deleter(self, fdel):
                return type(self)(self.fget, self.fset, fdel, self.__doc__)

            def show_warning_msg(self):
                if self.warning_msg is not None:
                    warn(f'Property {fcn.__name__} is deprecated. {self.warning_msg}', DeprecationWarning)
                    if not self.always_show:
                        self.warning_msg = None

        prop = Property(fget=fcn)
        return prop

    return old_func


def breaking_change(warning_string=''):
=======
def breaking_change(warning_string=""):
    """Decorate functions with breaking changes."""

>>>>>>> dc6a1053
    def old_function(fcn):
        def wrapper(*args, **kwargs):
            printed_message = "{0} has breaking change. {1}".format(
                fcn.__name__, warning_string
            )
            warn(printed_message, Warning)
            fcn(*args, **kwargs)

        return wrapper

    return old_function<|MERGE_RESOLUTION|>--- conflicted
+++ resolved
@@ -1,17 +1,22 @@
 """Some helpful decorators."""
+from functools import wraps
+from warnings import warn
 
 
-from warnings import warn
-from functools import wraps
+def make_callable(decorator):
+    """Make function callable.
 
-def make_callable(decorator):
-    """https://stackoverflow.com/questions/3888158/making-decorators-with-optional-arguments"""
+    See https://stackoverflow.com/questions/3888158/making-decorators-with-
+    optional-arguments
+    """
+
     @wraps(decorator)
     def inner(*args, **kw):
         if len(args) == 1 and not kw and callable(args[0]):
             return decorator()(args[0])
         else:
             return decorator(*args, **kw)
+
     return inner
 
 
@@ -31,10 +36,9 @@
     return old_function
 
 
-<<<<<<< HEAD
 @make_callable
-def deprecated_property(warning_msg='Property deprecated', always=False):
-    """A decorator to deprecate properties of an object.
+def deprecated_property(warning_msg="Property deprecated", always=False):
+    """Alert users to deprecated properties of an object.
 
     Deprecation messages are shown only once per runtime by default
 
@@ -90,7 +94,11 @@
 
             def show_warning_msg(self):
                 if self.warning_msg is not None:
-                    warn(f'Property {fcn.__name__} is deprecated. {self.warning_msg}', DeprecationWarning)
+                    warn(
+                        f"Property {fcn.__name__} is deprecated. "
+                        f"{self.warning_msg}",
+                        DeprecationWarning,
+                    )
                     if not self.always_show:
                         self.warning_msg = None
 
@@ -100,18 +108,14 @@
     return old_func
 
 
-def breaking_change(warning_string=''):
-=======
 def breaking_change(warning_string=""):
     """Decorate functions with breaking changes."""
 
->>>>>>> dc6a1053
     def old_function(fcn):
         def wrapper(*args, **kwargs):
-            printed_message = "{0} has breaking change. {1}".format(
-                fcn.__name__, warning_string
+            warn(
+                "{fcn.__name__} has breaking change. {warning_string}", Warning
             )
-            warn(printed_message, Warning)
             fcn(*args, **kwargs)
 
         return wrapper
