--- conflicted
+++ resolved
@@ -117,25 +117,6 @@
         def wrapper(*args, **kwargs):
             warn(
                 f"{fcn.__name__} has breaking change. {warning_string}", Warning
-<<<<<<< HEAD
-            )
-            fcn(*args, **kwargs)
-
-        return wrapper
-
-    return old_function
-
-
-def experimental_feature(warning_string=""):  # pragma no cover
-    """Decorate experimental methods."""
-
-    def old_function(fcn):
-        def wrapper(*args, **kwargs):
-            warn(
-                f"{fcn.__name__} is an experimental feature and is not subject to follow standard deprecation cycles. Use at your own risk! {warning_string}",
-                Warning,
-=======
->>>>>>> 77512a18
             )
             fcn(*args, **kwargs)
 
