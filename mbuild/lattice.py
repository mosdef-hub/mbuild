--- conflicted
+++ resolved
@@ -20,16 +20,11 @@
     wrap_coords : bool, False
         Wrap the lattice points back into the 0-1 acceptable coordinates.
 
-<<<<<<< HEAD
-    garnett = import_("garnett")
-    pycifrw = import_("CifFile")
-=======
     Returns
     -------
     mbuild.Lattice
     """
     garnett = import_("garnett")
->>>>>>> dc6a1053
 
     assert isinstance(file_or_path, (str, pathlib.Path))
     cif_location = pathlib.Path(file_or_path)
@@ -43,12 +38,8 @@
 
         # convert angstroms to nanometers
         lattice_spacing = (
-<<<<<<< HEAD
-            np.linalg.norm(np.asarray(frame.box.get_box_matrix()).T, axis=1) / 10
-=======
             np.linalg.norm(np.asarray(frame.box.get_box_matrix()).T, axis=1)
             / 10
->>>>>>> dc6a1053
         )
 
         # create lattice_points dictionary
@@ -244,13 +235,8 @@
         """
         if angles is not None and lattice_vectors is not None:
             raise ValueError(
-<<<<<<< HEAD
                 "Overdefined system: angles and lattice_vectors "
                 "provided. Only one of these should be passed."
-=======
-                "Overdefined system: angles and lattice_vectors provided. Only "
-                "one of these should be passed."
->>>>>>> dc6a1053
             )
 
         self._validate_lattice_spacing(lattice_spacing)
@@ -282,40 +268,18 @@
             lattice_spacing = lattice_spacing.reshape((3,))
             if np.shape(lattice_spacing) != (self.dimension,):
                 raise ValueError(
-<<<<<<< HEAD
-                    "Lattice spacing should be a vector of "
-                    "size:({},). Please include lattice spacing "
-                    "of size >= 0 depending on desired "
-=======
                     "Lattice spacing should be a vector of size:({},). Please "
                     "include lattice spacing of size >= 0 depending on desired "
->>>>>>> dc6a1053
                     "dimensionality.".format(self.dimension)
                 )
         else:
             raise ValueError(
-<<<<<<< HEAD
-                "No lattice_spacing provided. Please provide "
-                "lattice spacing's that are >= 0. with size ({},)".format(
-                    self.dimension
-                )
-=======
                 "No lattice_spacing provided. Please provide lattice spacing's "
                 "that are >= 0. with size ({},)".format((self.dimension))
->>>>>>> dc6a1053
             )
 
         if np.any(np.isnan(lattice_spacing)):
             raise ValueError(
-<<<<<<< HEAD
-                "None type or NaN type values present in "
-                "lattice_spacing: {}.".format(lattice_spacing)
-            )
-        elif np.any(lattice_spacing < 0.0):
-            raise ValueError(
-                "Negative lattice spacing value. One of "
-                "the spacing: {} is negative.".format(lattice_spacing)
-=======
                 "None type or NaN type values present in lattice_spacing: "
                 "{}.".format(lattice_spacing)
             )
@@ -323,7 +287,6 @@
             raise ValueError(
                 "Negative lattice spacing value. One of the spacing: {} is "
                 "negative.".format(lattice_spacing)
->>>>>>> dc6a1053
             )
 
         self.lattice_spacing = lattice_spacing
@@ -351,30 +314,13 @@
                     raise ValueError("Angles cannot be 180.0 or 0.0")
             else:
                 raise ValueError(
-<<<<<<< HEAD
-                    "Angles sum: {} is either greater than "
-                    "360.0 or less than -360.0".format(np.sum(tempAngles))
-=======
                     "Angles sum: {} is either greater than 360.0 or less than "
                     "-360.0".format(np.sum(tempAngles))
->>>>>>> dc6a1053
                 )
 
             for subset in it.permutations(tempAngles, r=self.dimension):
                 if not subset[0] < np.sum(tempAngles) - subset[0]:
                     raise ValueError(
-<<<<<<< HEAD
-                        "Each angle provided must be less"
-                        "than the sum of the other angles. "
-                        "{} is greater.".format(subset[0])
-                    )
-        else:
-            raise ValueError(
-                "Incorrect array size. When converted to a "
-                "Numpy array, the shape is: {}, expected {}.".format(
-                    np.shape(tempAngles), (3,)
-                )
-=======
                         "Each angle provided must be less than the sum of the "
                         "other angles. {} is greater.".format(subset[0])
                     )
@@ -382,7 +328,6 @@
             raise ValueError(
                 "Incorrect array size. When converted to a Numpy array, the "
                 "shape is: {}, expected {}.".format(np.shape(tempAngles), (3,))
->>>>>>> dc6a1053
             )
         self.angles = tempAngles
 
@@ -406,41 +351,24 @@
 
             if (self.dimension, self.dimension) != np.shape(lattice_vectors):
                 raise ValueError(
-<<<<<<< HEAD
-                    "Dimensionality of lattice_vectors is "
-                    " of shape {} not {}.".format(
-                        np.shape(lattice_vectors), (self.dimension, self.dimension)
-=======
                     "Dimensionality of lattice_vectors is of shape {} not "
                     "{}.".format(
                         np.shape(lattice_vectors),
                         (self.dimension, self.dimension),
->>>>>>> dc6a1053
                     )
                 )
 
             det = np.linalg.det(lattice_vectors)
             if abs(det) == 0.0:
                 raise ValueError(
-<<<<<<< HEAD
-                    "Co-linear vectors: {}"
-                    "have a determinant of 0.0. Does not "
-=======
                     "Co-linear vectors: {} have a determinant of 0.0. Does not "
->>>>>>> dc6a1053
                     "define a unit cell.".format(lattice_vectors)
                 )
 
             if det <= 0.0:
                 raise ValueError(
-<<<<<<< HEAD
-                    "Negative Determinant: the determinant "
-                    "of {} is negative, indicating a left-"
-                    "handed system.".format(det)
-=======
                     "Negative Determinant: the determinant of {} is negative, "
                     "indicating a left-handed system.".format(det)
->>>>>>> dc6a1053
                 )
         self.lattice_vectors = lattice_vectors
 
@@ -457,62 +385,34 @@
         """
         if lattice_points is None:
             lattice_points = {}
-<<<<<<< HEAD
             lattice_points = {"id": [[0.0 for _ in range(self.dimension)]]}
-=======
-            lattice_points = {"id": [[0.0 for x in range(self.dimension)]]}
->>>>>>> dc6a1053
         elif isinstance(lattice_points, dict):
             pass
         else:
             raise TypeError(
-<<<<<<< HEAD
-                "Incorrect type, lattice_points is of type {}, "
-                "Expected dict.".format(type(lattice_points))
-=======
                 "Incorrect type, lattice_points is of type {}, Expected "
                 "dict.".format(type(lattice_points))
->>>>>>> dc6a1053
             )
 
         for name, positions in lattice_points.items():
             for pos in positions:
                 if len(pos) != self.dimension:
                     raise ValueError(
-<<<<<<< HEAD
-                        "Incorrect lattice point position size. "
-                        "lattice point {} has location "
-                        "{}, which is inconsistent with the "
-=======
                         "Incorrect lattice point position size. lattice point "
                         "{} has location {}, which is inconsistent with the "
->>>>>>> dc6a1053
                         "dimension {}.".format(name, pos, self.dimension)
                     )
                 if pos is None:
                     raise ValueError(
-<<<<<<< HEAD
-                        "NoneType passed, expected float. "
-                        "None was passed in as position for {}.".format(name)
-=======
                         "NoneType passed, expected float. None was passed in "
                         "as position for {}.".format(name)
->>>>>>> dc6a1053
                     )
                 for coord in pos:
                     if (coord is None) or (0 > coord) or (coord >= 1):
                         raise ValueError(
-<<<<<<< HEAD
-                            "Incorrect lattice point fractional "
-                            "coordinates. Coordinates cannot be "
-                            "{}, {}, or {}. You passed {}.".format(
-                                "None", ">= 1", "< 0", coord
-                            )
-=======
                             "Incorrect lattice point fractional coordinates. "
-                            "Coordinates cannot be {}, {}, or {}. You passed "
-                            "{}.".format("None", ">= 1", "< 0", coord)
->>>>>>> dc6a1053
+                            "Coordinates cannot be None, greater than or equal "
+                            "to one, or negative. You passed {}.".format(coord)
                         )
 
         self.lattice_points = self._check_for_overlap(lattice_points)
@@ -541,19 +441,11 @@
         for key, val in overlap_dict.items():
             if len(val) > 1:
                 raise ValueError(
-<<<<<<< HEAD
-                    "Overlapping lattice points: Lattice "
-                    "points overlap when the unit cell is "
-                    "expanded to {}. This is an incorrect "
-                    "perfect lattice. The offending "
-                    "points are: {}".format(key, val)
-=======
                     "Overlapping lattice points: Lattice points overlap when "
                     "the unit cell is expanded to {}. This is an incorrect "
                     "perfect lattice. The offending points are: {}".format(
                         key, val
                     )
->>>>>>> dc6a1053
                 )
         return lattice_points
 
@@ -592,14 +484,8 @@
             matCoef_z = np.sqrt(matCoef_z)
         else:
             raise ValueError(
-<<<<<<< HEAD
-                "Incorrect lattice vector coefficients."
-                "Lattice parameters chosen return a non-positive "
-                "z vector."
-=======
                 "Incorrect lattice vector coefficients. Lattice parameters "
                 "chosen return a non-positive z vector."
->>>>>>> dc6a1053
             )
 
         lattice_vec = [[1, 0, 0], [cosg, sing, 0], [cosb, matCoef_y, matCoef_z]]
@@ -635,14 +521,8 @@
         # Make sure neither x, y, z input is None
         if None in [x, y, z]:
             raise ValueError(
-<<<<<<< HEAD
-                "Attempt to replicate None times. "
-                "None is not an acceptable replication "
-                "amount, 1 is the default."
-=======
                 "Attempt to replicate None times. None is not an acceptable "
                 "replication amount, 1 is the default."
->>>>>>> dc6a1053
             )
 
         # Try to convert x, y, and z to int, raise a ValueError if fail
@@ -652,14 +532,8 @@
             z = int(z)
         except (ValueError, TypeError):
             raise ValueError(
-<<<<<<< HEAD
-                "Cannot convert replication amounts into "
-                "integers. x= {}, y= {}, z= {} needs to "
-                "be an int.".format(x, y, z)
-=======
                 "Cannot convert replication amounts into integers. x= {}, "
                 "y= {}, z= {} needs to be an int.".format(x, y, z)
->>>>>>> dc6a1053
             )
 
         for replication_amount, index in zip([x, y, z], range(3)):
@@ -708,14 +582,9 @@
             pass
         else:
             raise TypeError(
-<<<<<<< HEAD
-                "Compound dictionary is not of type dict. "
-                "{} was passed.".format(type(compound_dict))
-=======
                 "Compound dictionary is not a dict. {} was passed.".format(
                     type(compound_dict)
                 )
->>>>>>> dc6a1053
             )
 
         cell = defaultdict(list)
@@ -773,33 +642,14 @@
                 else:
                     err_type = type(compound_dict.get(key_id))
                     raise TypeError(
-<<<<<<< HEAD
-                        "Invalid type in provided Compound "
-                        "dictionary. For key {}, type: {} was "
-                        "provided, not mbuild.Compound.".format(key_id, err_type)
-                    )
-        # Create mbuild.box
-        ret_lattice.box = mb.Box(lengths=[a * x, b * y, c * z], angles=self.angles)
-
-        # if coordinates are below a certain threshold, set to 0
-        tolerance = 1e-12
-        ret_lattice.xyz_with_ports[ret_lattice.xyz_with_ports <= tolerance] = 0.0
-
-        return ret_lattice
-=======
                         "Invalid type in provided Compound dictionary. For key "
                         "{}, type: {} was provided, not Compound.".format(
                             key_id, err_type
                         )
                     )
-        # set periodicity, currently assuming rectangular system
-        if not np.all(np.allclose(self.angles, [90.0, 90.0, 90.0])):
-            warn(
-                "Periodicity of non-rectangular lattices are not valid with "
-                "default boxes. Only rectangular lattices are valid."
-            )
-        ret_lattice.periodicity = np.asarray(
-            [a * x, b * y, c * z], dtype=np.float64
+        # Create mbuild.box
+        ret_lattice.box = mb.Box(
+            lengths=[a * x, b * y, c * z], angles=self.angles
         )
 
         # if coordinates are below a certain threshold, set to 0
@@ -808,30 +658,4 @@
             ret_lattice.xyz_with_ports <= tolerance
         ] = 0.0
 
-        return ret_lattice
-
-    def get_populated_box(self, x=1, y=1, z=1):
-        """Get the boundaries of a Lattice as a Box.
-
-        Return an mbuild.Box representing the periodic boundaries of a
-        populated mbuild.Lattice. This is meant to be called in parallel with,
-        and using the same arguments of, a call to mb.Lattice.populate().
-
-        Parameters
-        ----------
-        x : int, optional, default=1
-            How many iterations in the x direction.
-        y : int, optional, default=1
-            How many iterations in the y direction.
-        z : int, optional, default=1
-            How many iterations in the z direction.
-        """
-        x, y, z = self._sanitize_populate_args(x, y, z)
-
-        [a, b, c] = self.lattice_spacing
-
-        return mb.Box(
-            lengths=np.asarray([a * x, b * y, c * z], dtype=np.float64),
-            angles=np.asarray(self.angles),
-        )
->>>>>>> dc6a1053
+        return ret_lattice