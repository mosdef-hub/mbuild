from __future__ import division

from collections import OrderedDict
from warnings import warn
import itertools as it

import numpy as np
from parmed.parameters import ParameterSet

from mbuild import Box
from mbuild.utils.conversion import RB_to_OPLS
from mbuild.utils.sorting import natural_sort

__all__ = ['write_lammpsdata']


def write_lammpsdata(structure, filename, atom_style='full', 
<<<<<<< HEAD
                    detect_forcefield_style=True, use_urey_bradleys=False,
                    use_rb_torsions=True, use_dihedrals=False, 
                    nbfix_in_data_file=True):
=======
                    detect_forcefield_style=True, nbfix_in_data_file=True,
                    use_urey_bradleys=False,
                    use_rb_torsions=True, use_dihedrals=False):
>>>>>>> 55a634c8
    """Output a LAMMPS data file.
    
    Outputs a LAMMPS data file in the 'full' atom style format. Assumes use
    of 'real' units. See http://lammps.sandia.gov/doc/atom_style.html for
    more information on atom styles.

    Parameters
    ----------
    structure : parmed.Structure
        ParmEd structure object
    filename : str
        Path of the output file
    atom_style: str
        Defines the style of atoms to be saved in a LAMMPS data file. The following atom
        styles are currently supported: 'full', 'atomic', 'charge', 'molecular'
        see http://lammps.sandia.gov/doc/atom_style.html for more
        information on atom styles.
    detect_forcefield_style: boolean
        If True, format lammpsdata parameters based on the contents of 
        the parmed Structure
    use_urey_bradleys: boolean
        If True, will treat angles as CHARMM-style angles with urey bradley terms
        while looking for `structure.urey_bradleys`
    use_rb_torsions:
        If True, will treat dihedrals OPLS-style torsions while looking for
        `structure.rb_torsions`
    use_dihedrals:
        If True, will treat dihedrals as CHARMM-style dihedrals while looking for 
        `structure.dihedrals`

    Notes
    -----
    See http://lammps.sandia.gov/doc/2001/data_format.html for a full description
    of the LAMMPS data format. Currently the following sections are supported (in
    addition to the header): *Masses*, *Nonbond Coeffs*, *Bond Coeffs*, *Angle
    Coeffs*, *Dihedral Coeffs*, *Atoms*, *Bonds*, *Angles*, *Dihedrals*, *Impropers*
    OPLS and CHARMM forcefield styles are supported, AMBER forcefield styles are NOT

    Some of this function has beed adopted from `mdtraj`'s support of the LAMMPSTRJ
    trajectory format. See https://github.com/mdtraj/mdtraj/blob/master/mdtraj/formats/lammpstrj.py for details.

    """

    if atom_style not in ['atomic', 'charge', 'molecular', 'full']:
        raise ValueError('Atom style "{}" is invalid or is not currently supported'.format(atom_style))

    xyz = np.array([[atom.xx,atom.xy,atom.xz] for atom in structure.atoms])

    forcefield = True
    if structure[0].type == '':
        forcefield = False

    # Internally use nm
    box = Box(lengths=np.array([0.1 * val for val in structure.box[0:3]]),
              angles=structure.box[3:6])
    """
    Note:
    -----
    unique_types : a sorted list of unique atomtypes for all atoms in the structure.
        Defined by:
            atomtype : atom.type
    unique_bond_types: an enumarated OrderedDict of unique bond types for all bonds in the structure.
        Defined by bond parameters and component atomtypes, in order:
            k : bond.type.k
            req : bond.type.req
            atomtypes : sorted((bond.atom1.type, bond.atom2.type))
    unique_angle_types: an enumerated OrderedDict of unique angle types for all angles in the structure.
        Defined by angle parameteres amd component atomtypes, in order:
            k : angle.type.k
            theteq : angle.type.theteq
            vertex atomtype: angle.atom2.type
            atomtypes: sorted((bond.atom1.type, bond.atom3.type))
    unique_dihedral_types: an enumerated OrderedDict of unique dihedrals type for all dihedrals in the structure.
        Defined by dihedral parameters and component atomtypes, in order:
            c0 : dihedral.type.c0
            c1 : dihedral.type.c1
            c2 : dihedral.type.c2
            c3 : dihedral.type.c3
            c4 : dihedral.type.c4
            c5 : dihedral.type.c5
            scee : dihedral.type.scee
            scnb : dihedral.type.scnb
            atomtype 1 : dihedral.atom1.type
            atomtype 2 : dihedral.atom2.type
            atomtype 3 : dihedral.atom3.type
            atomtype 4 : dihedral.atom4.type
    """
    if forcefield:
        types = [atom.type for atom in structure.atoms]
    else:
        types = [atom.name for atom in structure.atoms]

    unique_types = list(set(types))
    unique_types.sort(key=natural_sort)

    charges = [atom.charge for atom in structure.atoms]

    
    # Lammps syntax depends on the functional form
    # Infer functional form based on the properties of the structure
    if detect_forcefield_style:
        # Check angles
        if len(structure.urey_bradleys) > 0 :
            print("Urey bradley terms detected, will use angle_style charmm")
            use_urey_bradleys = True
        else:
            print("No urey bradley terms detected, will use angle_style harmonic")
            use_urey_bradleys = False

        # Check dihedrals
        if len(structure.rb_torsions) > 0:
            print("RB Torsions detected, will use dihedral_style opls")
            use_rb_torsions = True
        else:
            use_rb_torsions = False
        if len(structure.dihedrals) > 0:
            print("Charmm dihedrals detected, will use dihedral_style charmm")
            use_dihedrals = True
        else:
            use_dihedrals = False
    if use_rb_torsions and use_dihedrals:
        raise FoyerError("Multiple dihedral styles detected, check your "
                         "Forcefield XML and structure")

    # Check impropers
    for dihedral in structure.dihedrals:
        if dihedral.improper:
            raise FoyerError("Amber-style impropers are currently not supported")

    bonds = [[bond.atom1.idx+1, bond.atom2.idx+1] for bond in structure.bonds]
    angles = [[angle.atom1.idx+1,
               angle.atom2.idx+1,
               angle.atom3.idx+1] for angle in structure.angles]
    if use_rb_torsions:
        dihedrals = [[dihedral.atom1.idx+1,
                      dihedral.atom2.idx+1,
                      dihedral.atom3.idx+1,
                      dihedral.atom4.idx+1] for dihedral in structure.rb_torsions]
    elif use_dihedrals:
        dihedrals = [[dihedral.atom1.idx+1,
                      dihedral.atom2.idx+1,
                      dihedral.atom3.idx+1,
                      dihedral.atom4.idx+1] for dihedral in structure.dihedrals]
    else:
        dihedrals = []
    impropers = [[improper.atom1.idx+1,
                  improper.atom2.idx+1,
                  improper.atom3.idx+1,
                  improper.atom4.idx+1] for improper in structure.impropers]



    if bonds:
        if len(structure.bond_types) == 0:
            bond_types = np.ones(len(bonds),dtype=int)
        else:
            unique_bond_types = dict(enumerate(set([(round(bond.type.k,3),
                                                     round(bond.type.req,3),
                                                     tuple(sorted((bond.atom1.type,bond.atom2.type)))
                                                     ) for bond in structure.bonds])))
            unique_bond_types = OrderedDict([(y,x+1) for x,y in unique_bond_types.items()])
            bond_types = [unique_bond_types[(round(bond.type.k,3),
                                             round(bond.type.req,3),
                                             tuple(sorted((bond.atom1.type,bond.atom2.type)))
                                             )] for bond in structure.bonds]

    if angles:
        if use_urey_bradleys:
            charmm_angle_types = []
            for angle in structure.angles:
                ub_k = 0
                ub_req = 0
                for ub in structure.urey_bradleys:
                    if (angle.atom1, angle.atom3) == (ub.atom1, ub.atom2):
                        ub_k = ub.type.k
                        ub_req = ub.type.req
                charmm_angle_types.append((round(angle.type.k,3), 
                                           round(angle.type.theteq,3),
                                           round(ub_k, 3),
<<<<<<< HEAD
                                           round(ub_req, 3),
                                           tuple(sorted((angle.atom1.type,angle.atom3.type)))))
=======
                                           round(ub_req, 3)))
>>>>>>> 55a634c8

            unique_angle_types = dict(enumerate(set(charmm_angle_types)))
            unique_angle_types = OrderedDict([(y,x+1) for x,y in unique_angle_types.items()])
            angle_types = [unique_angle_types[ub_info] for ub_info in charmm_angle_types]


        else:
            unique_angle_types = dict(enumerate(set([(round(angle.type.k,3),
<<<<<<< HEAD
                                                      round(angle.type.theteq,3),
                                                      angle.atom2.type,
                                                      tuple(sorted((angle.atom1.type,angle.atom3.type)))
                                                      ) for angle in structure.angles])))
            unique_angle_types = OrderedDict([(y,x+1) for x,y in unique_angle_types.items()])
            angle_types = [unique_angle_types[(round(angle.type.k,3),
                                               round(angle.type.theteq,3),
                                               angle.atom2.type,
                                               tuple(sorted((angle.atom1.type,angle.atom3.type)))
                                               )] for angle in structure.angles]
=======
                                                      round(angle.type.theteq,3)) for angle in structure.angles])))
            unique_angle_types = OrderedDict([(y,x+1) for x,y in unique_angle_types.items()])
            angle_types = [unique_angle_types[(round(angle.type.k,3),
                                               round(angle.type.theteq,3))] for angle in structure.angles]
>>>>>>> 55a634c8

    if dihedrals:
        if use_rb_torsions:
            unique_dihedral_types = dict(enumerate(set([(round(dihedral.type.c0,3),
                                                         round(dihedral.type.c1,3),
                                                         round(dihedral.type.c2,3),
                                                         round(dihedral.type.c3,3),
                                                         round(dihedral.type.c4,3),
                                                         round(dihedral.type.c5,3),
                                                         round(dihedral.type.scee,1),
<<<<<<< HEAD
                                                         round(dihedral.type.scnb,1),
                                                         dihedral.atom1.type, dihedral.atom2.type,
                                                         dihedral.atom3.type, dihedral.atom4.type
                                                         ) for dihedral in structure.rb_torsions])))
=======
                                                         round(dihedral.type.scnb,1)) for dihedral in structure.rb_torsions])))
>>>>>>> 55a634c8
            unique_dihedral_types = OrderedDict([(y,x+1) for x,y in unique_dihedral_types.items()])
            dihedral_types = [unique_dihedral_types[(round(dihedral.type.c0,3),
                                                     round(dihedral.type.c1,3),
                                                     round(dihedral.type.c2,3),
                                                     round(dihedral.type.c3,3),
                                                     round(dihedral.type.c4,3),
                                                     round(dihedral.type.c5,3),
                                                     round(dihedral.type.scee,1),
<<<<<<< HEAD
                                                     round(dihedral.type.scnb,1),
                                                     dihedral.atom1.type, dihedral.atom2.type,
                                                     dihedral.atom3.type, dihedral.atom4.type
                                                     )] for dihedral in structure.rb_torsions]
            
=======
                                                     round(dihedral.type.scnb,1))] for dihedral in structure.rb_torsions]
>>>>>>> 55a634c8
        elif use_dihedrals:
            charmm_dihedrals = []
            structure.join_dihedrals()
            for dihedral in structure.dihedrals:
                if not dihedral.improper:
                    weight = 1 / len(dihedral.type)
                    for dih_type in dihedral.type:
                        charmm_dihedrals.append((round(dih_type.phi_k,3),
                                                 int(round(dih_type.per,0)),
                                                 int(round(dih_type.phase,0)),
                                                 round(weight, 4),
                                                 round(dih_type.scee,1),
<<<<<<< HEAD
                                                 round(dih_type.scnb,1),
                                                 dihedral.atom1.type, dihedral.atom2.type,
                                                 dihedral.atom3.type, dihedral.atom4.type))
=======
                                                 round(dih_type.scnb,1)))
>>>>>>> 55a634c8

            unique_dihedral_types = dict(enumerate(set(charmm_dihedrals)))
            unique_dihedral_types = OrderedDict([(y,x+1) for x,y in unique_dihedral_types.items()])
            dihedral_types = [unique_dihedral_types[dihedral_info] for dihedral_info in charmm_dihedrals]
            
    if impropers:
            unique_improper_types = dict(enumerate(set([(round(improper.type.psi_k,3),
                                                         round(improper.type.psi_eq,3)) for improper in structure.impropers])))
            unique_improper_types = OrderedDict([(y,x+1) for x,y in unique_improper_types.items()])
            improper_types = [unique_improper_types[(round(improper.type.psi_k,3),
<<<<<<< HEAD
                                                     round(improper.type.psi_eq,3),
                                                     improper.atom1.type, improper.atom2.type,
                                                     improper.atom3.type, improper.atom4.type)] for improper in structure.impropers]
        
=======
                                                     round(improper.type.psi_eq,3))] for improper in structure.impropers]

>>>>>>> 55a634c8
    with open(filename, 'w') as data:
        data.write(filename+' - created by mBuild\n\n')
        data.write('{:d} atoms\n'.format(len(structure.atoms)))
        if atom_style in ['full', 'molecular']:
            data.write('{:d} bonds\n'.format(len(bonds)))
            data.write('{:d} angles\n'.format(len(angles)))
            data.write('{:d} dihedrals\n'.format(len(dihedrals)))
            data.write('{:d} impropers\n\n'.format(len(impropers)))

        data.write('{:d} atom types\n'.format(len(set(types))))
        if atom_style in ['full', 'molecular']:
            if bonds:
                data.write('{:d} bond types\n'.format(len(set(bond_types))))
            if angles:
                data.write('{:d} angle types\n'.format(len(set(angle_types))))
            if dihedrals:
                data.write('{:d} dihedral types\n'.format(len(set(dihedral_types))))
            if impropers:
                data.write('{:d} improper types\n'.format(len(set(improper_types))))


        data.write('\n')
        # Box data
        if np.allclose(box.angles, np.array([90, 90, 90])):
            for i,dim in enumerate(['x','y','z']):
                data.write('{0:.6f} {1:.6f} {2}lo {2}hi\n'.format(
                    10.0 * box.mins[i],
                    10.0 * box.maxs[i],
                    dim))
        else:
            a, b, c = 10.0 * box.lengths
            alpha, beta, gamma = np.radians(box.angles)

            lx = a
            xy = b * np.cos(gamma)
            xz = c * np.cos(beta)
            ly = np.sqrt(b**2 - xy**2)
            yz = (b*c*np.cos(alpha) - xy*xz) / ly
            lz = np.sqrt(c**2 - xz**2 - yz**2)

            xlo, ylo, zlo = 10.0 * box.mins
            xhi = xlo + lx
            yhi = ylo + ly
            zhi = zlo + lz

            xlo_bound = xlo + np.min([0.0, xy, xz, xy+xz])
            xhi_bound = xhi + np.max([0.0, xy, xz, xy+xz])
            ylo_bound = ylo + np.min([0.0, yz])
            yhi_bound = yhi + np.max([0.0, yz])
            zlo_bound = zlo
            zhi_bound = zhi

            data.write('{0:.6f} {1:.6f} xlo xhi\n'.format(
                xlo_bound, xhi_bound))
            data.write('{0:.6f} {1:.6f} ylo yhi\n'.format(
                ylo_bound, yhi_bound))
            data.write('{0:.6f} {1:.6f} zlo zhi\n'.format(
                zlo_bound, zhi_bound))
            data.write('{0:.6f} {1:.6f} {2:6f} xy xz yz\n'.format(
                xy, xz, yz))

        # Mass data
        masses = [atom.mass for atom in structure.atoms]
        mass_dict = dict([(unique_types.index(atom_type)+1,mass) for atom_type,mass in zip(types,masses)])

        data.write('\nMasses\n\n')
        for atom_type,mass in mass_dict.items():
            data.write('{:d}\t{:.6f}\t# {}\n'.format(atom_type,mass,unique_types[atom_type-1]))

        if forcefield:
        
            epsilons = [atom.epsilon for atom in structure.atoms]
            sigmas = [atom.sigma for atom in structure.atoms]
            forcefields = [atom.type for atom in structure.atoms]
            epsilon_dict = dict([(unique_types.index(atom_type)+1,epsilon) for atom_type,epsilon in zip(types,epsilons)])
            sigma_dict = dict([(unique_types.index(atom_type)+1,sigma) for atom_type,sigma in zip(types,sigmas)])
            forcefield_dict = dict([(unique_types.index(atom_type)+1,forcefield) for atom_type,forcefield in zip(types,forcefields)])
            


            # Modified cross-interactions
            if structure.has_NBFIX():
                params = ParameterSet.from_structure(structure)
                # Sort keys (maybe they should be sorted in ParmEd)
                new_nbfix_types = OrderedDict()
                for key, val in params.nbfix_types.items():
                    sorted_key = tuple(sorted(key))
                    if sorted_key in new_nbfix_types:
                        warn('Sorted key matches an existing key')
                        if new_nbfix_types[sorted_key]:
                            warn('nbfixes are not symmetric, overwriting old nbfix')
                    new_nbfix_types[sorted_key] = params.nbfix_types[key]
                params.nbfix_types = new_nbfix_types
                warn('Explicitly writing cross interactions using mixing rule: {}'.format(
                    structure.combining_rule))
                coeffs = OrderedDict()
                for combo in it.combinations_with_replacement(unique_types, 2):
                    # Attempt to find pair coeffis in nbfixes
                    if combo in params.nbfix_types:
                        type1 = unique_types.index(combo[0])+1
                        type2 = unique_types.index(combo[1])+1
                        rmin = params.nbfix_types[combo][0] # Angstrom
                        epsilon = params.nbfix_types[combo][1] # kcal
                        sigma = rmin/2**(1/6)
                        coeffs[(type1, type2)] = (round(sigma, 8), round(epsilon, 8))
                    else:
                        type1 = unique_types.index(combo[0]) + 1
                        type2 = unique_types.index(combo[1]) + 1
                        # Might not be necessary to be this explicit
                        if type1 == type2:
                            sigma = sigma_dict[type1]
                            epsilon = epsilon_dict[type1]
                        else:
                            if structure.combining_rule == 'lorentz':
                                sigma = (sigma_dict[type1]+sigma_dict[type2])*0.5
                            elif structure.combining_rule == 'geometric':
                                sigma = (sigma_dict[type1]*sigma_dict[type2])**0.5
                            else:
                                raise ValueError('Only lorentz and geometric combining rules are supported')
                            epsilon = (epsilon_dict[type1]*epsilon_dict[type2])**0.5
                        coeffs[(type1, type2)] = (round(sigma, 8), round(epsilon, 8))
                if nbfix_in_data_file:
                    data.write('\nPairIJ Coeffs # modified lj\n\n')
                    data.write('# type1 type2 \tepsilon \tsigma\n')
                    data.write('# \t\tkcal/mol \tAngstroms\n')
                    for (type1, type2), (sigma, epsilon) in coeffs.items():
                        data.write('{0} \t{1} \t{2} \t\t{3}\t\t# {4}\t{5}\n'.format(
                            type1, type2, epsilon, sigma, forcefield_dict[type1], forcefield_dict[type2]))
                else:
                    data.write('\nPair Coeffs # lj\n\n')
                    for idx,epsilon in epsilon_dict.items():
                        data.write('{}\t{:.5f}\t{:.5f}\n'.format(idx,epsilon,sigma_dict[idx]))
                    print('Copy these commands into your input script:\n')
                    print('# type1 type2 \tepsilon \tsigma\n')
                    print('# \t\tkcal/mol \tAngstroms\n')
                    for (type1, type2), (sigma, epsilon) in coeffs.items():
                        print('pair_coeff\t{0} \t{1} \t{2} \t\t{3} \t\t# {4} \t{5}'.format(
                            type1, type2, epsilon, sigma,forcefield_dict[type1],forcefield_dict[type2]))

            # Pair coefficients
            else:
                data.write('\nPair Coeffs # lj \n\n')
                data.write('#\tepsilon\t\tsigma\n#\tkcal/mol\tAngstrom\n')
                for idx,epsilon in epsilon_dict.items():
                    data.write('{}\t{:.5f}\t\t{:.5f}\t\t# {}\n'.format(idx,epsilon,sigma_dict[idx],forcefield_dict[idx]))

            # Bond coefficients
            if bonds:
                data.write('\nBond Coeffs # harmonic\n\n')
                data.write('#\tk\t\treq\n# kcal/mol/Angstrom^2\tAngstroms\n')
                for params,idx in unique_bond_types.items():
                    data.write('{}\t{}\t\t{}\t\t# {}\t{}\n'.format(idx,params[0],params[1],params[2][0],params[2][1]))

            # Angle coefficients
            if angles:
                if use_urey_bradleys:
                    data.write('\nAngle Coeffs # charmm\n\n')
                    for params,idx in unique_angle_types.items():
                        data.write('{}\t{}\t{:.5f}\t{:.5f}\t{:.5f}\n'.format(idx,*params))

                else:
                    data.write('\nAngle Coeffs # harmonic\n\n')
<<<<<<< HEAD
                    data.write('#\tk\t\ttheteq\n# kcal/mol/radians^2\tdegrees\n')
                    for params,idx in unique_angle_types.items():
                        data.write('{}\t{}\t\t{:.5f}\t# {}\t{}\t{}\n'.format(idx,params[0],params[1],
                                                                             params[3][0],params[2],params[3][1]))
=======
                    for params,idx in unique_angle_types.items():
                        data.write('{}\t{}\t{:.5f}\n'.format(idx,*params))
>>>>>>> 55a634c8

            # Dihedral coefficients
            if dihedrals:
                if use_rb_torsions:
                    data.write('\nDihedral Coeffs # opls\n\n')
<<<<<<< HEAD
                    data.write('#\tf1\t\tf2\t\tf3\t\tf4\n#\tkcal/mol\tkcal/mol\tkcal/mol\tkcal/mol\n')
=======
>>>>>>> 55a634c8
                    for params,idx in unique_dihedral_types.items():
                        opls_coeffs = RB_to_OPLS(params[0],
                                                 params[1],
                                                 params[2],
                                                 params[3],
                                                 params[4],
                                                 params[5])
<<<<<<< HEAD
                        data.write('{}\t{:.5f}\t{:.5f}\t\t{:.5f}\t\t{:.5f}\t# {}\t{}\t{}\t{}\n'.format(idx,opls_coeffs[0],
                                                                                                       opls_coeffs[1],
                                                                                                       opls_coeffs[2],
                                                                                                       opls_coeffs[3],
                                                                                                       params[8],params[9],
                                                                                                       params[10],params[11]))
                elif use_dihedrals:
                    data.write('\nDihedral Coeffs # charmm\n\n')
                    for params, idx in unique_dihedral_types.items():
                        data.write('{}\t{:.5f}\t{:d}\t{:d}\t{:.5f}\t# {}\t{}\t{}\t{}\n'.format(idx, params[0],
                                                                                                params[1], params[2],
                                                                                                params[3], params[6],
                                                                                                params[7], params[8], params[9]))
=======
                        data.write('{}\t{:.5f}\t{:.5f}\t{:.5f}\t{:.5f}\n'.format(idx,*opls_coeffs))
                elif use_dihedrals:
                    data.write('\nDihedral Coeffs # charmm\n\n')
                    for params, idx in unique_dihedral_types.items():
                        data.write('{}\t{:.5f}\t{:d}\t{:d}\t{:.5f}\n'.format(idx, *params))
>>>>>>> 55a634c8

            # Improper coefficients
            if impropers:
                data.write('\nImproper Coeffs # harmonic\n\n')
                for params,idx in unique_improper_types.items():
<<<<<<< HEAD
                    data.write('{}\t{:.5f}\t{:.5f}\t# {}\t{}\t{}\t{}\n'.format(idx, params[0],
                                                                                params[1], params[2],
                                                                                params[3], params[4],
                                                                                params[5]))
=======
                    data.write('{}\t{:.5f}\t{:.5f}\n'.format(idx, *params))
>>>>>>> 55a634c8

        # Atom data
        data.write('\nAtoms\n\n')
        if atom_style == 'atomic':
            atom_line = '{index:d}\t{type_index:d}\t{x:.6f}\t{y:.6f}\t{z:.6f}\n'
        elif atom_style == 'charge':
            atom_line = '{index:d}\t{type_index:d}\t{charge:.6f}\t{x:.6f}\t{y:.6f}\t{z:.6f}\n'
        elif atom_style == 'molecular':
            atom_line = '{index:d}\t{zero:d}\t{type_index:d}\t{x:.6f}\t{y:.6f}\t{z:.6f}\n'
        elif atom_style == 'full':
            atom_line ='{index:d}\t{zero:d}\t{type_index:d}\t{charge:.6f}\t{x:.6f}\t{y:.6f}\t{z:.6f}\n'

        for i,coords in enumerate(xyz):
            data.write(atom_line.format(
                index=i+1,type_index=unique_types.index(types[i])+1,
                zero=0,charge=charges[i],
                x=coords[0],y=coords[1],z=coords[2]))

        if atom_style in ['full', 'molecular']:
            # Bond data
            if bonds:
                data.write('\nBonds\n\n')
                for i,bond in enumerate(bonds):
                    data.write('{:d}\t{:d}\t{:d}\t{:d}\n'.format(
                        i+1,bond_types[i],bond[0],bond[1]))

            # Angle data
            if angles:
                data.write('\nAngles\n\n')
                for i,angle in enumerate(angles):
                    data.write('{:d}\t{:d}\t{:d}\t{:d}\t{:d}\n'.format(
                        i+1,angle_types[i],angle[0],angle[1],angle[2]))

            # Dihedral data
            if dihedrals:
                data.write('\nDihedrals\n\n')
                for i,dihedral in enumerate(dihedrals):
                    data.write('{:d}\t{:d}\t{:d}\t{:d}\t{:d}\t{:d}\n'.format(
                        i+1,dihedral_types[i],dihedral[0],
                        dihedral[1],dihedral[2],dihedral[3]))
            # Dihedral data
            if impropers:
                data.write('\nImpropers\n\n')
                for i,improper in enumerate(impropers):
                    data.write('{:d}\t{:d}\t{:d}\t{:d}\t{:d}\t{:d}\n'.format(
                        i+1,improper_types[i],improper[2],
                        improper[1],improper[0],improper[3]))<|MERGE_RESOLUTION|>--- conflicted
+++ resolved
@@ -15,15 +15,9 @@
 
 
 def write_lammpsdata(structure, filename, atom_style='full', 
-<<<<<<< HEAD
-                    detect_forcefield_style=True, use_urey_bradleys=False,
-                    use_rb_torsions=True, use_dihedrals=False, 
-                    nbfix_in_data_file=True):
-=======
                     detect_forcefield_style=True, nbfix_in_data_file=True,
                     use_urey_bradleys=False,
                     use_rb_torsions=True, use_dihedrals=False):
->>>>>>> 55a634c8
     """Output a LAMMPS data file.
     
     Outputs a LAMMPS data file in the 'full' atom style format. Assumes use
@@ -203,12 +197,8 @@
                 charmm_angle_types.append((round(angle.type.k,3), 
                                            round(angle.type.theteq,3),
                                            round(ub_k, 3),
-<<<<<<< HEAD
                                            round(ub_req, 3),
                                            tuple(sorted((angle.atom1.type,angle.atom3.type)))))
-=======
-                                           round(ub_req, 3)))
->>>>>>> 55a634c8
 
             unique_angle_types = dict(enumerate(set(charmm_angle_types)))
             unique_angle_types = OrderedDict([(y,x+1) for x,y in unique_angle_types.items()])
@@ -217,7 +207,6 @@
 
         else:
             unique_angle_types = dict(enumerate(set([(round(angle.type.k,3),
-<<<<<<< HEAD
                                                       round(angle.type.theteq,3),
                                                       angle.atom2.type,
                                                       tuple(sorted((angle.atom1.type,angle.atom3.type)))
@@ -228,12 +217,6 @@
                                                angle.atom2.type,
                                                tuple(sorted((angle.atom1.type,angle.atom3.type)))
                                                )] for angle in structure.angles]
-=======
-                                                      round(angle.type.theteq,3)) for angle in structure.angles])))
-            unique_angle_types = OrderedDict([(y,x+1) for x,y in unique_angle_types.items()])
-            angle_types = [unique_angle_types[(round(angle.type.k,3),
-                                               round(angle.type.theteq,3))] for angle in structure.angles]
->>>>>>> 55a634c8
 
     if dihedrals:
         if use_rb_torsions:
@@ -244,14 +227,10 @@
                                                          round(dihedral.type.c4,3),
                                                          round(dihedral.type.c5,3),
                                                          round(dihedral.type.scee,1),
-<<<<<<< HEAD
                                                          round(dihedral.type.scnb,1),
                                                          dihedral.atom1.type, dihedral.atom2.type,
                                                          dihedral.atom3.type, dihedral.atom4.type
                                                          ) for dihedral in structure.rb_torsions])))
-=======
-                                                         round(dihedral.type.scnb,1)) for dihedral in structure.rb_torsions])))
->>>>>>> 55a634c8
             unique_dihedral_types = OrderedDict([(y,x+1) for x,y in unique_dihedral_types.items()])
             dihedral_types = [unique_dihedral_types[(round(dihedral.type.c0,3),
                                                      round(dihedral.type.c1,3),
@@ -260,15 +239,11 @@
                                                      round(dihedral.type.c4,3),
                                                      round(dihedral.type.c5,3),
                                                      round(dihedral.type.scee,1),
-<<<<<<< HEAD
                                                      round(dihedral.type.scnb,1),
                                                      dihedral.atom1.type, dihedral.atom2.type,
                                                      dihedral.atom3.type, dihedral.atom4.type
                                                      )] for dihedral in structure.rb_torsions]
             
-=======
-                                                     round(dihedral.type.scnb,1))] for dihedral in structure.rb_torsions]
->>>>>>> 55a634c8
         elif use_dihedrals:
             charmm_dihedrals = []
             structure.join_dihedrals()
@@ -281,13 +256,9 @@
                                                  int(round(dih_type.phase,0)),
                                                  round(weight, 4),
                                                  round(dih_type.scee,1),
-<<<<<<< HEAD
                                                  round(dih_type.scnb,1),
                                                  dihedral.atom1.type, dihedral.atom2.type,
                                                  dihedral.atom3.type, dihedral.atom4.type))
-=======
-                                                 round(dih_type.scnb,1)))
->>>>>>> 55a634c8
 
             unique_dihedral_types = dict(enumerate(set(charmm_dihedrals)))
             unique_dihedral_types = OrderedDict([(y,x+1) for x,y in unique_dihedral_types.items()])
@@ -298,15 +269,10 @@
                                                          round(improper.type.psi_eq,3)) for improper in structure.impropers])))
             unique_improper_types = OrderedDict([(y,x+1) for x,y in unique_improper_types.items()])
             improper_types = [unique_improper_types[(round(improper.type.psi_k,3),
-<<<<<<< HEAD
                                                      round(improper.type.psi_eq,3),
                                                      improper.atom1.type, improper.atom2.type,
                                                      improper.atom3.type, improper.atom4.type)] for improper in structure.impropers]
         
-=======
-                                                     round(improper.type.psi_eq,3))] for improper in structure.impropers]
-
->>>>>>> 55a634c8
     with open(filename, 'w') as data:
         data.write(filename+' - created by mBuild\n\n')
         data.write('{:d} atoms\n'.format(len(structure.atoms)))
@@ -469,24 +435,16 @@
 
                 else:
                     data.write('\nAngle Coeffs # harmonic\n\n')
-<<<<<<< HEAD
                     data.write('#\tk\t\ttheteq\n# kcal/mol/radians^2\tdegrees\n')
                     for params,idx in unique_angle_types.items():
                         data.write('{}\t{}\t\t{:.5f}\t# {}\t{}\t{}\n'.format(idx,params[0],params[1],
                                                                              params[3][0],params[2],params[3][1]))
-=======
-                    for params,idx in unique_angle_types.items():
-                        data.write('{}\t{}\t{:.5f}\n'.format(idx,*params))
->>>>>>> 55a634c8
 
             # Dihedral coefficients
             if dihedrals:
                 if use_rb_torsions:
                     data.write('\nDihedral Coeffs # opls\n\n')
-<<<<<<< HEAD
                     data.write('#\tf1\t\tf2\t\tf3\t\tf4\n#\tkcal/mol\tkcal/mol\tkcal/mol\tkcal/mol\n')
-=======
->>>>>>> 55a634c8
                     for params,idx in unique_dihedral_types.items():
                         opls_coeffs = RB_to_OPLS(params[0],
                                                  params[1],
@@ -494,7 +452,6 @@
                                                  params[3],
                                                  params[4],
                                                  params[5])
-<<<<<<< HEAD
                         data.write('{}\t{:.5f}\t{:.5f}\t\t{:.5f}\t\t{:.5f}\t# {}\t{}\t{}\t{}\n'.format(idx,opls_coeffs[0],
                                                                                                        opls_coeffs[1],
                                                                                                        opls_coeffs[2],
@@ -508,26 +465,15 @@
                                                                                                 params[1], params[2],
                                                                                                 params[3], params[6],
                                                                                                 params[7], params[8], params[9]))
-=======
-                        data.write('{}\t{:.5f}\t{:.5f}\t{:.5f}\t{:.5f}\n'.format(idx,*opls_coeffs))
-                elif use_dihedrals:
-                    data.write('\nDihedral Coeffs # charmm\n\n')
-                    for params, idx in unique_dihedral_types.items():
-                        data.write('{}\t{:.5f}\t{:d}\t{:d}\t{:.5f}\n'.format(idx, *params))
->>>>>>> 55a634c8
 
             # Improper coefficients
             if impropers:
                 data.write('\nImproper Coeffs # harmonic\n\n')
                 for params,idx in unique_improper_types.items():
-<<<<<<< HEAD
                     data.write('{}\t{:.5f}\t{:.5f}\t# {}\t{}\t{}\t{}\n'.format(idx, params[0],
                                                                                 params[1], params[2],
                                                                                 params[3], params[4],
                                                                                 params[5]))
-=======
-                    data.write('{}\t{:.5f}\t{:.5f}\n'.format(idx, *params))
->>>>>>> 55a634c8
 
         # Atom data
         data.write('\nAtoms\n\n')
