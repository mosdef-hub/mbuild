--- conflicted
+++ resolved
@@ -28,7 +28,6 @@
     else:
         return False
 
-<<<<<<< HEAD
 
 def write_lammpsdata(
     structure,
@@ -47,19 +46,6 @@
 
     Outputs a LAMMPS data file in the 'full' atom style format. Default units
     are 'real' units. See http://lammps.sandia.gov/doc/atom_style.html for
-=======
-def write_lammpsdata(structure, filename, atom_style='full',
-                    unit_style='real',
-                    mins=None,
-                    maxs=None,
-                    detect_forcefield_style=True, nbfix_in_data_file=True,
-                    use_urey_bradleys=False,
-                    use_rb_torsions=True, use_dihedrals=False):
-    """Output a LAMMPS data file.
-
-    Outputs a LAMMPS data file in the 'full' atom style format. Default units are
-    'real' units. See http://lammps.sandia.gov/doc/atom_style.html for
->>>>>>> 1ca3ff80
     more information on atom styles.
 
     Parameters
@@ -93,7 +79,6 @@
         If True, will treat dihedrals OPLS-style torsions while looking for
         `structure.rb_torsions`
     use_dihedrals:
-<<<<<<< HEAD
         If True, will treat dihedrals as CHARMM-style dihedrals while looking
         for `structure.dihedrals`
 
@@ -116,45 +101,6 @@
         structure where atomtype = atom.type.
     unique_bond_types: an enumarated OrderedDict of unique bond types for all
         bonds in the structure.
-=======
-        If True, will treat dihedrals as CHARMM-style dihedrals while looking for
-        `structure.dihedrals`
-
-    Notes
-    -----
-    See http://lammps.sandia.gov/doc/2001/data_format.html for a full description
-    of the LAMMPS data format. Currently the following sections are supported (in
-    addition to the header): *Masses*, *Nonbond Coeffs*, *Bond Coeffs*, *Angle
-    Coeffs*, *Dihedral Coeffs*, *Atoms*, *Bonds*, *Angles*, *Dihedrals*, *Impropers*
-    OPLS and CHARMM forcefield styles are supported, AMBER forcefield styles are NOT
-
-    Some of this function has beed adopted from `mdtraj`'s support of the LAMMPSTRJ
-    trajectory format. See https://github.com/mdtraj/mdtraj/blob/master/mdtraj/formats/lammpstrj.py for details.
-
-    """
-
-    if atom_style not in ['atomic', 'charge', 'molecular', 'full']:
-        raise ValueError('Atom style "{}" is invalid or is not currently supported'.format(atom_style))
-
-    # Check if structure is paramterized
-    if unit_style == 'lj':
-        if any([atom.sigma for atom in structure.atoms]) is None:
-           raise ValueError('LJ units specified but one or more atoms has undefined LJ parameters.')
-
-    xyz = np.array([[atom.xx,atom.xy,atom.xz] for atom in structure.atoms])
-
-    forcefield = True
-    if structure[0].type == '':
-        forcefield = False
-
-    """
-    Note:
-    -----
-    unique_types : a sorted list of unique atomtypes for all atoms in the structure.
-        Defined by:
-            atomtype : atom.type
-    unique_bond_types: an enumarated OrderedDict of unique bond types for all bonds in the structure.
->>>>>>> 1ca3ff80
         Defined by bond parameters and component atomtypes, in order:
             k : bond.type.k
             req : bond.type.req
@@ -219,7 +165,6 @@
         mass_conversion_factor = np.max([a.mass for a in structure.atoms])
 
         xyz = xyz / sigma_conversion_factor
-<<<<<<< HEAD
         charges = (charges * 1.6021e-19) / np.sqrt(
             4
             * np.pi
@@ -228,12 +173,6 @@
             * epsilon_0
         )
         charges[np.isinf(charges)] = 0
-        # TODO: FIX CHARGE UNIT CONVERSION
-=======
-        charges = (charges*1.6021e-19) / np.sqrt(4*np.pi*(sigma_conversion_factor*1e-10)*
-          (epsilon_conversion_factor*4184)*epsilon_0)
-        charges[np.isinf(charges)] = 0
->>>>>>> 1ca3ff80
     else:
         sigma_conversion_factor = 1
         epsilon_conversion_factor = 1
@@ -344,7 +283,6 @@
 
     if dihedrals:
         dihedral_types, unique_dihedral_types = _get_dihedral_types(
-<<<<<<< HEAD
             structure, use_rb_torsions, use_dihedrals, epsilon_conversion_factor
         )
 
@@ -364,28 +302,6 @@
 
         data.write("{:d} atom types\n".format(len(set(types))))
         if atom_style in ["full", "molecular"]:
-=======
-                structure, use_rb_torsions, use_dihedrals,
-                epsilon_conversion_factor)
-
-    if impropers:
-        improper_types, unique_improper_types = _get_impropers(structure,
-                epsilon_conversion_factor)
-
-
-    with open(filename, 'w') as data:
-        data.write(filename+' - created by mBuild; units = {}\n\n'.format(
-            unit_style))
-        data.write('{:d} atoms\n'.format(len(structure.atoms)))
-        if atom_style in ['full', 'molecular']:
-            data.write('{:d} bonds\n'.format(len(bonds)))
-            data.write('{:d} angles\n'.format(len(angles)))
-            data.write('{:d} dihedrals\n'.format(len(dihedrals)))
-            data.write('{:d} impropers\n\n'.format(len(impropers)))
-
-        data.write('{:d} atom types\n'.format(len(set(types))))
-        if atom_style in ['full', 'molecular']:
->>>>>>> 1ca3ff80
             if bonds:
                 data.write("{:d} bond types\n".format(len(set(bond_types))))
             if angles:
@@ -465,7 +381,6 @@
                 / sigma_conversion_factor
             )
             forcefields = [atom.type for atom in structure.atoms]
-<<<<<<< HEAD
             epsilon_dict = dict(
                 [
                     (unique_types.index(atom_type) + 1, epsilon)
@@ -484,13 +399,6 @@
                     for atom_type, forcefield in zip(types, forcefields)
                 ]
             )
-=======
-            epsilon_dict = dict([(unique_types.index(atom_type)+1,epsilon) for atom_type,epsilon in zip(types,epsilons)])
-            sigma_dict = dict([(unique_types.index(atom_type)+1,sigma) for atom_type,sigma in zip(types,sigmas)])
-            forcefield_dict = dict([(unique_types.index(atom_type)+1,forcefield) for atom_type,forcefield in zip(types,forcefields)])
-
-
->>>>>>> 1ca3ff80
 
             # Modified cross-interactions
             if structure.has_NBFIX():
@@ -891,7 +799,6 @@
                 if (angle.atom1, angle.atom3) == (ub.atom1, ub.atom2):
                     ub_k = ub.type.k
                     ub_req = ub.type.req
-<<<<<<< HEAD
             charmm_angle_types.append(
                 (
                     round(
@@ -908,14 +815,6 @@
                     tuple(sorted((angle.atom1.type, angle.atom3.type))),
                 )
             )
-=======
-            charmm_angle_types.append((round(angle.type.k*(
-                sigma_conversion_factor**2/epsilon_conversion_factor),3),
-                                       round(angle.type.theteq,3),
-                                       round(ub_k/epsilon_conversion_factor, 3),
-                                       round(ub_req, 3),
-                                       tuple(sorted((angle.atom1.type,angle.atom3.type)))))
->>>>>>> 1ca3ff80
 
         unique_angle_types = dict(enumerate(set(charmm_angle_types)))
         unique_angle_types = OrderedDict(
