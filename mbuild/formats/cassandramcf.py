"""Cassandra Molecular Connectivity format.

https://cassandra-mc.readthedocs.io/en/latest/guides/input_files.html#
molecular-connectivity-file
"""
from __future__ import division

import warnings
from math import sqrt

import networkx as nx
import parmed as pmd

__all__ = ["write_mcf"]


def write_mcf(
    structure, filename, angle_style, dihedral_style, lj14=None, coul14=None
):
    """Output a Cassandra molecular connectivity file (MCF).

    Outputs a Cassandra MCF from a Parmed structure object.

    Parameters
    ----------
    structure : parmed.Structure
        ParmEd structure object
    filename : str
        Path of the output file
    angle_style : str
        Type of angles. 'fixed' and 'harmonic' are valid choices
    dihedral_style : str
        Type of dihedrals. 'harmonic', 'OPLS', 'CHARMM', and 'none' are
        valid choices
    lj14 : float
        Scaling factor for LJ interactions on 1-4 pairs
    coul14 : float
        Scaling factor for Coulombic interactions on 1-4 pairs

    Notes
    -----
    See https://cassandra.nd.edu/index.php/documentation for
    a complete description of the MCF format.
    """
    if not isinstance(structure, pmd.Structure):
        raise ValueError("MCF writer requires parmed structure.")
    if not all([a.type for a in structure.atoms]):
        raise ValueError(
            "MCF writing not supported without parameterized forcefield."
        )

    # Conversion factors
    IG_CONSTANT_KCAL = 0.00198720425864083  # kcal/mol*K
    KCAL_TO_KJ = 4.184

    # Check some things before we start writing the MCF
    # Only will write MCF for Cassandra-supported options
    if (
        angle_style.casefold() != "fixed"
        and angle_style.casefold() != "harmonic"
    ):
        raise ValueError(
            "Invalid selection for angle_style. Please choose 'fixed' or "
            "'harmonic'"
        )

    if len(structure.urey_bradleys) > 0:
        raise ValueError(
            "Urey bradley terms detected. Cassandra only currently supports "
            "fixed or harmonic angles."
        )

    if (
        dihedral_style.casefold() != "opls"
        and dihedral_style.casefold() != "charmm"
        and dihedral_style.casefold() != "none"
    ):
        raise ValueError(
            "Invalid selection for dihedral_style. Please choose 'OPLS', "
            "'CHARMM', or 'none'"
        )

    if dihedral_style.casefold() != "none":
        if (
            len(structure.rb_torsions) > 0
            and dihedral_style.casefold() != "opls"
        ):
            raise ValueError(
                "Dihedral style declared as {} but RB torsions "
                "found.".format(dihedral_style)
            )

        if (
            len(structure.dihedrals) > 0
            and dihedral_style.casefold() != "charmm"
        ):
            raise ValueError(
                "Dihedral style declared as {} but charmm-style dihedrals "
                "found.".format(dihedral_style)
            )

        if len(structure.rb_torsions) > 0 and len(structure.dihedrals) > 0:
            raise ValueError(
                "Multiple dihedral styles detected, check your Forcefield XML "
                "and structure"
            )

    # Identify atoms in rings and Cassandra 'fragments'
    in_ring, frag_list, frag_conn = _id_rings_fragments(structure)

    # Infer 1-4 scaling if not specified
    if coul14 is None:
        if len(structure.adjusts) > 0:
            coul14 = structure.adjusts[0].type.chgscale
        else:
            coul14 = 0.0
            if len(structure.dihedrals) > 0 or len(structure.rb_torsions) > 0:
                warnings.warn(
                    "Unable to infer coulombic 1-4 scaling factor. Setting to "
                    "{:.1f}".format(coul14)
                )
    if lj14 is None:
        if len(structure.adjusts) > 0:
            type1_eps = structure.adjusts[0].atom1.epsilon
            type2_eps = structure.adjusts[0].atom2.epsilon
            scaled_eps = structure.adjusts[0].type.epsilon
            if (
                structure.combining_rule == "geometric"
                or structure.combining_rule == "lorentz"
            ):
                combined_eps = sqrt(type1_eps * type2_eps)
                if combined_eps == 0:
                    lj14 = 0.0
                    warnings.warn(
                        "Unable to infer LJ 1-4 scaling factor. Setting to "
                        "{:.1f}".format(lj14)
                    )
                else:
                    lj14 = scaled_eps / combined_eps
            else:
                lj14 = 0.0
                warnings.warn(
                    "Unable to infer LJ 1-4 scaling factor. Setting to "
                    "{:.1f}".format(lj14)
                )
        else:
            lj14 = 0.0
            if len(structure.dihedrals) > 0 or len(structure.rb_torsions) > 0:
                warnings.warn(
                    "Unable to infer LJ 1-4 scaling factor. Setting to "
                    "{:.1f}".format(lj14)
                )

    if coul14 < 0.0 or coul14 > 1.0:
        raise ValueError(
            "Unreasonable value {} for coul14 scaling.".format(coul14)
        )
    if lj14 < 0.0 or lj14 > 1.0:
        raise ValueError("Unreasonable value {} for lj14 scaling.".format(lj14))

    # Now we write the MCF file
    with open(filename, "w") as mcf_file:

        header = (
            "!***************************************"
            "****************************************\n"
            "!Molecular connectivity file\n"
            "!***************************************"
            "****************************************\n"
            "!" + filename + " - created by mBuild\n\n"
        )

        mcf_file.write(header)
        _write_atom_information(mcf_file, structure, in_ring, IG_CONSTANT_KCAL)
        _write_bond_information(mcf_file, structure)
        _write_angle_information(
            mcf_file, structure, angle_style, IG_CONSTANT_KCAL
        )
        _write_dihedral_information(
            mcf_file, structure, dihedral_style, KCAL_TO_KJ
        )
        _write_improper_information(mcf_file, structure, KCAL_TO_KJ)
        _write_fragment_information(mcf_file, structure, frag_list, frag_conn)
        _write_intrascaling_information(mcf_file, lj14, coul14)

        # That's all, folks!
        mcf_file.write("\n\nEND\n")


def _id_rings_fragments(structure):
    """Identify the rings and fragments of the molecule.

    Parameters
    ----------
    structure : parmed.Structure
        Parmed structure object

    Returns
    -------
    in_ring : list
        True for each atom in a ring
    frag_list : list
        Atom ids belonging to each fragment
    frag_conn : list
        Fragment ids of connected fragments
    """
    # Identify atoms in rings
    bond_graph = nx.Graph()
    bond_graph.add_edges_from(
        [[bond.atom1.idx, bond.atom2.idx] for bond in structure.bonds]
    )

    if len(structure.bonds) == 0:
        warnings.warn(
            "No bonds found. Cassandra will interpet this as a rigid species"
        )
        in_ring = [False] * len(structure.atoms)
        frag_list = []
        frag_conn = []
        return in_ring, frag_list, frag_conn

    # Check if entire molecule is connected. Warn if not.
    if nx.is_connected(bond_graph) == False:
        raise ValueError(
            "Not all components of the molecule are connected. MCF files are "
            "for a single molecule and thus everything should be connected "
            "through bonds."
        )

    all_rings = nx.cycle_basis(bond_graph)
    in_ring = [False] * bond_graph.number_of_nodes()
    adj_to_ring = [False] * bond_graph.number_of_nodes()
    for ring in all_rings:
        for idx in ring:
            in_ring[idx] = True

    # Identify fragments
    # See Shah and Maginn, JCP, 135, 134121, 2011, doi:10.1063/1.3644939
    frag_list = []
    frag_conn = []

    # First create a neighbor list for each atom
    neigh_dict = {
        i: list(bond_graph.neighbors(i))
        for i in range(bond_graph.number_of_nodes())
    }

    # Handle fused/adjoining rings
    rings_changed = True
    while rings_changed:
        rings_changed = False
        for ring1 in all_rings:
            if rings_changed:
                break
            for ring2 in all_rings:
                if ring1 == ring2:
                    continue
                if len(set(ring1) & set(ring2)) > 0:
                    all_rings.remove(ring1)
                    all_rings.remove(ring2)
                    all_rings.append(list(set(ring1 + ring2)))
                    rings_changed = True
                    break

    # ID fragments which contain a ring
    for ring in all_rings:
        adjacentatoms = []
        for idx in ring:
            if len(neigh_dict[idx]) > 2:
                adjacentatoms.append(list(set(neigh_dict[idx]) - set(ring)))
        tmp = filter(None, adjacentatoms)
        adjacentatoms = [x for sublist in tmp for x in sublist]
        frag_list.append(ring + adjacentatoms)
        for idx in adjacentatoms:
            adj_to_ring[idx] = True
    # Now ID the other fragments
    for idx in neigh_dict:
        if len(neigh_dict[idx]) > 1:
            if in_ring[idx] == True:
                continue
            else:
                frag_list.append([idx] + neigh_dict[idx])
    # Now find connectivity (shared bonds)
    for i in range(len(frag_list)):
        frag1 = frag_list[i]
        for j in range(i + 1, len(frag_list)):
            frag2 = frag_list[j]
            shared_atoms = list(set(frag1) & set(frag2))
            if len(shared_atoms) == 2:
                frag_conn.append([i, j])
            elif len(shared_atoms) > 2:
                warnings.warn(
                    "Fragments share more than two atoms... something may be "
                    "going awry unless there are fused rings in your system. "
                    "See below for details."
                )
                print("Fragment 1 atoms:")
                print(frag1)
                print("Fragment 2 atoms:")
                print(frag2)

    return in_ring, frag_list, frag_conn


def _write_atom_information(mcf_file, structure, in_ring, IG_CONSTANT_KCAL):
    """Write the atoms in the system.

    Parameters
    ----------
    mcf_file : file object
        The file object of the Cassandra mcf being written
    structure : parmed.Structure
        Parmed structure object
    in_ring : list
        Boolean for each atom idx True if atom belongs to a ring
    IG_CONSTANT_KCAL : float
        Ideal gas constant in kcal/mol K
    """
    elements = [atom.element_name for atom in structure.atoms]
    types = [atom.type for atom in structure.atoms]
    masses = [atom.mass for atom in structure.atoms]
    charges = [atom.charge for atom in structure.atoms]
    # Convert energy to units of K
    epsilons = [atom.epsilon / IG_CONSTANT_KCAL for atom in structure.atoms]
    sigmas = [atom.sigma for atom in structure.atoms]

    # Check constraints on atom type length and element name length
    max_element_length = 6
    max_atomtype_length = 20
    n_unique_elements = len(set(elements))
    for element in elements:
        if len(element) > max_element_length:
            warnings.warn(
                "Element name {} will be shortened to {} characters. Please "
                "confirm your final MCF.".format(element, max_element_length)
            )

    elements = [element[:max_element_length] for element in elements]
    if len(set(elements)) < n_unique_elements:
        warnings.warn(
            "The number of unique elements has been reduced due to shortening "
            "the element name to {} characters.".format(max_element_length)
        )

    n_unique_types = len(set(types))
    for itype in types:
        if len(itype) > max_atomtype_length:
            warnings.warn(
                "Type name {} will be shortened to {} characters as {}. Please "
                "confirm your final MCF.".format(
                    itype, max_atomtype_length, itype[-max_atomtype_length:]
                )
            )
        types = [itype[-max_atomtype_length:] for itype in types]
    if len(set(types)) < n_unique_types:
        warnings.warn(
            "The number of unique atomtypes has been reduced due to shortening "
            "the atomtype name to {} characters.".format(max_atomtype_length)
        )

    vdw_type = "LJ"
    header = (
        "!Atom Format\n"
        "!index type element mass charge vdw_type parameters\n"
        '!vdw_type="LJ", parms=epsilon sigma\n'
        '!vdw_type="Mie", parms=epsilon sigma '
        "repulsion_exponent dispersion_exponent\n"
        "\n# Atom_Info\n"
    )

    mcf_file.write(header)
    mcf_file.write("{:d}\n".format(len(structure.atoms)))
    for i in range(len(structure.atoms)):
        mcf_file.write(
            "{:<4d}  {:<6s}  {:<2s}  {:7.3f}  {:12.8f}  "
            "{:3s}  {:8.3f}  {:8.3f}".format(
                i + 1,
                types[i],
                elements[i],
                masses[i],
                charges[i],
                vdw_type,
                epsilons[i],
                sigmas[i],
            )
        )
        if in_ring[i] == True:
            mcf_file.write("  ring")
        mcf_file.write("\n")


def _write_bond_information(mcf_file, structure):
    """Write the bonds in the system.

    Parameters
    ----------
    mcf_file : file object
        The file object of the Cassandra mcf being written
    structure : parmed.Structure
        Parmed structure object
    """
    bond_parms = [f"{bond.type.req:8.3f}" for bond in structure.bonds]

    mcf_file.write("\n!Bond Format\n")
    mcf_file.write(
        "!index i j type parameters\n" + '!type="fixed", parms=bondLength\n'
    )
    mcf_file.write("\n# Bond_Info\n")
    mcf_file.write("{:d}\n".format(len(structure.bonds)))
    for i, bond in enumerate(structure.bonds):
        mcf_file.write(
            "{:<4d}  {:<4d}  {:<4d}  {:s}  {:s}\n".format(
                i + 1,
                bond.atom1.idx + 1,
                bond.atom2.idx + 1,
                "fixed",
                bond_parms[i],
            )
        )


def _write_angle_information(
    mcf_file, structure, angle_style, IG_CONSTANT_KCAL
):
    """Write the angles in the system.

    Parameters
    ----------
    mcf_file : file object
        The file object of the Cassandra mcf being written
    structure : parmed.Structure
        Parmed structure object
    angle_style : string
        Angle style for Cassandra to use
    IG_CONSTANT_KCAL : float
        Ideal gas constant in kcal/mol K
    """
    if angle_style.casefold() == "fixed":
        angle_parms = [f"{a.type.theteq:8.2f}" for a in structure.angles]
    elif angle_style.casefold() == "harmonic":
        # Convert energies to units of K
        angle_parms = [
            f"{a.type.k / IG_CONSTANT_KCAL:8.1f}  {a.type.theteq:8.2f}"
            for a in structure.angles
        ]
    else:
        raise ValueError(
            "Only 'fixed' and 'harmonic' angle styles are supported by "
            "Cassandra"
        )

    header = (
        "\n!Angle Format\n"
        "!index i j k type parameters\n"
        '!type="fixed", parms=equilibrium_angle\n'
        '!type="harmonic", parms=force_constant equilibrium_angle\n'
        "\n# Angle_Info\n"
    )

    mcf_file.write(header)
    mcf_file.write("{:d}\n".format(len(structure.angles)))

    for i, angle in enumerate(structure.angles):
        mcf_file.write(
            "{:<4d}  {:<4d}  {:<4d}  {:<4d}  {:s}  {:s}\n".format(
                i + 1,
                angle.atom1.idx + 1,
                angle.atom2.idx + 1,
                angle.atom3.idx + 1,
                angle_style.lower(),
                angle_parms[i],
            )
        )


def _write_dihedral_information(
    mcf_file, structure, dihedral_style, KCAL_TO_KJ
):
    """Write the dihedrals in the system.

    Parameters
    ----------
    mcf_file : file object
        The file object of the Cassandra mcf being written
    structure : parmed.Structure
        Parmed structure object
    dihedral_style : string
        Dihedral style for Cassandra to use
    KCAL_TO_KJ : float
        Conversion factor from kcal to kJ
    """
    # Dihedral info
    header = (
        "\n!Dihedral Format\n"
        "!index i j k l type parameters\n"
        '!type="none"\n'
        '!type="CHARMM", parms=a0 a1 delta\n'
        '!type="OPLS", parms=c0 c1 c2 c3\n'
        '!type="harmonic", parms=force_constant equilibrium_dihedral\n'
        "\n# Dihedral_Info\n"
    )

    mcf_file.write(header)

    if len(structure.dihedrals) > 0 or len(structure.rb_torsions) > 0:
        if dihedral_style.casefold() == "opls":
            dihedral_style = dihedral_style.upper()
            dihedrals = structure.rb_torsions
            # Two things happen here:
            #  (1) convert from RB form to Cassandra OPLS
            #  (2) convert units from kcal/mol to kJ/mol
            dihedral_parms = []
            for dihedral in dihedrals:
                a0 = (
                    dihedral.type.c0
                    + dihedral.type.c1
                    + dihedral.type.c2
                    + dihedral.type.c3
                )
                a1 = -dihedral.type.c1 - (3.0 / 4.0) * dihedral.type.c3
                a2 = (-1.0 / 2.0) * dihedral.type.c2
                a3 = (-1.0 / 4.0) * dihedral.type.c3
                if not dihedral.type.c4 == 0.0 and dihedral.type.c4 == 0.0:
                    raise ValueError(
                        "Can only convert Ryckaert-Bellemans dihedrals to OPLS "
                        "if c4==0 and c5==0"
                    )
                dihedral_parms.append(
                    str("{:8.3f} ".format(a0 * KCAL_TO_KJ))
                    + str("{:8.3f} ".format(a1 * KCAL_TO_KJ))
                    + str("{:8.3f} ".format(a2 * KCAL_TO_KJ))
                    + str("{:8.3f} ".format(a3 * KCAL_TO_KJ))
                )

        elif dihedral_style.casefold() == "charmm":
            dihedral_style = dihedral_style.upper()
            dihedrals = structure.dihedrals
<<<<<<< HEAD
            dihedral_parms = [ str('{:8.3f} '.format(
                                        dihedral.type.phi_k*KCAL_TO_KJ)) +
                               str('{:8.3f} '.format(dihedral.type.per)) +
                               str('{:8.3f}'.format(dihedral.type.phase))
                               for dihedral in dihedrals ]

        elif dihedral_style.casefold() == 'none':
            warnings.warn("Dihedral style 'none' selected. "
                          "Ignoring dihedral parameters")
=======
            # type.per = periodicity (a1)
            # type.phase = phase offset (delta)
            dihedral_parms = [
                str("{:8.3f} ".format(dihedral.type.phi_k * KCAL_TO_KJ))
                + str("{:8.3f} ".format(dihedral.type.per))
                + str("{:8.3f}".format(dihedral.type.phase))
                for dihedral in dihedrals
            ]

        elif dihedral_style.casefold() == "none":
            warnings.warn(
                "Dihedral style 'none' selected. Ignoring dihedral parameters"
            )
>>>>>>> dc6a1053
            dihedral_style = dihedral_style.lower()
            if structure.dihedrals:
                dihedrals = structure.dihedrals
                dihedral_parms = ["" for dihedral in dihedrals]
            elif structure.rb_torsions:
                dihedrals = structure.rb_torsions
                dihedral_parms = ["" for dihedral in dihedrals]
        else:
            raise ValueError(
                "Only 'OPLS', 'CHARMM', and 'none' dihedral styles are "
                "supported."
            )

        mcf_file.write("{:d}\n".format(len(dihedrals)))
        for i, dihedral in enumerate(dihedrals):
            # Sorting here to match LEAP behavior
            # See https://github.com/choderalab/openmoltools/issues/24
            # If atom types are identical, too bad.
            if dihedral.improper:
                improper_atoms = [
                    dihedral.atom1,
                    dihedral.atom2,
                    dihedral.atom4,
                ]
                improper_atoms.sort(key=lambda x: x.type)
                atom1 = improper_atoms[0]
                atom2 = improper_atoms[1]
                atom3 = dihedral.atom3
                atom4 = improper_atoms[2]
            else:
                atom1 = dihedral.atom1
                atom2 = dihedral.atom2
                atom3 = dihedral.atom3
                atom4 = dihedral.atom4
            mcf_file.write(
                "{:<4d}  {:<4d}  {:<4d}  {:<4d}  {:<4d}"
                "  {:s}  {:s}\n".format(
                    i + 1,
                    atom1.idx + 1,
                    atom2.idx + 1,
                    atom3.idx + 1,
                    atom4.idx + 1,
                    dihedral_style,
                    dihedral_parms[i],
                )
            )
    else:
        mcf_file.write("0\n")


def _write_improper_information(mcf_file, structure, KCAL_TO_KJ):
    """Write the impropers in the system.

    Parameters
    ----------
    mcf_file : file object
        The file object of the Cassandra mcf being written
    structure : parmed.Structure
        Parmed structure object
    KCAL_TO_KJ : float
        Conversion factor from kcal to kJ
    """
    header = (
        "\n!Improper Format\n"
        "!index i j k l type parameters\n"
        '!type="harmonic", parms=force_constant equilibrium_improper\n'
        "\n# Improper_Info\n"
    )

    mcf_file.write(header)
    mcf_file.write("{:d}\n".format(len(structure.impropers)))

    improper_type = "harmonic"
    for i, improper in enumerate(structure.impropers):
        mcf_file.write(
            "{:<4d}  {:<4d}  {:<4d}  {:<4d}  {:<4d}"
            "  {:s}  {:8.3f}  {:8.3f}\n".format(
                i + 1,
                improper.atom1.idx + 1,
                improper.atom2.idx + 1,
                improper.atom3.idx + 1,
                improper.atom4.idx + 1,
                improper_type,
                improper.type.psi_k * KCAL_TO_KJ,
                improper.type.psi_eq,
            )
        )


def _write_fragment_information(mcf_file, structure, frag_list, frag_conn):
    """Write the fragments in the molecule.

    Parameters
    ----------
    mcf_file : file object
        The file object of the Cassandra mcf being written
    structure : parmed.Structure
        Parmed structure object
    frag_list : list
        Atom ids belonging to each fragment
    frag_conn : list
        Fragment ids of connected fragments
    """
    header = (
        "\n!Fragment Format\n"
        "!index number_of_atoms_in_fragment branch_point other_atoms\n"
        "\n# Fragment_Info\n"
    )

    mcf_file.write(header)

    # Special cases first
    if len(frag_list) == 0:
        if len(structure.atoms) == 1:
            mcf_file.write("1\n")
            mcf_file.write("1 1 1\n")
        elif len(structure.atoms) == 2:
            mcf_file.write("1\n")
            mcf_file.write("1 2 1 2\n")
        else:
            warnings.warn(
                "More than two atoms present but no fragments identified."
            )
            mcf_file.write("0\n")
    else:
        mcf_file.write("{:d}\n".format(len(frag_list)))
        for i, frag in enumerate(frag_list):
            mcf_file.write("{:d}    {:d}".format(i + 1, len(frag)))
            for idx in frag:
                mcf_file.write("    {:d}".format(idx + 1))
            mcf_file.write("\n")

    mcf_file.write("\n\n# Fragment_Connectivity\n")
    mcf_file.write("{:d}\n".format(len(frag_conn)))
    for i, conn in enumerate(frag_conn):
        mcf_file.write(
            "{:d}    {:d}    {:d}\n".format(i + 1, conn[0] + 1, conn[1] + 1)
        )


def _write_intrascaling_information(mcf_file, lj14, coul14):
    """Write the intramolecular scaling in the molecule.

    Parameters
    ----------
    mcf_file : file object
        The file object of the Cassandra mcf being written
    lj14 : float
        The 1-4 scaling parameter for LJ interactions
    coul14 : float
        The 1-4 scaling parameter for Coulombic interactions
    """
    header = (
        "\n!Intra Scaling\n"
        "!vdw_scaling    1-2 1-3 1-4 1-N\n"
        "!charge_scaling 1-2 1-3 1-4 1-N\n"
        "\n# Intra_Scaling\n"
    )

    mcf_file.write(header)
    mcf_file.write("0. 0. {:.4f} 1.\n".format(lj14))
    mcf_file.write("0. 0. {:.4f} 1.\n".format(coul14))<|MERGE_RESOLUTION|>--- conflicted
+++ resolved
@@ -535,19 +535,6 @@
         elif dihedral_style.casefold() == "charmm":
             dihedral_style = dihedral_style.upper()
             dihedrals = structure.dihedrals
-<<<<<<< HEAD
-            dihedral_parms = [ str('{:8.3f} '.format(
-                                        dihedral.type.phi_k*KCAL_TO_KJ)) +
-                               str('{:8.3f} '.format(dihedral.type.per)) +
-                               str('{:8.3f}'.format(dihedral.type.phase))
-                               for dihedral in dihedrals ]
-
-        elif dihedral_style.casefold() == 'none':
-            warnings.warn("Dihedral style 'none' selected. "
-                          "Ignoring dihedral parameters")
-=======
-            # type.per = periodicity (a1)
-            # type.phase = phase offset (delta)
             dihedral_parms = [
                 str("{:8.3f} ".format(dihedral.type.phi_k * KCAL_TO_KJ))
                 + str("{:8.3f} ".format(dihedral.type.per))
@@ -559,7 +546,6 @@
             warnings.warn(
                 "Dihedral style 'none' selected. Ignoring dihedral parameters"
             )
->>>>>>> dc6a1053
             dihedral_style = dihedral_style.lower()
             if structure.dihedrals:
                 dihedrals = structure.dihedrals
