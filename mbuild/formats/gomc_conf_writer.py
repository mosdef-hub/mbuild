import datetime
import os
from warnings import warn

import mbuild.formats.charmm_writer as mf_charmm


def dict_keys_to_list(dict):
    """
    Converts the dictionary keys into a list

    Parameters
    ----------
    dict : dict
        A provided dictionary

    Returns
    ---------
    list : list
        list of keys from the provided dictionary
    """
    return [key for key in dict.keys()]


def print_valid_required_input_variables(description=False):
    """
    Prints the valid required input, which is necessary to write the GOMC control file.

    Parameters
    ----------
    description : bool, default = False
        If True, it prints the descriptions of the input_variables (i.e. dict),
        If False, it only prints the input_variables without the descriptions (i.e. list)

    Returns
    ---------
    Prints out the valid input variables (user optional) on the screen,
        which can be entered in the GOMC writer. These are the valid input
        variables for all ensembles.
    """

    valid_args = _get_all_possible_input_variables(description=description)
    for arg, description in valid_args.items():
        print("{:10s}:    {}".format(arg, description))


def _get_required_data(description=False):
    """
    Provides a list of the required inputs for all possible ensembles.

    Parameters
    ----------
    description :  bool, default = False.
        If True, it prints the descriptions of the input_variables (i.e. dict),
        If False, it only prints the input_variables without the descriptions (i.e. list)

    Returns
    ---------
    required_data : dict or list, default = list.
        If the description = True then a dict is provided with the key and value.
        if the description = False then a list of the dict keys is provided.

    Note:
    Variables and text extracted with permission from the GOMC manual version 2.60.
    Some of the text was modified from its original version.
    Cite: Potoff, Jeffrey; Schwiebert, Loren; et al. GOMC Documentation.
    https://raw.githubusercontent.com/GOMC-WSU/GOMC/master/GOMC_Manual.pdf, 2021.
    """

    required_data = {
        "charmm_object": "Charmm object, "
        "A Charmm object, which by definition has been parameterized "
        "from the selected force field.",
        "ensemble_type": "Required files or System Info (all ensembles): str, "
        "(valid strings are 'NVT', 'NPT', 'GEMC_NPT', 'GCMC-NVT', or 'GCMC'), "
        "the ensemble type for the simulation.",
        "RunSteps": "Required files or System Info (all ensembles): int (> 0), "
        "The number or run steps for the simulation.",
        "Temperature": "Required files or System Info (all ensembles): float or integer (> 0), "
        "Temperature of system in Kelvin (K)",
    }

    if description:
        return required_data
    else:
        return list(required_data.keys())


def _get_all_possible_input_variables(description=False):
    """
    Provides a list of the variables inputs (user optional) for all possible ensembles.

    Parameters
    ----------
    description :  bool, default = False.
        If True, it prints the descriptions of the input_variables (i.e. dict),
        If False, it only prints the input_variables without the descriptions (i.e. list)

    Returns
    ---------
    valid_input_variables : dict or list, default = list.
        If the description = True then a dict is provided with the key and value.
        if the description = False then a list of the dict keys is provided.

    Note:
    Variables and text extracted with permission from the GOMC manual version 2.60.
    Some of the text was modified from its original version.
    Cite: Potoff, Jeffrey; Schwiebert, Loren; et. al. GOMC Documentation.
    https://raw.githubusercontent.com/GOMC-WSU/GOMC/master/GOMC_Manual.pdf, 2021.
    """

    valid_input_variables = {
        # ******************************************************************************************************
        # Definitions in this function are copied to a large extent from the GOMC manual release version 2.60 (start)
        # insert citation here:
        # ******************************************************************************************************
        "Restart": "Simulation info (all ensembles): boolean, default = {}. "
        "Determines whether to restart the simulation "
        "from restart file (*_restart.pdb and *_restart.psf) or not."
        "".format(_get_default_variables_dict()["Restart"]),
        "RestartCheckpoint": "Simulation info (all ensembles): boolean, default = {}. "
        "Determines whether to restart the "
        "simulation with the checkpoint file (checkpoint.dat) or not. Restarting the "
        "simulation with checkpoint.dat would result in an identical outcome, as if "
        "previous simulation was continued."
        "".format(_get_default_variables_dict()["RestartCheckpoint"]),
        "PRNG": 'Simulation info (all ensembles): string or int (>= 0) ("RANDOM" or integer), default = {}. '
        "PRNG = Pseudo-Random Number Generator (PRNG). "
        'There are two (2) options, entering the string, "RANDOM", or a integer.  \n'
        '\t\t\t\t\t\t\t\t\t\t\t\t\t --- "RANDOM", which selects a random seed number. '
        'This will enter the line "PRNG RANDOM" in the gomc configuration file. \n'
        "\t\t\t\t\t\t\t\t\t\t\t\t\t --- integer, which defines the integer seed number "
        "for the simulation. "
        "This is equivalent to entering the following two lines in the configuration file: "
        "line 1 = PRNG INTSEED, "
        "line 2 = Random_Seed user_selected_integer. "
        'Example 1: for a random seed enter the string "RANDOM. '
        "Example 2: for a specific seed number enter a integer of your choosing. "
        "".format(_get_default_variables_dict()["PRNG"]),
        "ParaTypeCHARMM": "Simulation info (all ensembles): boolean, default = {}. "
        "True if a CHARMM forcefield, False otherwise."
        "".format(_get_default_variables_dict()["ParaTypeCHARMM"]),
        "ParaTypeMie": "Simulation info (all ensembles): boolean, default = {}. "
        "True if a Mie forcefield type, False otherwise."
        "".format(_get_default_variables_dict()["ParaTypeMie"]),
        "ParaTypeMARTINI": "Simulation info (all ensembles): boolean, default = {}. "
        "True if a MARTINI forcefield, False otherwise."
        "".format(_get_default_variables_dict()["ParaTypeMARTINI"]),
        "RcutCoulomb_box_0": "Simulation info (all ensembles): int or float (>= 0), default = {}."
        "Sets a specific radius in box 0 where the short-range "
        "electrostatic energy will be calculated (i.e., The distance to truncate the "
        "short-range electrostatic energy in box 0.)"
        "Note: if None, GOMC will default to the Rcut value"
        "".format(_get_default_variables_dict()["RcutCoulomb_box_0"]),
        "RcutCoulomb_box_1": "Simulation info (all ensembles): int or float (>= 0), default = {}."
        "Sets a specific radius in box 1 where the short-range  "
        "electrostatic energy will be calculated. (i.e., The distance to truncate the "
        "short-range electrostatic energy in box 1.)"
        "Note: if None, GOMC will default to the Rcut value"
        "".format(_get_default_variables_dict()["RcutCoulomb_box_1"]),
        "Pressure": "Simulation info (only GEMC_NPT and NPT): int or float (>= 0), default = {}. "
        "The pressure in bar utilized for the NPT "
        "and GEMC_NPT simulations."
        "".format(_get_default_variables_dict()["Pressure"]),
        "Rcut": "Simulation info (all ensembles): int or float (>= 0 and RcutLow < Rswitch < Rcut), default = {}. "
        "Sets a specific radius in Angstroms that non-bonded interaction "
        "energy and force will be considered and calculated using defined potential function. "
        "The distance in Angstoms to truncate the LJ, Mie, or other VDW type potential at. "
        'Note: Rswitch is only used when the "Potential" = SWITCH. '
        "".format(_get_default_variables_dict()["Rcut"]),
        "RcutLow": "Simulation info (all ensembles): int or float (>= 0 and RcutLow < Rswitch < Rcut), default = {}. "
        "Sets a specific minimum possible distance in Angstroms that reject "
        "any move that places any atom closer than specified distance. The minimum possible "
        "distance between any atoms. "
        "Sets a specific radius in Angstroms that non-bonded interaction "
        'Note: Rswitch is only used when the "Potential" = SWITCH. '
        "".format(_get_default_variables_dict()["RcutLow"]),
        "LRC": "Simulation info (all ensembles): boolean, default = {}. "
        "If True, the simulation considers the long range tail corrections for the non-bonded VDW or "
        "dispersion interactions. "
        "Note: In case of using SHIFT or SWITCH potential functions, LRC will be ignored."
        "".format(_get_default_variables_dict()["LRC"]),
        "Exclude": "Simulation info (all ensembles): str "
        '(The string inputs are "1-2", "1-3", or "1-4"), default = {}. '
        "Note: In CHARMM force field, the 1-4 interaction needs to be considered. "
        'Choosing "Excude 1-3", will modify 1-4 interaction based on 1-4 parameters '
        "in parameter file. If a kind force field is used, where "
        '1-4 interaction needs to be ignored, such as TraPPE, either Exlcude "1-4" needs to be '
        "chosen or 1-4 parameter needs to be assigned to zero in the parameter file. \n"
        '\t\t\t\t\t\t\t\t\t\t\t\t\t --- "1-2": All interaction pairs of bonded atoms, '
        "except the ones that separated with one bond, "
        "will be considered and modified using 1-4 parameters defined in parameter file. \n"
        '\t\t\t\t\t\t\t\t\t\t\t\t\t --- "1-3": All interaction pairs of bonded atoms, '
        "except the ones that separated with one or two "
        "bonds, will be considered and modified using 1-4 parameters defined in parameter file. \n"
        '\t\t\t\t\t\t\t\t\t\t\t\t\t --- "1-4": All interaction pairs of bonded atoms, '
        "except the ones that separated with one, "
        "two or three bonds, will be considered using non-bonded parameters defined in parameter file."
        "".format(_get_default_variables_dict()["Exclude"]),
        "Potential": 'Simulation info (all ensembles): str, ["VDW", "EXP6", "SHIFT" or "SWITCH"], default = {}. '
        "Defines the potential function type to calculate non-bonded dispersion interaction "
        "energy and force between atoms. \n"
        '\t\t\t\t\t\t\t\t\t\t\t\t\t --- "VDW":    Non-bonded dispersion interaction energy and force '
        "calculated based on n-6 (Lennard - Jones) equation. This function will be discussed "
        "further in the Intermolecular energy and "
        "Virial calculation section. \n"
        '\t\t\t\t\t\t\t\t\t\t\t\t\t --- "EXP6":   Non-bonded dispersion interaction energy and force '
        "calculated based on exp-6 (Buckingham potential) equation. \n"
        '\t\t\t\t\t\t\t\t\t\t\t\t\t --- "SHIFT":  This option forces the potential energy to be '
        "zero at Rcut distance.  \n"
        '\t\t\t\t\t\t\t\t\t\t\t\t\t --- "SWITCH": This option smoothly forces the potential '
        "energy to be zero at Rcut distance and starts modifying the potential at Rswitch "
        "distance. Depending on force field type, specific potential function will be applied. "
        "".format(_get_default_variables_dict()["Potential"]),
        "Rswitch": "Simulation info (all ensembles): int or float (>= 0 and RcutLow < Rswitch < Rcut), default = {}. "
        'Note: Rswitch is only used when the SWITCH function is used (i.e., "Potential" = SWITCH). '
        "The Rswitch distance is in Angstrom. If the “SWITCH” function is chosen, "
        "Rswitch needs to be defined, otherwise, the program will be terminated. When using "
        'choosing "SWITCH" as potential function, the Rswitch distance defines where the'
        "non-bonded interaction energy modification is started, which is eventually truncated "
        "smoothly at Rcut distance."
        "".format(_get_default_variables_dict()["Rswitch"]),
        "ElectroStatic": "Simulation info (all ensembles): boolean, default = {}. "
        "Considers the coulomb interactions or not. "
        "If True, coulomb interactions are considered and false if not. "
        "Note: To simulate the polar molecule in MARTINI force field, ElectroStatic needs to be "
        "turn on. The MARTINI force field uses short-range coulomb interaction with constant "
        "Dielectric of 15.0."
        "".format(_get_default_variables_dict()["ElectroStatic"]),
        "Ewald": "Simulation info (all ensembles): boolean, default = {}. "
        "Considers the standard Ewald summation method for electrostatic calculations. "
        "If True, Ewald summation calculation needs to be considered and false if not. "
        "Note: By default, GOMC will set ElectroStatic to True if Ewald summation  "
        "method was used to calculate coulomb interaction."
        "".format(_get_default_variables_dict()["Ewald"]),
        "CachedFourier": "Simulation info (all ensembles): boolean, default = {}. "
        "Considers storing the reciprocal terms for Ewald summation "
        "calculation in order to improve the code performance. This option would increase the code "
        "performance with the cost of memory usage. If True, to store reciprocal terms of Ewald "
        "summation calculation and False if not. "
        "Warning: Monte Carlo moves, such as MEMC-1, MEMC-2, MEMC-3, "
        "IntraMEMC-1, IntraMEMC-2, and IntraMEMC-3 are not support with CachedFourier."
        "".format(_get_default_variables_dict()["CachedFourier"]),
        "Tolerance": "Simulation info (all ensembles): float (0.0 < float < 1.0), default = {}. "
        "Sets the accuracy in Ewald summation calculation. Ewald separation parameter and number "
        "of reciprocal vectors for the Ewald summation are determined based on the accuracy parameter."
        "".format(_get_default_variables_dict()["Tolerance"]),
        "Dielectric": "Simulation info (all ensembles): int or float (>= 0.0), default = {}. "
        "Sets dielectric value used in coulomb interaction when the Martini "
        "force field is used. Note: In MARTINI force field, Dielectric needs to be set to 15.0."
        "".format(_get_default_variables_dict()["Dielectric"]),
        "PressureCalc": "Simulation info (all ensembles): list [bool , int (> 0)] or [bool , step_frequency], "
        "default = {} or [{} , set via formula based on the number of RunSteps or {} max]. "
        "Calculate the system pressure or not. bool = True, enables the pressure calculation "
        "during the simulation, false disables the calculation. The int/step frequency sets the "
        "frequency of calculating the pressure."
        "".format(
            _get_default_variables_dict()["PressureCalc"],
            _get_default_variables_dict()["PressureCalc"][0],
            _get_default_variables_dict()["PressureCalc"][1],
        ),
        "EqSteps": "Simulation info (all ensembles): int (> 0), "
        "default = set via formula based on the number of RunSteps or {} max. "
        "Sets the number of steps necessary to equilibrate the system. "
        "Averaging will begin at this step. "
        "Note: In GCMC simulations, the Histogram files will be outputed at EqSteps."
        "".format(_get_default_variables_dict()["EqSteps"]),
        "AdjSteps": "Simulation info (all ensembles): int (> 0), "
        "default = set via formula based on the number of RunSteps or {} max. "
        "Sets the number of steps per adjustment of the parameter associated with each move "
        "(e.g. maximum translate distance, maximum rotation, maximum volume exchange, etc.)."
        "".format(_get_default_variables_dict()["AdjSteps"]),
        "VDWGeometricSigma": "Simulation info (all ensembles): boolean, default = {}. "
        "Use geometric mean, as required by OPLS force field, "
        "to combining Lennard-Jones sigma parameters for different atom types. "
        "If set to True, GOMC uses geometric mean to combine Lennard-Jones or VDW sigmas. "
        "Note: The default setting of VDWGeometricSigma is false, which uses the arithmetic "
        "mean when combining Lennard-Jones or VDW sigma parameters for different atom types."
        "".format(_get_default_variables_dict()["VDWGeometricSigma"]),
        "useConstantArea": "Simulation info (only GEMC_NPT and NPT): boolean: default = {}. "
        "Changes the volume of the simulation box by fixing the cross-sectional "
        "area (x-y plane). If true, the volume will change only in z axis, If False, "
        "the volume of the box will change in a way to maintain the constant axis ratio. "
        "".format(_get_default_variables_dict()["useConstantArea"]),
        "FixVolBox0": "Simulation info (only GEMC_NPT): boolean, default = {}. "
        "Changing the volume of fluid phase (Box 1) to maintain the constant imposed pressure and "
        "Temperature, while keeping the volume of adsorbed phase (Box 0) fixed. Note: By default, "
        "GOMC will set useConstantArea to False if no value was set. It means, the volume of the "
        "box will change in a way to maintain the constant axis ratio."
        "".format(_get_default_variables_dict()["FixVolBox0"]),
        # GCMC only properties
        "ChemPot": "Simulation info (only GCMC): dict {str (4 dig limit) , int or float}, "
        + "default = {} (i.e., the user must set this variable as there is no working default)."
        ""
        "".format(_get_default_variables_dict()["ChemPot"])
        + "The chemical potentials in GOMC units of energy, K. "
        "There is a 4 character limit for the string/residue name since the PDB/PSF "
        "files have a 4 character limitation and require and exact match in the conf file. "
        "Note: These strings must match the residue in the psf and psb files or it will fail. "
        "The name of the residues and their corresponding chemical potential must specified "
        'for every residue in the system (i.e., {"residue_name" : chemical_potential}). '
        "Note: IF 2 KEYS WITH THE SAME STRING/RESIDUE ARE PROVIDED, ONE WILL BE AUTOMATICALLY "
        "OVERWRITTEN AND NO ERROR WILL BE THROWN IN THIS CONTROL FILE WRITER. "
        'Example 1 (system with only water):  {"H2O" : -4000} . '
        'Example 2 (system with water and ethanol):  {"H2O" : -4000, "ETH" : -8000} ',
        "Fugacity": "Simulation info (only GCMC): dict {str , int or float (>= 0)}, "
        + "default = {} (i.e., the user must set this variable as there is no working default). "
        "".format(_get_default_variables_dict()["Fugacity"])
        + "The fugacity in GOMC units of pressure, bar. "
        "There is a 4 character limit for the string/residue name since the PDB/PSF "
        "files have a 4 character limitation and require and exact match in the conf file. "
        "Note: These strings must match the residue in the psf and psb files or it will fail. "
        "The name of the residues and their corresponding fugacity must specified "
        'for every residue in the system (i.e., {"residue_name" : fugacity}). '
        "Note: IF 2 KEYS WITH THE SAME STRING/RESIDUE ARE PROVIDED, ONE WILL BE AUTOMATICALLY "
        "OVERWRITTEN AND NO ERROR WILL BE THROWN IN THIS CONTROL FILE WRITER. "
        'Example 1 (system with only water):  {"H2O" : 1} . '
        'Example 2 (system with water and ethanol):  {"H2O" : 0.5, "ETH" : 10} ',
        # CBMC inputs
        "CBMC_First": "CBMC inputs (all ensembles): int (>= 0), default = {}, "
        "The number of CD-CBMC trials to choose the first atom position"
        "(Lennard-Jones trials for first seed growth)."
        "".format(_get_default_variables_dict()["CBMC_First"]),
        "CBMC_Nth": "CBMC inputs (all ensembles): int (>= 0), default = {},  "
        "The number of CD-CBMC trials to choose the later atom positions "
        "(Lennard-Jones trials for first seed growth)."
        "".format(_get_default_variables_dict()["CBMC_Nth"]),
        "CBMC_Ang": "CBMC inputs (all ensembles): int (>= 0), default = {}, "
        "The number of CD-CBMC bending angle trials to perform for geometry "
        "(per the coupled-decoupled CBMC scheme)."
        "".format(_get_default_variables_dict()["CBMC_Ang"]),
        "CBMC_Dih": "CBMC inputs (all ensembles): int (>= 0), default = {}, "
        "The number of CD-CBMC dihedral angle trials to perform for geometry "
        "(per the coupled-decoupled CBMC scheme)."
        "".format(_get_default_variables_dict()["CBMC_Dih"]),
        # Control file (.conf file ) output controls/parameters
        "OutputName": "Output Frequency (all ensembles): str (NO SPACES), default = {}. "
        "The UNIQUE STRING NAME, WITH NO SPACES, which is used for the "
        "output block average, PDB, and PSF file names."
        "".format(_get_default_variables_dict()["OutputName"]),
        "CoordinatesFreq": "Output Frequency (all ensembles): list [bool , int (> 0)] or "
        "[Generate_data_bool , steps_per_data_output_int], "
        "default = {} or [{} , set via formula based on the number of RunSteps or {} max]. "
        "Controls output of PDB file (coordinates). "
        "If bool is True, this enables outputting the coordinate files at the "
        "integer frequency (set steps_per_data_output_int), "
        'while "False" disables outputting the coordinates.'
        "".format(
            _get_default_variables_dict()["CoordinatesFreq"],
            _get_default_variables_dict()["CoordinatesFreq"][0],
            _get_default_variables_dict()["CoordinatesFreq"][1],
        ),
        "RestartFreq": "Output Frequency (all ensembles): list [bool , int (> 0)] or "
        "[Generate_data_bool , steps_per_data_output_int], "
        "default = {} or [{} , set via formula based on the number of RunSteps or {} max]. "
        "This creates the PDB and PSF (coordinate and topology) files for restarting the system "
        "at the set steps_per_data_output_int (frequency) "
        "If bool is True, this enables outputting the PDB/PSF restart files at the "
        "integer frequency (set steps_per_data_output_int), "
        "while “false” disables outputting the PDB/PSF restart files. "
        "".format(
            _get_default_variables_dict()["RestartFreq"],
            _get_default_variables_dict()["RestartFreq"][0],
            _get_default_variables_dict()["RestartFreq"][1],
        ),
        "CheckpointFreq": "Output Frequency (all ensembles): list [bool , int (> 0)] or "
        "[Generate_data_bool , steps_per_data_output_int], "
        "default = {} or [{} , set via formula based on the number of RunSteps or {} max]. "
        "Controls the output of the last state of simulation at a specified step, in a "
        "binary file format (checkpoint.dat). Checkpoint file contains the following "
        "information in full precision: "
        "(1) Last simulation step that saved into checkpoint file "
        "(2) Simulation cell dimensions and angles "
        "(3) Maximum amount of displacement (Å), rotation (δ), and volume (Å^3) that is used in "
        "the Displacement, Rotation, MultiParticle, and Volume moves "
        "(4) Number of Monte Carlo move trial and acceptance "
        "(5) All molecule’s coordinates "
        "(6) Random number sequence "
        "If bool is True, this enables outputting the checkpoint file at the "
        "integer frequency (set steps_per_data_output_int), "
        'while "False" disables outputting the checkpoint file.'
        "".format(
            _get_default_variables_dict()["CheckpointFreq"],
            _get_default_variables_dict()["CheckpointFreq"][0],
            _get_default_variables_dict()["CheckpointFreq"][1],
        ),
        "ConsoleFreq": "Output Frequency (all ensembles): list [bool , int (> 0)] or "
        "[Generate_data_bool , steps_per_data_output_int], "
        "default = {} or [{} , set via formula based on the number of RunSteps or {} max]. "
        'Controls the output to the "console” or log file, which prints the '
        "acceptance statistics, and run timing info. In addition, instantaneously-selected"
        "thermodynamic properties will be output to this file.  If bool is True, "
        "this enables outputting the console data at the integer frequency "
        '(set steps_per_data_output_int), while "False" disables outputting the console '
        "data file. "
        "".format(
            _get_default_variables_dict()["ConsoleFreq"],
            _get_default_variables_dict()["ConsoleFreq"][0],
            _get_default_variables_dict()["ConsoleFreq"][1],
        ),
        "BlockAverageFreq": "Output Frequency (all ensembles): list [bool , int (> 0)] or "
        "[Generate_data_bool , steps_per_data_output_int], "
        "default = {} or [{} , set via formula based on the number of RunSteps or {} max]. "
        "Controls the block averages output of selected thermodynamic properties. "
        "Block averages are averages of thermodynamic values of interest for chunks of the "
        "simulation (for post-processing of averages or std. dev. in those values)."
        "If bool is True, this enables outputting the block averaging data/file at the "
        "integer frequency (set steps_per_data_output_int), "
        'while "False" disables outputting the block averaging data/file.'
        "".format(
            _get_default_variables_dict()["BlockAverageFreq"],
            _get_default_variables_dict()["BlockAverageFreq"][0],
            _get_default_variables_dict()["BlockAverageFreq"][1],
        ),
        "HistogramFreq": "Output Frequency (all ensembles): list [bool , int (> 0)] or "
        "[Generate_data_bool , steps_per_data_output_int], "
        "default = {} or [{} , set via formula based on the number of RunSteps or {} max]. "
        "Controls the histograms. Histograms are a binned listing of observation frequency "
        "for a specific thermodynamic variable. In the GOMC code, they also control the output "
        "of a file containing energy/molecule samples, "
        'which is only used for the "GCMC" ensemble simulations for histogram reweighting purposes.'
        "If bool is True, this enables outputting the data to the histogram data at the "
        "integer frequency (set steps_per_data_output_int), "
        'while "False" disables outputting the histogram data.'
        "".format(
            _get_default_variables_dict()["HistogramFreq"],
            _get_default_variables_dict()["HistogramFreq"][0],
            _get_default_variables_dict()["HistogramFreq"][1],
        ),
        # Histogram data
        "DistName": "Histogram Output (all ensembles): str (NO SPACES), default = {}. "
        "Short phrase which will be combined with RunNumber and RunLetter "
        "to use in the name of the binned histogram for molecule distribution."
        "".format(_get_default_variables_dict()["DistName"]),
        "HistName": "Histogram Output (all ensembles): str (NO SPACES), default = {}. "
        "Short phrase, which will be combined with RunNumber and RunLetter, "
        "to use in the name of the energy/molecule count sample file."
        "".format(_get_default_variables_dict()["HistName"]),
        "RunNumber": "Histogram Output (all ensembles): int  ( > 0 ), default = {}. "
        "Sets a number, which is a part of DistName and HistName file name."
        "".format(_get_default_variables_dict()["RunNumber"]),
        "RunLetter": "Histogram Output (all ensembles): str (1 alphabetic character only), default = {}. "
        "Sets a letter, which is a part of DistName and HistName file name."
        "".format(_get_default_variables_dict()["RunLetter"]),
        "SampleFreq": "Histogram Output (all ensembles): int ( > 0 ), default = {}. "
        "The number of steps per histogram sample or frequency."
        "".format(_get_default_variables_dict()["SampleFreq"]),
        # Data output for the console and bulk properties calculations
        "OutEnergy": "Output Data (all ensembles): [bool, bool], default = {}.   "
        "The list provides the booleans to [block_averages_bool, console_output_bool]. "
        "This outputs the energy data into the block averages and console output/log files."
        "".format(_get_default_variables_dict()["OutEnergy"]),
        "OutPressure": "Output Data (all ensembles): [bool, bool], default = {}.   "
        "The list provides the booleans to [block_averages_bool, console_output_bool]. "
        "This outputs the pressure data into the block averages and console output/log files."
        "".format(_get_default_variables_dict()["OutPressure"]),
        "OutMolNumber": "Output Data (all ensembles): [bool, bool], default = {}.   "
        "The list provides the booleans to [block_averages_bool, console_output_bool]. "
        "This outputs the number of molecules data into the block averages and console output/log files."
        "".format(_get_default_variables_dict()["OutMolNumber"]),
        "OutDensity": "Output Data (all ensembles): [bool, bool], default = {}.   "
        "The list provides the booleans to [block_averages_bool, console_output_bool]. "
        "This outputs the density data into the block averages and console output/log files."
        "".format(_get_default_variables_dict()["OutDensity"]),
        "OutVolume": "Output Data (all ensembles): [bool, bool], default = {}.   "
        "The list provides the booleans to [block_averages_bool, console_output_bool]. "
        "This outputs the volume data into the block averages and console output/log files."
        "".format(_get_default_variables_dict()["OutVolume"]),
        "OutSurfaceTension": "Output Data (all ensembles): [bool, bool], default = {}. "
        "The list provides the booleans to [block_averages_bool, console_output_bool]. "
        "This outputs the surface tension data into the block averages and console "
        "output/log files."
        "".format(_get_default_variables_dict()["OutSurfaceTension"]),
        # free energy calculation in NVT and NPT ensembles.
        "FreeEnergyCalc": "Free Energy Calcs (NVT and NPT only): list [bool , int (> 0)] or "
        "[Generate_data_bool , steps_per_data_output_int], default = {}. "
        "bool = True enabling free energy calculation during the simulation, false disables "
        "the calculation. The int/step frequency sets the frequency of calculating the free energy."
        "".format(_get_default_variables_dict()["FreeEnergyCalc"]),
        "MoleculeType": "Free Energy Calcs (NVT and NPT only): list [str , int (> 0)] or "
        '["residue_name" , residue_ID], '
        "The user must set this variable as there is no working default (default = {}). "
        'Note: ONLY 4 characters can be used for the string (i.e., "residue_name"). '
        "Sets the solute molecule kind (residue name) and molecule number (residue ID), "
        "which absolute solvation free will be calculated for."
        "".format(_get_default_variables_dict()["MoleculeType"]),
        "InitialState": "Free Energy Calcs (NVT and NPT only): int (>= 0), "
        "The user must set this variable as there is no working default (default = {}). "
        "The index of LambdaCoulomb and LambdaVDW vectors. Sets the index of the"
        "LambdaCoulomb and LambdaVDW vectors, to determine the simulation lambda value for"
        "VDW and Coulomb interactions. "
        "WARNING : This must an integer within the vector count of the LambdaVDW and LambdaCoulomb, "
        "in which the counting starts at 0.  "
        "".format(_get_default_variables_dict()["InitialState"]),
        "LambdaVDW": "Free Energy Calcs (NVT and NPT only): list of floats (0 <= floats <= 1), "
        "The user must set this variable as there is no working default (default = {}). "
        "Lambda values for VDW interaction in ascending order. Sets the intermediate "
        "lambda states to which solute-solvent VDW interactions are scaled. "
        'WARNING : This list must be the same length as the "LambdaCoulomb" list length. '
        "WARNING : All lambda values must be stated in the ascending order, otherwise "
        "the program will terminate.  "
        "Example of ascending order 1: [0.1, 1.0,]  "
        "Example of ascending order 2: [0.1, 0.2, 0.4, 0.9] "
        "".format(_get_default_variables_dict()["LambdaVDW"]),
        "LambdaCoulomb": "Free Energy Calcs (NVT and NPT only):  list of floats (0 <= floats <= 1), "
        "The user must set this variable as there is no working default (default = {}). "
        "Lambda values for Coulombic interaction in ascending order. Sets the intermediate "
        "lambda states to which solute-solvent Coulombic interactions are scaled. "
        'GOMC defauts to the "LambdaVDW" values for the Coulombic interaction '
        'if no "LambdaCoulomb" variable is set. '
        'WARNING : This list must be the same length as the "LambdaVDW" list length. '
        "WARNING : All lambda values must be stated in the ascending order, otherwise "
        "the program will terminate.  "
        "Example of ascending order 1: [0.1, 1.0,]  "
        "Example of ascending order 2: [0.1, 0.2, 0.4, 0.9] "
        "".format(_get_default_variables_dict()["LambdaCoulomb"]),
        "ScaleCoulomb": "Free Energy Calcs (NVT and NPT only): bool, default = {}, "
        "Determines to scale the Coulombic interaction non-linearly (soft-core scheme) or not. "
        "True if the Coulombic interaction needs to be scaled non-linearly. "
        "False if the Coulombic interaction needs to be scaled linearly. "
        "".format(_get_default_variables_dict()["ScaleCoulomb"]),
        "ScalePower": "Free Energy Calcs (NVT and NPT only): int (>= 0), default = {}, "
        "The p value in the soft-core scaling scheme, where the distance between "
        "solute and solvent is scaled non-linearly."
        "".format(_get_default_variables_dict()["ScalePower"]),
        "ScaleAlpha": "Free Energy Calcs (NVT and NPT only): int or float (>= 0), default = {}, "
        "The alpha value in the soft-core scaling scheme, where the distance "
        "between solute and solvent is scaled non-linearly."
        "".format(_get_default_variables_dict()["ScaleAlpha"]),
        "MinSigma": "Free Energy Calcs (NVT and NPT only): int or float (>= 0), default = {}, "
        "The minimum sigma value in the soft-core scaling scheme, where the "
        "distance between solute and solvent is scaled non-linearly."
        "".format(_get_default_variables_dict()["MinSigma"]),
        # moves without MEMC
        "DisFreq": "Std. MC moves (all ensembles)                     : "
        "int or float (0 <= value <= 1), default are specific for each "
        "ensemble {}. "
        "Fractional percentage at which the displacement move will occur "
        "(i.e., fraction of displacement moves). Note: all of the move types"
        "are not available in for every ensemble. Note: all of the move fractions"
        "must sum to 1, or the control file writer will fail.  "
        "".format(_get_default_variables_dict()["DisFreq"]),
        "RotFreq": "Std. MC moves (all ensembles)                     : "
        "int or float (0 <= value <= 1), default are specific for each "
        "ensemble {}. "
        "Fractional percentage at which the rotation move will occur "
        "(i.e., fraction of rotation moves). Note: all of the move types"
        "are not available in for every ensemble. Note: all of the move fractions"
        "must sum to 1, or the control file writer will fail.  "
        "".format(_get_default_variables_dict()["RotFreq"]),
        "IntraSwapFreq": "Std. MC moves (all ensembles)                     : "
        "int or float (0 <= value <= 1), default are specific for each "
        "ensemble {}. "
        "Fractional percentage at which the molecule will be removed from a "
        "box and inserted into the same box using coupled-decoupled configurational-bias"
        "algorithm. (i.e., fraction of intra-molecule swap moves). Note: all of the move types"
        "are not available in for every ensemble. Note: all of the move fractions"
        "must sum to 1, or the control file writer will fail.  "
        "".format(_get_default_variables_dict()["IntraSwapFreq"]),
        "SwapFreq": "Std. MC moves (only GEMC_NPT, GEMC_NVT, and GCMC) : "
        "int or float (0 <= value <= 1), default are specific for each "
        "ensemble {}. "
        "For Gibbs and Grand Canonical (GC) ensemble runs only: Fractional "
        "percentage at which molecule swap move will occur using coupled-decoupled "
        "configurational-bias. (i.e., fraction of molecule swaps moves). Note: all of the move types"
        "are not available in for every ensemble. Note: all of the move fractions"
        "must sum to 1, or the control file writer will fail.  "
        "".format(_get_default_variables_dict()["SwapFreq"]),
        "RegrowthFreq": "Std. MC moves (all ensembles)                     : "
        "int or float (0 <= value <= 1), default are specific for each "
        "ensemble {}. "
        "Fractional percentage at which part of the molecule will be "
        "deleted and then regrown using coupled- decoupled configurational-bias algorithm "
        "(i.e., fraction of molecular growth moves). Note: all of the move types"
        "are not available in for every ensemble. Note: all of the move fractions"
        "must sum to 1, or the control file writer will fail.  "
        "".format(_get_default_variables_dict()["RegrowthFreq"]),
        "CrankShaftFreq": "Std. MC moves (all ensembles)                     : "
        "int or float (0 <= value <= 1), default are specific for each "
        "ensemble {}. "
        "Fractional percentage at which crankshaft move will occur. "
        "In this move, two atoms that are forming angle or dihedral are selected randomly and "
        "form a shaft. Then any atoms or group that are within these two selected atoms, will "
        "rotate around the shaft to sample intra-molecular degree of freedom "
        "(i.e., fraction of crankshaft moves). Note: all of the move types"
        "are not available in for every ensemble. Note: all of the move fractions"
        "must sum to 1, or the control file writer will fail.  "
        "".format(_get_default_variables_dict()["CrankShaftFreq"]),
        "VolFreq": "Std. MC moves (only  GEMC_NPT  and  NPT )         : "
        "int or float (0 <= value <= 1), default are specific for each "
        "ensemble {}. Fractional percentage at  which a volume move will occur "
        "(i.e., fraction of Volume moves). "
        "Note: all of the move types are not available in for every ensemble. "
        "Note: all of the move fractions must sum to 1, or the control file writer will fail. "
        "".format(_get_default_variables_dict()["VolFreq"]),
        "MultiParticleFreq": "Std. MC moves (all ensembles)                     : "
        "int or float (0 <= value <= 1), default are specific for each "
        "ensemble {}. "
        "Fractional percentage at which multi-particle move will "
        "occur. In this move, all molecules in the selected simulation box will be rigidly "
        "rotated or displaced simultaneously, along the calculated torque or force "
        "respectively (i.e., fraction of multi-particle moves). Note: all of the move types"
        "are not available in for every ensemble. Note: all of the move fractions"
        "must sum to 1, or the control file writer will fail.  "
        "".format(_get_default_variables_dict()["MultiParticleFreq"]),
        # MEMC moves
        "IntraMEMC-1Freq": "MEMC MC moves (all ensembles)                     : "
        "int or float (0 <= value <= 1), default are specific for each "
        "ensemble {}. "
        "Fractional percentage at which specified number of small molecule kind will be "
        "exchanged with a specified large molecule kind in defined sub-volume within "
        "same simulation box.  This move need additional information such as "
        "ExchangeVolumeDim, ExchangeRatio, ExchangeSmallKind, and ExchangeLargeKind."
        "Note: all of the move types are not available in for every ensemble."
        "Note: all of the move fractions must sum to 1, or the control file writer will fail.  "
        "".format(_get_default_variables_dict()["IntraMEMC-1Freq"]),
        "MEMC-1Freq": "MEMC MC moves (only GEMC_NPT, GEMC_NVT, and GCMC) : "
        "int or float (0 <= value <= 1), default are specific for each "
        "ensemble {}. "
        "Fractional percentage at which specified number of small molecule kind will be exchanged "
        "with a specified large molecule kind in defined sub-volume, between simulation boxes. "
        "This move needs additional information such as ExchangeVolumeDim, ExchangeRatio, ExchangeSmallKind, "
        "and ExchangeLargeKind."
        "Note: all of the move types are not available in for every ensemble."
        "Note: all of the move fractions must sum to 1, or the control file writer will fail.  "
        "".format(_get_default_variables_dict()["MEMC-1Freq"]),
        "IntraMEMC-2Freq": "MEMC MC moves (all ensembles)                     : "
        "int or float (0 <= value <= 1), default are specific for each "
        "ensemble {}. "
        "Fractional percentage at which specified number of small molecule kind "
        "will be exchanged with a specified large molecule kind in defined sub-volume "
        "within same simulation box. Backbone of small and large molecule kind will be "
        "used to insert the large molecule more efficiently. This move need additional "
        "information such as ExchangeVolumeDim, ExchangeRatio, ExchangeSmallKind, "
        "ExchangeLargeKind, SmallKindBackBone, and LargeKindBackBone. "
        "Note: all of the move types are not available in for every ensemble."
        "Note: all of the move fractions must sum to 1, or the control file writer will fail.  "
        "".format(_get_default_variables_dict()["IntraMEMC-2Freq"]),
        "MEMC-2Freq": "MEMC MC moves (only GEMC_NPT, GEMC_NVT, and GCMC) : "
        "int or float (0 <= value <= 1), default are specific for each "
        "ensemble {}. "
        "Fractional percentage at which specified number of small molecule kind will be "
        "exchanged with a specified large molecule kind in defined sub-volume, between"
        "simulation boxes. Backbone of small and large molecule kind will be used to insert "
        "the large molecule more efficiently. "
        "This move needs additional information such as ExchangeVolumeDim, ExchangeRatio, "
        "ExchangeSmallKind, ExchangeLargeKind, SmallKindBackBone, and LargeKindBackBone. "
        "Note: all of the move types are not available in for every ensemble."
        "Note: all of the move fractions must sum to 1, or the control file writer will fail.  "
        "".format(_get_default_variables_dict()["MEMC-2Freq"]),
        "IntraMEMC-3Freq": "MEMC MC moves (all ensembles)                     : "
        "int or float (0 <= value <= 1), default are specific for each "
        "ensemble {}. "
        "Fractional percentage at which specified number of small molecule kind will be "
        "exchanged with a specified large molecule kind in defined sub-volume within same "
        "simulation box. Specified atom of the large molecule kind will be used to insert "
        "the large molecule using coupled-decoupled configurational-bias. This move needs "
        "additional information such as ExchangeVolumeDim, ExchangeRatio, ExchangeSmallKind, "
        "ExchangeLargeKind, and LargeKindBackBone. "
        "Note: all of the move types are not available in for every ensemble."
        "Note: all of the move fractions must sum to 1, or the control file writer will fail. "
        "".format(_get_default_variables_dict()["IntraMEMC-3Freq"]),
        "MEMC-3Freq": "MEMC MC moves (only GEMC_NPT, GEMC_NVT, and GCMC) : "
        "int or float (0 <= value <= 1), default are specific for each "
        "ensemble {}. "
        "Fractional percentage at which specified number of small molecule kind will be exchanged "
        "with a specified large molecule kind in defined sub-volume, between simulation boxes. "
        "Specified atom of the large molecule kind will be used to insert the large molecule "
        "using coupled-decoupled configurational-bias. This move need additional information "
        "such as ExchangeVolumeDim, ExchangeRatio, ExchangeSmallKind, ExchangeLargeKind, "
        "and LargeKindBackBone. "
        "Note: all of the move types are not available in for every ensemble."
        "Note: all of the move fractions must sum to 1, or the control file writer will fail.  "
        "".format(_get_default_variables_dict()["MEMC-3Freq"]),
        # MEMC move parameters
        "ExchangeVolumeDim": "MEMC parameters (all ensembles)                   : "
        "list of 3 floats or integers "
        "[int or float (> 0), int or float (> 0), int or float (> 0)]"
        " or [X-dimension, Y-dimension, Z-dimension)], "
        "default = {}. "
        "To use all variation of MEMC and Intra-MEMC Monte Carlo moves, the exchange "
        "subvolume must be defined. The exchange sub-volume is defined as an orthogonal box "
        "with x, y, and z-dimensions, where small molecule/molecules kind will be selected "
        "from to be exchanged with a large molecule kind. "
        "Note: Currently, the X and Y dimension cannot be set independently (X = Y = max(X, Y)). "
        "Note: A heuristic for setting good values of the x, y, and z-dimensions is to use"
        "the geometric size of the large molecule plus 1-2 Å in each dimension. "
        "Note: In case of exchanging 1 small molecule kind with 1 large molecule kind in "
        "IntraMEMC-2, IntraMEMC-3, MEMC-2, MEMC-3 Monte Carlo moves, the sub-volume "
        "dimension has no effect on acceptance rate. "
        "".format(_get_default_variables_dict()["ExchangeVolumeDim"]),
        "MEMC_DataInput": "MEMC parameters (availablity based on selelection): nested lists, "
        + "default = {}.  ".format(
            _get_default_variables_dict()["MEMC_DataInput"]
        )
        + "Enter data as a list with some sub-lists as follows: "
        "[[ExchangeRatio_int (> 0), ExchangeLargeKind_str, "
        "[LargeKindBackBone_atom_1_str_or_NONE, LargeKindBackBone_atom_2_str_or_NONE ], "
        "ExchangeSmallKind_str, "
        "[SmallKindBackBone_atom_1_str_or_NONE, SmallKindBackBone_atom_2_str_or_NONE ]], ..., "
        "[ExchangeRatio_int (> 0), ExchangeLargeKind_str, "
        "[LargeKindBackBone_atom_1_str_or_NONE, LargeKindBackBone_atom_2_str_or_NONE ], "
        "ExchangeSmallKind_str, "
        "[SmallKindBackBone_atom_1_str_or_NONE, SmallKindBackBone_atom_2_str_or_NONE ]. "
        "NOTE: CURRENTLY ALL THESE INPUTS NEED TO BE SPECIFIED, REGARDLESS OF THE MEMC TYPE "
        "SELECTION. IF THE SmallKindBackBone or LargeKindBackBone IS NOT REQUIRED FOR THE "
        "MEMC TYPE, "
        "None CAN BE USED IN PLACE OF A STRING. "
        "Note: These strings must match the residue in the psf and psb files or it will fail. "
        "It is recommended that the user print the Charmm object psf and pdb files "
        "and review the residue names that match the atom name before using the in "
        "the  MEMC_DataInput variable input."
        "Note: see the below data explanations for the ExchangeRatio, ExchangeSmallKind, "
        "ExchangeLargeKind, LargeKindBackBone, SmallKindBackBone. "
        "Example 1 (MEMC-1) : [ [1, 'WAT', [None, None], 'wat', [None, None]] , "
        "[1, 'WAT', [None, None], 'wat', [None, None]] . "
        "Example 2 (MEMC-2): [ [1, 'WAT', ['O1', 'H1'], 'wat', ['O1', 'H1' ]] , "
        " [1, 'WAT', ['H1', 'H2'], 'wat', ['H1', 'H2' ]] . "
        "Example 3 (MEMC-3) : [ [2, 'WAT', 'O1', 'H1'], 'wat', [None, None]] , "
        "[2, 'WAT', ['H1', 'H2'], 'wat', [None, None]] .\n"
        "\t\t\t\t\t\t\t\t\t\t\t\t\t --- ExchangeRatio     = MEMC parameters (all ensembles): "
        "int (> 0), default = None. The Ratio of exchanging "
        "small molecule/molecules with 1 large molecule. "
        "To use all variation of MEMC and Intra-MEMC Monte Carlo moves, "
        "the exchange ratio must be defined. "
        "The exchange ratio defines how many small molecule will be "
        "exchanged with 1 large molecule. For each large-small molecule pairs, "
        "one exchange ratio must be defined. \n"
        "\t\t\t\t\t\t\t\t\t\t\t\t\t --- ExchangeSmallKind = MEMC parameters (all ensembles): "
        "str, default = None. The small molecule "
        "kind (resname) to be exchanged. "
        "Note: ONLY 4 characters can be used for the strings. "
        "To use all variation of MEMC and Intra-MEMC Monte Carlo moves, "
        "the small molecule kind to be exchanged with a large molecule "
        "kind must be defined. Multiple small molecule kind can be specified.  \n"
        "\t\t\t\t\t\t\t\t\t\t\t\t\t --- ExchangeLargeKind = MEMC parameters (all ensembles): "
        "str, default = None. The large molecule "
        "kind (resname) to be exchanged. "
        "Note: ONLY 4 characters can be used for the strings. "
        "To use all variations of MEMC and Intra-MEMC Monte Carlo moves, "
        "the large molecule kind to be exchanged with small molecule "
        "kind must be defined. Multiple large molecule kind can be specified. \n"
        "\t\t\t\t\t\t\t\t\t\t\t\t\t --- LargeKindBackBone = MEMC parameters (all ensembles): "
        "list [str, str] or [None, None], default = None "
        "Note: ONLY 4 characters can be used for the strings. "
        "The [None, None] values can only be used if that MEMC type does not require them. "
        "The strings for the the atom name 1 and atom name 2 that belong to the large "
        "molecule’s backbone (i.e., [str_for_atom_name_1, str_for_atom_name_2]) "
        "To use MEMC-2, MEMC-3, IntraMEMC-2, and IntraMEMC-3 Monte Carlo moves, the "
        "large molecule backbone must be defined. The backbone of the molecule is defined "
        "as a vector that connects two atoms belong to the large molecule. The large "
        "molecule backbone will be used to align the sub-volume in MEMC-2 and IntraMEMC-2 "
        "moves, while in MEMC-3 and IntraMEMC-3 moves, it uses the atom name to start "
        "growing the large molecule using coupled-decoupled configurational-bias. For "
        "each large-small molecule pairs, two atom names must be defined. "
        "Note: all atom names in the molecule must be unique. "
        "Note: In MEMC-3 and IntraMEMC-3 Monte Carlo moves, both atom names must be same, "
        "otherwise program will be terminated. "
        "Note: If the large molecule has only one atom (mono atomic molecules), "
        "same atom name must be used for str_for_atom_name_1 and str_for_atom_name_2 "
        "of the LargeKindBackBone.  \n"
        "\t\t\t\t\t\t\t\t\t\t\t\t\t --- SmallKindBackBone = MEMC parameters (all ensembles): "
        " list [str, str] or [None, None], default = None "
        "Note: ONLY 4 characters can be used for the strings. "
        "The [None, None] values can only be used if that MEMC type does not require them."
        "The strings for the the atom name 1 and atom name 2 that belong to the small "
        "molecule’s backbone (i.e., [str_for_atom_name_1, str_for_atom_name_2]) "
        "To use MEMC-2, and IntraMEMC-2 Monte Carlo moves, the small molecule backbone "
        "must be defined. The backbone of the molecule is defined as a vector that "
        "connects two atoms belong to the small molecule and will be used to align the "
        "sub-volume. For each large-small molecule pairs, two atom names must be defined. "
        "Note: all atom names in the molecule must be unique. "
        "Note: If the small molecule has only one atom (mono atomic molecules), same atom "
        "name must be used str_for_atom_name_1 and str_for_atom_name_2 "
        "of the SmallKindBackBone. ",
        # ******************************************************************************************************
        # Definitions in this function are copied to a large extent from the GOMC manual release version 2.60 (end)
        # insert citation here:
        # ******************************************************************************************************
    }
    if description:
        return valid_input_variables
    else:
        return list(valid_input_variables.keys())


def _get_default_variables_dict():
    """
    Provides a dictionary of the default variables inputs and their default settings (user optional).

    Returns
    ---------
    default_input_variables_dict : dict
        Provides a dict of the default variables inputs (user optional)

    """

    default_input_variables_dict = {
        "Restart": False,
        "RestartCheckpoint": False,
        "PRNG": "RANDOM",
        "ParaTypeCHARMM": True,
        "ParaTypeMie": False,
        "ParaTypeMARTINI": False,
        "RcutCoulomb_box_0": None,
        "RcutCoulomb_box_1": None,
        "Pressure": 1.01325,
        "Rcut": 10,
        "RcutLow": 1,
        "LRC": True,
        "Exclude": "1-3",
        "coul_1_4_scaling": None,
        "Potential": "VDW",
        "Rswitch": 9,
        "ElectroStatic": True,
        "Ewald": True,
        "CachedFourier": False,
        "Tolerance": 0.00001,
        "Dielectric": 15,
        "PressureCalc": [True, 10000],
        "EqSteps": 1000000,
        "AdjSteps": 1000,
        "VDWGeometricSigma": False,
        "useConstantArea": False,
        "FixVolBox0": False,
        # GCMC only properties
        "ChemPot": None,
        "Fugacity": None,
        # CBMC inputs
        "CBMC_First": 12,
        "CBMC_Nth": 10,
        "CBMC_Ang": 50,
        "CBMC_Dih": 50,
        # Control file (.conf file ) output controls/parameters
        "OutputName": "Output_data",
        "CoordinatesFreq": [True, 1000000],
        "RestartFreq": [True, 1000000],
        "CheckpointFreq": [True, 1000000],
        "ConsoleFreq": [True, 10000],
        "BlockAverageFreq": [True, 10000],
        "HistogramFreq": [True, 10000],
        # Histogram data
        "DistName": "dis",
        "HistName": "his",
        "RunNumber": 1,
        "RunLetter": "a",
        "SampleFreq": 500,
        # Data output for the console and bulk properties calculations
        "OutEnergy": [True, True],
        "OutPressure": [True, True],
        "OutMolNumber": [True, True],
        "OutDensity": [True, True],
        "OutVolume": [True, True],
        "OutSurfaceTension": [False, False],
        # free energy calculation in NVT and NPT ensembles.
        "FreeEnergyCalc": None,
        "MoleculeType": None,
        "InitialState": None,
        "LambdaVDW": None,
        "LambdaCoulomb": None,
        "ScaleCoulomb": False,
        "ScalePower": 2,
        "ScaleAlpha": 0.5,
        "MinSigma": 3,
        # MEMC move info
        "ExchangeVolumeDim": [1.0, 1.0, 1.0],
        "MEMC_DataInput": None,
        # moves without MEMC
        "DisFreq": {
            "NVT": 0.15,
            "NPT": 0.15,
            "GEMC_NVT": 0.20,
            "GEMC_NPT": 0.19,
            "GCMC": 0.15,
        },
        "RotFreq": {
            "NVT": 0.15,
            "NPT": 0.15,
            "GEMC_NVT": 0.20,
            "GEMC_NPT": 0.20,
            "GCMC": 0.15,
        },
        "IntraSwapFreq": {
            "NVT": 0.30,
            "NPT": 0.29,
            "GEMC_NVT": 0.10,
            "GEMC_NPT": 0.10,
            "GCMC": 0.10,
        },
        "SwapFreq": {
            "NVT": 0.00,
            "NPT": 0.00,
            "GEMC_NVT": 0.20,
            "GEMC_NPT": 0.20,
            "GCMC": 0.35,
        },
        "RegrowthFreq": {
            "NVT": 0.30,
            "NPT": 0.30,
            "GEMC_NVT": 0.20,
            "GEMC_NPT": 0.20,
            "GCMC": 0.15,
        },
        "CrankShaftFreq": {
            "NVT": 0.10,
            "NPT": 0.10,
            "GEMC_NVT": 0.10,
            "GEMC_NPT": 0.10,
            "GCMC": 0.10,
        },
        "VolFreq": {
            "NVT": 0.00,
            "NPT": 0.01,
            "GEMC_NVT": 0.00,
            "GEMC_NPT": 0.01,
            "GCMC": 0.00,
        },
        "MultiParticleFreq": {
            "NVT": 0.00,
            "NPT": 0.00,
            "GEMC_NVT": 0.00,
            "GEMC_NPT": 0.00,
            "GCMC": 0.00,
        },
        # MEMC moves
        "IntraMEMC-1Freq": {
            "NVT": 0.00,
            "NPT": 0.00,
            "GEMC_NVT": 0.00,
            "GEMC_NPT": 0.00,
            "GCMC": 0.00,
        },
        "MEMC-1Freq": {
            "NVT": 0.00,
            "NPT": 0.00,
            "GEMC_NVT": 0.00,
            "GEMC_NPT": 0.00,
            "GCMC": 0.00,
        },
        "IntraMEMC-2Freq": {
            "NVT": 0.00,
            "NPT": 0.00,
            "GEMC_NVT": 0.00,
            "GEMC_NPT": 0.00,
            "GCMC": 0.00,
        },
        "MEMC-2Freq": {
            "NVT": 0.00,
            "NPT": 0.00,
            "GEMC_NVT": 0.00,
            "GEMC_NPT": 0.00,
            "GCMC": 0.00,
        },
        "IntraMEMC-3Freq": {
            "NVT": 0.00,
            "NPT": 0.00,
            "GEMC_NVT": 0.00,
            "GEMC_NPT": 0.00,
            "GCMC": 0.00,
        },
        "MEMC-3Freq": {
            "NVT": 0.00,
            "NPT": 0.00,
            "GEMC_NVT": 0.00,
            "GEMC_NPT": 0.00,
            "GCMC": 0.00,
        },
    }

    return default_input_variables_dict


def check_valid_ensemble_files(ensemble_type, testing_ensemble_files_list):
    """
    Checks if all the required ensemble inputs are provided,
        and provides a list of the bad variables in the printed output.

    Parameters
    ----------
    ensemble_type : str, valid options are 'NVT', 'NPT', 'GEMC_NVT', 'GEMC_NPT', 'GCMC'
        The ensemble type of the simulation.
    testing_ensemble_files_list  list
        A list containing the required ensemble
        files variables, which will be tested for to see if they are valid.

    Returns
    ---------
    bool
        True is all variables are valid, False otherwise
    """

    bad_key_inputs_List = []

    req_ensemble_files_set = set(_get_required_data(description=False))
    testing_ensemble_files_set = set(testing_ensemble_files_List)

    extra = testing_ensemble_files_set - req_ensemble_files_set
    missing = req_ensemble_files_set - testing_ensemble_files_set

    if len(extra) != 0:
        bad_key_inputs_List.extend(extra)
    if len(missing) != 0:
        bad_key_inputs_List.extend(missing)

    if not bool(missing or extra):
        return True
    else:
        return False


def print_required_input(description=False):
    """
    Prints the required ensemble arguments with an optional description based on the ensemble type

    Parameters
    ----------
    description :  bool, default = False.
        If True, it prints the descriptions of the required ensemble inputs (i.e. dict),
        If False, it only prints the required ensemble inputs without the descriptions (i.e. list)

    Returns
    ---------
    Prints the required ensemble arguments with an optional description based on the ensemble type
    """

    required_data_dict = _get_required_data(description=True)
    required_data_list = _get_required_data(description=False)
    ensemble_has_all_valid_required_data = True
    required_data = _get_required_data()

    for iter in range(0, len(required_data_list)):
        if required_data_list[iter] not in required_data:
            ensemble_has_all_valid_required_data = False

    if ensemble_has_all_valid_required_data:
        for iter_2 in range(0, len(required_data_list)):
            required_data_iter = required_data_list[iter_2]
            if description is False:
                print(
                    "{:10s}:    {}".format(str(iter_2), str(required_data_iter))
                )
            elif description is True:
                print(
                    "{:10s}:    {:30s}    {}".format(
                        str(iter_2),
                        str(required_data_iter),
                        str(required_data_dict[required_data_iter]),
                    )
                )
    else:
        print(
            "ERROR: Some files in this ensemble are not in the required file list"
        )


def check_valid_ensemble_input_variables(
    ensemble_type, testing_input_variables_list
):
    """
    Checks if all the input variables (user optional) inputs are valid for the given
        ensemble, and provides a list of the bad variables in the printed output.

    Parameters
    ----------
    ensemble_type : str, valid options are 'NVT', 'NPT', 'GEMC_NVT', 'GEMC_NPT', 'GCMC'
        The ensemble type of the simulation.
    testing_input_variables_list : list
        List containing the optional ensemble input variables which will be
        tested for to see if they are valid.

    Returns
    ---------
    bool:
        Returns a bool (True or False) depending on if all variables
        are valid or not.
    """

    bad_key_inputs_list = []

    valid_input_variables_list = _get_possible_ensemble_input_variables(
        ensemble_type
    )
    ensemble_has_valid_input_variables_list = True
    for iter in range(0, len(testing_input_variables_list)):
        if testing_input_variables_list[iter] not in valid_input_variables_list:
            bad_key_inputs_list.append(testing_input_variables_list[iter])
            ensemble_has_valid_input_variables_list = False

    if ensemble_has_valid_input_variables_list:
        return [True, bad_key_inputs_list]

    else:
        return [False, bad_key_inputs_list]


def print_valid_ensemble_input_variables(ensemble_type, description=False):
    """
    Prints the arguments for optional variables brief description based on the ensemble type

    Parameters
    ----------
    ensemble_type = str, valid options are 'NVT', 'NPT', 'GEMC_NVT', 'GEMC_NPT', 'GCMC'
        The ensemble type of the simulation.
    description =  bool, default = False.
        If True, it prints the descriptions of the optional variable ensemble inputs (i.e. dict),
        If False, it only prints the  optional variable ensemble inputs without the
        descriptions (i.e. list)

    Returns
    ---------
    Prints the arguments for optional variables brief description based on the ensemble type
    """

    valid_input_variables_dict = _get_all_possible_input_variables(
        description=True
    )
    ensemble_has_all_valid_input_variables = True
    all_valid_input_variables = _get_all_possible_input_variables()

    valid_input_variables_list = _get_possible_ensemble_input_variables(
        ensemble_type
    )

    for iter in range(0, len(valid_input_variables_list)):
        if valid_input_variables_list[iter] not in all_valid_input_variables:
            ensemble_has_all_valid_input_variables = False

    if ensemble_has_all_valid_input_variables:
        for iter_2 in range(0, len(valid_input_variables_list)):
            ensemble_kwarg_iter = valid_input_variables_list[iter_2]
            if description is False:
                print(
                    "{:10s}:    {}".format(
                        str(iter_2), str(ensemble_kwarg_iter)
                    )
                )
            elif description is True:
                print(
                    "{:10s}:    {:30s}    {}".format(
                        str(iter_2),
                        str(ensemble_kwarg_iter),
                        str(valid_input_variables_dict[ensemble_kwarg_iter]),
                    )
                )
    else:
        print(
            "ERROR: Some input_variables in the ensemble are not in the main input_variables list"
        )


def _get_possible_ensemble_input_variables(ensemble_type):
    """
    Provides list of the possible optional input variables based on the ensemble type

    Parameters
    ----------
    ensemble_type : str, valid options are 'NVT', 'NPT', 'GEMC_NVT', 'GEMC_NPT', 'GCMC'
        The ensemble type of the simulation.

    Returns
    ---------
    valid_input_variables_list : list
        A list possible optional input variables for the provided ensemble type.
    """
    histogram_output_variables_list = [
        "DistName",
        "HistName",
        "RunNumber",
        "RunLetter",
        "SampleFreq",
    ]

    cbmc_variables_list = ["CBMC_First", "CBMC_Nth", "CBMC_Ang", "CBMC_Dih"]

    output_freq_variables_list = [
        "OutputName",
        "CoordinatesFreq",
        "RestartFreq",
        "CheckpointFreq",
        "ConsoleFreq",
        "BlockAverageFreq",
        "HistogramFreq",
    ]

    output_data_variables_list = [
        "OutEnergy",
        "OutPressure",
        "OutMolNumber",
        "OutDensity",
        "OutVolume",
        "OutSurfaceTension",
    ]

    std_mc_moves_variables_list = [
        "DisFreq",
        "RotFreq",
        "IntraSwapFreq",
        "SwapFreq",
        "RegrowthFreq",
        "CrankShaftFreq",
        "VolFreq",
        "MultiParticleFreq",
    ]

    memc_mc_moves_variables_list = [
        "IntraMEMC-1Freq",
        "MEMC-1Freq",
        "IntraMEMC-2Freq",
        "MEMC-2Freq",
        "IntraMEMC-3Freq",
        "MEMC-3Freq",
        "ExchangeVolumeDim",
        "MEMC_DataInput",
    ]

    basic_sim_info_variables_list = [
        "Restart",
        "RestartCheckpoint",
        "PRNG",
        "ParaTypeCHARMM",
        "ParaTypeMie",
        "ParaTypeMARTINI",
        "RcutCoulomb_box_0",
        "Pressure",
        "Rcut",
        "RcutLow",
        "LRC",
        "Exclude",
        "Potential",
        "Rswitch",
        "ElectroStatic",
        "Ewald",
        "CachedFourier",
        "Tolerance",
        "Dielectric",
        "PressureCalc",
        "EqSteps",
        "AdjSteps",
        "VDWGeometricSigma",
        "useConstantArea",
    ]

    if ensemble_type in ["NPT", "NVT"]:
        extra_sim_info_variables_list = []

        free_energy_variables_list = [
            "FreeEnergyCalc",
            "MoleculeType",
            "InitialState",
            "LambdaVDW",
            "LambdaCoulomb",
            "ScaleCoulomb",
            "ScalePower",
            "ScaleAlpha",
            "MinSigma",
        ]

    elif ensemble_type in ["GEMC_NPT", "GEMC_NVT"]:
        extra_sim_info_variables_list = ["RcutCoulomb_box_1", "FixVolBox0"]

        free_energy_variables_list = []  # always empty for GEMC

    elif ensemble_type == "GCMC":
        extra_sim_info_variables_list = ["ChemPot", "Fugacity"]

        free_energy_variables_list = []  # always empty for GCMC

    if ensemble_type in ["NPT", "NVT", "GEMC_NPT", "GEMC_NVT", "GCMC"]:
        valid_input_variables_list = (
            basic_sim_info_variables_list
            + extra_sim_info_variables_list
            + cbmc_variables_list
            + output_freq_variables_list
            + histogram_output_variables_list
            + output_data_variables_list
            + free_energy_variables_list
            + std_mc_moves_variables_list
            + memc_mc_moves_variables_list
        )
    else:
        warn(
            "WARNINR: The ensemble_type selected for the _get_possible_ensemble_input_variables "
            "function is not valid."
        )
        valid_input_variables_list = None

    return valid_input_variables_list


class GOMCControl:
    def __init__(
        self,
        charmm_object,
        ensemble_type,
        RunSteps,
        Temperature,
        input_variables_dict=None,
    ):
        """
        Constructs the GOMC control file with user selected variables.
        The selected variables and Class attributes are mostly or nearly identical to the
        GOMC command names. For many ensembles, the user may use the default input_variables_dict
        variables, unless they are required for the specific ensemble (Example:
        the GCMC ensemble requires the user to input the Chempot or Fugacity variables,
        or the build will fail.)

        Default settings for the GOMC configuration files are based upon
        an educated guess, which should result in appropriate sampling for a
        given ensemble/simulation type. However, there is no guarantee that
        the default setting will provide the best or adequate sampling for
        the selected system. The user can modify the configuration/control files
        based on the simulation specifics or optimize the system beyond the standard
        settings.  These override options are available via the keyword arguments
        in input_variable_dict.

        Parameters
        ----------
        charmm_object :  Charmm object
            Charmm object is has been parameterized from the selected force field.,
        ensemble_typ : str, ['NVT', 'NPT', 'GEMC_NPT', 'GCMC-NVT', 'GCMC']
            The ensemble type of the simulation.
        RunSteps : int (>0), must be an integer greater than zero.
            Sets the total number of simulation steps.
        Temperature : float or int (>0), must be an integer greater than zero.
            Temperature of system in Kelvin (K)
        input_variables_dict: dict, default = None
            These input variables are optional and override the default settings.
            Changing these variables likely required for more advanced systems.
            The details of the acceptable input variables for the selected
            ensembles can be found by running this python workbook,
                print_valid_ensemble_input_variables('GCMC', description = True)
            which prints the input_variables with their subsection description
            for the selected 'GCMC' ensemble (other ensembles can be set as well).
            Example : input_variables_dict = {'Restart' : False, 'PRNG' : 123,
                                              'ParaTypeCHARMM' : True }

            # *******************************************************************
            # input_variables_dict options (keys and values) - (start)
            # Note: the input_variables_dict keys are also attributes
            # *******************************************************************
            Restart : boolean, default = False
                Determines whether to restart the simulation from restart file
                (*_restart.pdb and *_restart.psf) or not.
            RestartCheckpoint : boolean, default = False, default = "RANDOM"
                Determines whether to restart the simulation with the checkpoint
                file (checkpoint.dat) or not. Restarting the simulation with checkpoint.dat
                would result in an identical outcome, as if previous simulation was continued.
            PRNG : string or int (>= 0) ("RANDOM" or int)
                PRNG = Pseudo-Random Number Generator (PRNG). There are two (2) options, entering
                the string, "RANDOM", or a integer.
                --- "RANDOM", which selects a random seed number.  This will enter the line
                    "PRNG RANDOM" in the gomc configuration file.
                --- integer, which defines the integer seed number for the simulation. This is
                    equivalent to entering the following two lines in the configuration file:
                    line 1 = PRNG INTSEED
                    line 2 = Random_Seed user_selected_integer.
                Example 1: for a random seed enter the string "RANDOM.
                Example 2: for a specific seed number enter a integer of your choosing.
            ParaTypeCHARMM : boolean, default = True
                True if a CHARMM forcefield, False otherwise.
            ParaTypeMie : boolean, default = False
                True if a Mie forcefield type, False otherwise.
            ParaTypeMARTINI : boolean, default = False
                True if a MARTINI forcefield, False otherwise.
            RcutCoulomb_box_0 : int or float (>= 0), default = None
                Sets a specific radius in box 0 where the short-range electrostatic
                energy will be calculated (i.e., The distance to truncate the
                short-range electrostatic energy in box 0.)
                Note: if None, GOMC will default to the Rcut value
            RcutCoulomb_box_1 : int or float (>= 0), default = None
                Sets a specific radius in box 1 where the short-range electrostatic
                energy will be calculated (i.e., The distance to truncate the
                short-range electrostatic energy in box 0.)
                Note: if None, GOMC will default to the Rcut value
            Pressure : int or float (>= 0), default = 1.01325
                The pressure in bar utilized for the NPT and GEMC_NPT simulations.'
            Rcut : int or float (>= 0 and RcutLow < Rswitch < Rcut), default = 10
                Sets a specific radius in Angstroms that non-bonded interaction
                energy and force will be considered and calculated using defined potential function.
                The distance in Angstoms to truncate the LJ, Mie, or other VDW type potential at.
                Note: Rswitch is only used when the "Potential" = SWITCH.
            RcutLow : int or float (>= 0 and RcutLow < Rswitch < Rcut), default = 1
                Sets a specific minimum possible distance in Angstroms that reject
                any move that places any atom closer than specified distance.
                The minimum possible distance between any atoms.
                Sets a specific radius in Angstroms that non-bonded interaction
                Note: Rswitch is only used when the "Potential" = SWITCH.
            LRC : boolean, default = True
                If True, the simulation considers the long range tail corrections for the
                non-bonded VDW or dispersion interactions.
                Note: In case of using SHIFT or SWITCH potential functions, LRC will be ignored.
            Exclude : str ["1-2", "1-3", or "1-4"], default = 1-3"
                Note: In CHARMM force field, the 1-4 interaction needs to be considered.
                Choosing "Excude 1-3", will modify 1-4 interaction based on 1-4 parameters
                in parameter file. If a kind force field is used, where 1-4 interaction
                needs to be ignored, such as TraPPE, either Exclude "1-4" needs to be
                chosen or 1-4 parameter needs to be assigned to zero in the parameter file.
                --- "1-2": All interaction pairs of bonded atoms, except the ones that
                    separated with one bond, will be considered and modified using 1-4
                    parameters defined in parameter file.
                --- "1-3": All interaction pairs of bonded atoms, except the ones that
                    separated with one or two bonds, will be considered and modified using
                    1-4 parameters defined in parameter file.
                --- "1-4": All interaction pairs of bonded atoms, except the ones that
                    separated with one, two or three bonds, will be considered using
                    non-bonded parameters defined in parameter file.
            Potential : str, ["VDW", "EXP6", "SHIFT" or "SWITCH"], default = "VDW"
                Defines the potential function type to calculate non-bonded dispersion
                interaction energy and force between atoms.
                ---    "VDW":   Non-bonded dispersion interaction energy and force
                                calculated based on n-6 (Lennard - Jones) equation. This
                                function will be discussed further in the Intermolecular energy
                                and Virial calculation section.
                ---   "EXP6":   Non-bonded dispersion interaction energy and force calculated
                                based on exp-6 (Buckingham potential) equation.
                ---  "SHIFT":   This option forces the potential energy to be zero at Rcut distance.
                --- "SWITCH":   This option smoothly forces the potential energy to be zero at
                                Rcut distance and starts modifying the potential at Rswitch
                                distance. Depending on force field type, specific potential
                                function will be applied.
            Rswitch : int or float (>= 0 and RcutLow < Rswitch < Rcut), default = 9
                Note: Rswitch is only used when the SWITCH function is used
                (i.e., "Potential" = SWITCH). The Rswitch distance is in Angstrom. If the
                “SWITCH” function is chosen, Rswitch needs to be defined, otherwise, the
                program will be terminated. When using choosing "SWITCH" as potential function,
                the Rswitch distance defines where the non-bonded interaction energy
                modification is started, which is eventually truncated smoothly at Rcut
                distance.
            ElectroStatic : boolean, default = True
                Considers the coulomb interactions or not. If True, coulomb interactions are
                considered and false if not. Note: To simulate the polar molecule in MARTINI
                force field, ElectroStatic needs to be turn on (i.e., True). The MARTINI force
                field uses short-range coulomb interaction with constant Dielectric of 15.0.
            Ewald : boolean, default = True
                Considers the standard Ewald summation method for electrostatic calculations.
                If True, Ewald summation calculation needs to be considered and false if not.
                Note: By default, GOMC will set ElectroStatic to True if Ewald summation
                method was used to calculate coulomb interaction.
            CachedFourier : boolean, default = False
                Considers storing the reciprocal terms for Ewald summation calculation in
                order to improve the code performance. This option would increase the code
                performance with the cost of memory usage. If True, to store reciprocal
                terms of Ewald summation calculation and False if not.
                Warning: Monte Carlo moves, such as MEMC-1, MEMC-2, MEMC-3,
                IntraMEMC-1, IntraMEMC-2, and IntraMEMC-3 are not support with CachedFourier.
            Tolerance : float (0.0 < float < 1.0), default = 1e-05
                Sets the accuracy in Ewald summation calculation. Ewald separation parameter
                and number of reciprocal vectors for the Ewald summation are determined
                based on the accuracy parameter.
            Dielectric : int or float (>= 0.0), default = 15
                Sets dielectric value used in coulomb interaction when the Martini
                force field is used. Note: In MARTINI force field, Dielectric needs to
                be set to 15.0.
            PressureCalc : list [bool , int (> 0)] or [bool , step_frequency],
                default = [True, 10k] or [True , set via formula based on the number of RunSteps or 10k max]
                Calculate the system pressure or not. bool = True, enables the pressure calculation
                during the simulation, false disables the calculation. The int/step frequency sets the
                frequency of calculating the pressure.
            EqSteps : int (> 0), default = set via formula based on the number of RunSteps or 1M max
                Sets the number of steps necessary to equilibrate the system.
                Averaging will begin at this step.
                Note: In GCMC simulations, the Histogram files will be outputed at EqSteps.
            AdjSteps : int (> 0), default = set via formula based on the number of RunSteps or 1k max
                Sets the number of steps per adjustment of the parameter associated with each move
                (e.g. maximum translate distance, maximum rotation, maximum volume exchange, etc.).
            VDWGeometricSigma: boolean, default = False
                Use geometric mean, as required by OPLS force field, to combining
                Lennard-Jones sigma parameters for different atom types.
                If set to True, GOMC uses geometric mean to combine Lennard-Jones or VDW sigmas.
                Note: The default setting of VDWGeometricSigma is false, which uses the arithmetic
                mean when combining Lennard-Jones or VDW sigma parameters for different atom types.
            useConstantArea : boolean,  default = False
                Changes the volume of the simulation box by fixing the cross-sectional
                area (x-y plane). If True, the volume will change only in z axis,
                If False, the volume of the box will change in a way to maintain the constant
                axis ratio.
            FixVolBox0 : boolean, default = False
                Changing the volume of fluid phase (Box 1) to maintain the constant imposed
                pressure and Temperature, while keeping the volume of adsorbed phase (Box 0) fixed.
                Note: By default, GOMC will set useConstantArea to False if no value was set.
                It means, the volume of the box will change in a way to maintain the constant
                axis ratio.
            ChemPot : dict {str (4 dig limit) , int or float}, default = None
                The chemical potentials in GOMC units of energy, K.
                There is a 4 character limit for the string/residue name since the PDB/PSF
                files have a 4 character limitation and require and exact match in the conf file.
                Note: These strings must match the residue in the psf and psb files or it will fail.
                The name of the residues and their corresponding chemical potential must specified
                for every residue in the system (i.e., {"residue_name" : chemical_potential}).
                Note: IF 2 KEYS WITH THE SAME STRING/RESIDUE ARE PROVIDED, ONE WILL BE AUTOMATICALLY
                OVERWRITTEN AND NO ERROR WILL BE THROWN IN THIS CONTROL FILE WRITER.
                Example 1 (system with only water):  {"H2O" : -4000} .
                Example 2 (system with water and ethanol):  {"H2O" : -4000, "ETH" : -8000}
            Fugacity : dict {str , int or float (>= 0)}, default = None
                The fugacity in GOMC units of pressure, bar.
                There is a 4 character limit for the string/residue name since the PDB/PSF
                files have a 4 character limitation and require and exact match in the conf file.
                Note: These strings must match the residue in the psf and psb files or it will fail.
                The name of the residues and their corresponding fugacity must specified
                for every residue in the system (i.e., {"residue_name" : fugacity}).
                Note: IF 2 KEYS WITH THE SAME STRING/RESIDUE ARE PROVIDED, ONE WILL BE AUTOMATICALLY
                OVERWRITTEN AND NO ERROR WILL BE THROWN IN THIS CONTROL FILE WRITER.
                Example 1 (system with only water):  {"H2O" : 1} .
                Example 2 (system with water and ethanol):  {"H2O" : 0.5, "ETH" : 10},
            CBMC_First : int (>= 0), default = 12
                The number of CD-CBMC trials to choose the first atom position
                (Lennard-Jones trials for first seed growth).
            CBMC_Nth : int (>= 0), default = 10
                The Number of CD-CBMC trials to choose the later atom positions
                (Lennard-Jones trials for first seed growth).
            CBMC_Ang : int (>= 0), default = 50
                The Number of CD-CBMC bending angle trials to perform for geometry
                (per the coupled-decoupled CBMC scheme).
            CBMC_Dih : int (>= 0), default = 50
                The Number of CD-CBMC dihedral angle trials to perform for geometry
                (per the coupled-decoupled CBMC scheme).
            OutputName : str (NO SPACES), , default = "Output_data", default = [True, 1M] or
                [True , set via formula based on the number of RunSteps or 1M max]
                The UNIQUE STRING NAME, WITH NO SPACES, which is used for the
                output block average, PDB, and PSF file names.
            CoordinatesFreq : list [bool , int (> 0)] or [Generate_data_bool , steps_per_data_output_int],
                default = [True, 1M] or [True , set via formula based on the number of RunSteps or M max]
                Controls output of PDB file (coordinates). If bool is True, this
                enables outputting the coordinate files at the integer frequency
                (set steps_per_data_output_int), while "False" disables outputting
                the coordinates.
            RestartFreq : list [bool , int (> 0)] or [Generate_data_bool , steps_per_data_output_int],
                default = [True, 1M] or [True , set via formula based on the number of RunSteps or 1M max]
                This creates the PDB and PSF (coordinate and topology) files for
                restarting the system at the set steps_per_data_output_int (frequency)
                If bool is True, this enables outputting the PDB/PSF restart files at the
                integer frequency (set steps_per_data_output_int), while “false”
                disables outputting the PDB/PSF restart files.
            CheckpointFreq : list [bool , int (> 0)] or [Generate_data_bool , steps_per_data_output_int],
                default = [True, 1M] or [True , set via formula based on the number of RunSteps or 1M max]
                Controls the output of the last state of simulation at a specified step,
                in a binary file format (checkpoint.dat). Checkpoint file contains the
                following information in full precision:
                    (1) Last simulation step that saved into checkpoint file
                    (2) Simulation cell dimensions and angles
                    (3) Maximum amount of displacement (Å), rotation (δ), and volume (Å^3)
                        that is used in the Displacement, Rotation, MultiParticle, and Volume moves
                    (4) Number of Monte Carlo move trial and acceptance
                    (5) All molecule’s coordinates
                    (6) Random number sequence
                If bool is True, this enables outputing the checkpoint file at the
                integer frequency (set steps_per_data_ouput_int),
                while "False" disables outputting the checkpoint file.'
            ConsoleFreq : list [bool , int (> 0)] or [Generate_data_bool , steps_per_data_output_int],
                default = [True, 10k] or [True , set via formula based on the number of RunSteps or 10k max]
                Controls the output to the "console” or log file, which prints the
                acceptance statistics, and run timing info. In addition, instantaneously-selected
                thermodynamic properties will be output to this file.  If bool is True,
                this enables outputting the console data at the integer frequency
                (set steps_per_data_output_int), while "False" disables outputting the console
                data file.
            BlockAverageFreq : list [bool , int (> 0)] or [Generate_data_bool , steps_per_data_output_int],
                default = [True, 10k] or [True , set via formula based on the number of RunSteps or 10k max]
                Controls the block averages output of selected thermodynamic properties.
                Block averages are averages of thermodynamic values of interest for chunks of the
                simulation (for post-processing of averages or std. dev. in those values).
                If bool is True, this enables outputting the block averaging data/file at the
                integer frequency (set steps_per_data_output_int),  while "False"
                disables outputting the block averaging data/file.
            HistogramFreq : list [bool , int (> 0)] or [Generate_data_bool , steps_per_data_output_int],
                default = [True, 10k] or [True , set via formula based on the number of RunSteps or 10k max]
                Controls the histograms. Histograms are a binned listing of observation frequency
                for a specific thermodynamic variable. In the GOMC code, they also control the output
                of a file containing energy/molecule samples, which is only used for the "GCMC"
                ensemble simulations for histogram reweighting purposes. If bool is True, this
                enables outputting the data to the histogram data at the integer frequency
                (set steps_per_data_output_int), while "False" disables outputting the histogram
                data.
            DistName : str (NO SPACES), default = "dis"
                Short phrase which will be combined with RunNumber and RunLetter
                to use in the name of the binned histogram for molecule distribution.
            HistName : str (NO SPACES), default = "his"
                Short phrase, which will be combined with RunNumber and RunLetter,
                to use in the name of the energy/molecule count sample file.
            RunNumber : int  ( > 0 ), default = 1
                 Sets a number, which is a part of DistName and HistName file name.
            RunLetter : str (1 alphabetic character only), default = "a"
                Sets a letter, which is a part of DistName and HistName file name.
            SampleFreq : int ( > 0 ), default = 500
                The number of steps per histogram sample or frequency.
            OutEnergy : [bool, bool], default = [True, True]
                The list provides the booleans to [block_averages_bool, console_output_bool].
                This outputs the energy data into the block averages and console output/log
            OutPressure : [bool, bool], default = [True, True]
                The list provides the booleans to [block_averages_bool, console_output_bool].
                This outputs the pressure data into the block averages and console output/log files.
            OutMolNumber : [bool, bool], default = [True, True]
                The list provides the booleans to [block_averages_bool, console_output_bool].
                This outputs the number of molecules data into the block averages and console
                output/log files.
            OutDensity : [bool, bool], default = [True, True]
                The list provides the booleans to [block_averages_bool, console_output_bool].
                This outputs the density data into the block averages and console output/log files.
            OutVolume : [bool, bool], default = [True, True]
                The list provides the booleans to [block_averages_bool, console_output_bool].
                This outputs the volume data into the block averages and console output/log files.
            OutSurfaceTension : [bool, bool], default = [False, False]
                The list provides the booleans to [block_averages_bool, console_output_bool].
                This outputs the surface tension data into the block averages and console
                output/log files.
            FreeEnergyCalc : list [bool , int (> 0)] or [Generate_data_bool , steps_per_data_output_int],
                default = None
                bool = True enabling free energy calculation during the simulation, false disables
                the calculation. The int/step frequency sets the frequency of calculating the free energy.
            MoleculeType : list [str , int (> 0)] or ["residue_name" , residue_ID], default = None
                The user must set this variable as there is no working default.
                Note: ONLY 4 characters can be used for the string (i.e., "residue_name").
                Sets the solute molecule kind (residue name) and molecule number (residue ID),
                which absolute solvation free will be calculated for.'
            InitialState : int (>= 0), default = None
                The user must set this variable as there is no working default.
                The index of LambdaCoulomb and LambdaVDW vectors. Sets the index of the
                LambdaCoulomb and LambdaVDW vectors, to determine the simulation lambda value for
                VDW and Coulomb interactions.
                WARNING : This must an integer within the vector count of the LambdaVDW and LambdaCoulomb,
                in which the counting starts at 0.  '
            LambdaVDW : list of floats (0 <= floats <= 1), default = None
                The user must set this variable as there is no working default (default = {}).
                Lambda values for VDW interaction in ascending order. Sets the intermediate
                lambda states to which solute-solvent VDW interactions are scaled.
                WARNING : This list must be the same length as the "LambdaCoulomb" list length.
                WARNING : All lambda values must be stated in the ascending order, otherwise the
                program will terminate.
                Example of ascending order 1: [0.1, 1.0,]
                Example of ascending orde 2: [0.1, 0.2, 0.4, 0.9]
            LambdaCoulomb : list of floats (0 <= floats <= 1), default = None
                Lambda values for Coulombic interaction in ascending order. Sets the intermediate
                lambda states to which solute-solvent Coulombic interactions are scaled.
                GOMC defauts to the "LambdaVDW" values for the Coulombic interaction
                if no "LambdaCoulomb" variable is set.
                WARNING : This list must be the same length as the "LambdaVDW" list length.
                WARNING : All lambda values must be stated in the ascending order, otherwise
                the program will terminate.
                Example of ascending order 1: [0.1, 1.0,]
                Example of ascending order 2: [0.1, 0.2, 0.4, 0.9] '
            ScaleCoulomb : bool, default = False
                Determines to scale the Coulombic interaction non-linearly
                (soft-core scheme) or not.
                True if the Coulombic interaction needs to be scaled non-linearly.
                False if the Coulombic interaction needs to be scaled linearly.
            ScalePower : int (>= 0), default = 2
                The p value in the soft-core scaling scheme, where the distance
                between solute and solvent is scaled non-linearly.
            ScaleAlpha : int or float (>= 0), default = 0.5
                The alpha value in the soft-core scaling scheme, where the distance
                between solute and solvent is scaled non-linearly.
            MinSigma : int or float (>= 0), default = 3
                The minimum sigma value in the soft-core scaling scheme, where the
                distance between solute and solvent is scaled non-linearly.
            DisFreq : int or float (0 <= value <= 1), default are specific for each ensemble
                {'NVT': 0.15, 'NPT': 0.15, 'GEMC_NVT': 0.2, 'GEMC_NPT': 0.19, 'GCMC': 0.15}
                Fractional percentage at which the displacement move will occur
                (i.e., fraction of displacement moves).
            RotFreq : int or float (0 <= value <= 1), default are specific for each ensemble
                {'NVT': 0.15, 'NPT': 0.15, 'GEMC_NVT': 0.2, 'GEMC_NPT': 0.2, 'GCMC': 0.15}
                Fractional percentage at which the rotation move will occur.
                (i.e., fraction of rotation moves).
            IntraSwapFreq : int or float (0 <= value <= 1), default are specific for each ensemble
                {'NVT': 0.3, 'NPT': 0.29, 'GEMC_NVT': 0.1, 'GEMC_NPT': 0.1, 'GCMC': 0.1}
                Fractional percentage at which the molecule will be removed from a
                box and inserted into the same box using coupled-decoupled configurational-bias
                algorithm. (i.e., fraction of intra-molecule swap moves).
            SwapFreq : int or float (0 <= value <= 1), default are specific for each ensemble
                {'NVT': 0.0, 'NPT': 0.0, 'GEMC_NVT': 0.2, 'GEMC_NPT': 0.2, 'GCMC': 0.35}
                For Gibbs and Grand Canonical (GC) ensemble runs only: Fractional
                percentage at which molecule swap move will occur using coupled-decoupled
                configurational-bias. (i.e., fraction of molecule swaps moves).
            RegrowthFreq : int or float (0 <= value <= 1), default are specific for each ensemble
                {'NVT': 0.3, 'NPT': 0.3, 'GEMC_NVT': 0.2, 'GEMC_NPT': 0.2, 'GCMC': 0.15}
                Fractional percentage at which part of the molecule will be deleted and
                then regrown using coupled- decoupled configurational-bias algorithm
                (i.e., fraction of molecular growth moves).
            CrankShaftFreq : int or float (0 <= value <= 1), default are specific for each ensemble
                {'NVT': 0.1, 'NPT': 0.1, 'GEMC_NVT': 0.1, 'GEMC_NPT': 0.1, 'GCMC': 0.1}
                Fractional percentage at which crankshaft move will occur.
                In this move, two atoms that are forming angle or dihedral are selected
                randomly and form a shaft. Then any atoms or group that are within these
                two selected atoms, will rotate around the shaft to sample intra-molecular
                degree of freedom (i.e., fraction of crankshaft moves).
            VolFreq : int or float (0 <= value <= 1), default are specific for each ensemble
                {'NVT': 0.0, 'NPT': 0.01, 'GEMC_NVT': 0.0, 'GEMC_NPT': 0.01, 'GCMC': 0.0}
                For isobaric-isothermal (NPT) ensemble and Gibbs ensemble
                (GEMC_NPT and GEMC_NVT) runs only: Fractional percentage at
                which a volume move will occur (i.e., fraction of Volume moves).
            MultiParticleFreq : int or float (0 <= value <= 1), default are specific for each ensemble
                {'NVT': 0.0, 'NPT': 0.0, 'GEMC_NVT': 0.0, 'GEMC_NPT': 0.0, 'GCMC': 0.0}
                Fractional percentage at which multi-particle move will occur.
                In this move, all molecules in the selected simulation box will be rigidly
                rotated or displaced simultaneously, along the calculated torque or force
                respectively (i.e., fraction of multi-particle moves).
            IntraMEMC_1Freq : int or float (0 <= value <= 1), default are specific for each ensemble
            {'NVT': 0.0, 'NPT': 0.0, 'GEMC_NVT': 0.0, 'GEMC_NPT': 0.0, 'GCMC': 0.0}
                Fractional percentage at which specified number of small molecule kind will be
                exchanged with a specified large molecule kind in defined sub-volume within
                same simulation box.  This move need additional information such as
                ExchangeVolumeDim, ExchangeRatio, ExchangeSmallKind, and ExchangeLargeKind.
            MEMC_1Freq : int or float (0 <= value <= 1), default are specific for each ensemble
                {'NVT': 0.0, 'NPT': 0.0, 'GEMC_NVT': 0.0, 'GEMC_NPT': 0.0, 'GCMC': 0.0}
                Fractional percentage at which specified number of small molecule kind will
                be exchanged with a specified large molecule kind in defined sub-volume,
                between simulation boxes.  This move need additional information such as
                ExchangeVolumeDim, ExchangeRatio, ExchangeSmallKind, and ExchangeLargeKind.
            IntraMEMC_2Freq : int or float (0 <= value <= 1), default are specific for each ensemble
                {'NVT': 0.0, 'NPT': 0.0, 'GEMC_NVT': 0.0, 'GEMC_NPT': 0.0, 'GCMC': 0.0}
                Fractional percentage at which specified number of small molecule kind
                will be exchanged with a specified large molecule kind in defined sub-volume
                within same simulation box. Backbone of small and large molecule kind will be
                used to insert the large molecule more efficiently. This move need additional
                information such as ExchangeVolumeDim, ExchangeRatio, ExchangeSmallKind,
                ExchangeLargeKind, SmallKindBackBone, and LargeKindBackBone. '
            MEMC_2Freq : int or float (0 <= value <= 1), default are specific for each ensemble
                {'NVT': 0.0, 'NPT': 0.0, 'GEMC_NVT': 0.0, 'GEMC_NPT': 0.0, 'GCMC': 0.0}
                Fractional percentage at which specified number of small molecule kind will be
                exchanged with a specified large molecule kind in defined sub-volume,
                between simulation boxes. Backbone of small and large molecule kind will be
                used to insert the large molecule more efficiently. This move need additional
                information such as ExchangeVolumeDim, ExchangeRatio, ExchangeSmallKind,
                ExchangeLargeKind, SmallKindBackBone, and LargeKindBackBone. '
            IntraMEMC_3Freq : int or float (0 <= value <= 1), default are specific for each ensemble
                {'NVT': 0.0, 'NPT': 0.0, 'GEMC_NVT': 0.0, 'GEMC_NPT': 0.0, 'GCMC': 0.0}
                Fractional percentage at which specified number of small molecule kind will be
                exchanged with a specified large molecule kind in defined sub-volume within same
                simulation box. Specified atom of the large molecule kind will be used to insert
                the large molecule using coupled-decoupled configurational-bias. This move need
                additional information such as ExchangeVolumeDim, ExchangeRatio, ExchangeSmallKind,
                ExchangeLargeKind, and LargeKindBackBone. '
            MEMC_3Freq : int or float (0 <= value <= 1), default are specific for each ensemble
                {'NVT': 0.0, 'NPT': 0.0, 'GEMC_NVT': 0.0, 'GEMC_NPT': 0.0, 'GCMC': 0.0}
                Fractional percentage at which specified number of small molecule kind will be
                exchanged with a specified large molecule kind in defined sub-volume,
                between simulation boxes.  Specified atom of the large molecule kind will be
                used to insert the large molecule using coupled-decoupled configurational-bias.
                This move need additional information such as ExchangeVolumeDim,
                ExchangeRatio, ExchangeSmallKind, ExchangeLargeKind, and LargeKindBackBone.
            ExchangeVolumeDim : list of 3 floats or integers or [X-dimension, Y-dimension, Z-dimension)],
                default = [1.0, 1.0, 1.0]
                To use all variations of MEMC and Intra-MEMC Monte Carlo moves, the exchange
                subvolume must be defined. The exchange sub-volume is defined as an orthogonal box
                with x, y, and z-dimensions, where small molecule/molecules kind will be selected
                from to be exchanged with a large molecule kind.
                Note: Currently, the X and Y dimension cannot be set independently (X = Y = max(X, Y)).
                Note: A heuristic for setting good values of the x, y, and z-dimensions is to use
                the geometric size of the large molecule plus 1-2 Å in each dimension.
                Note: In case of exchanging 1 small molecule kind with 1 large molecule kind in
                IntraMEMC-2, IntraMEMC-3, MEMC-2, MEMC-3 Monte Carlo moves, the sub-volume
                dimension has no effect on acceptance rate. '
            MEMC_DataInput : nested lists, default = None
                Enter data as a list with some sub-lists as follows:
                [[ExchangeRatio_int (> 0), ExchangeLargeKind_str,
                [LargeKindBackBone_atom_1_str_or_NONE, LargeKindBackBone_atom_2_str_or_NONE ],
                ExchangeSmallKind_str, [SmallKindBackBone_atom_1_str_or_NONE, SmallKindBackBone_atom_2_str_or_NONE ]],
                ...,
                [ExchangeRatio_int (> 0), ExchangeLargeKind_str,
                [LargeKindBackBone_atom_1_str_or_NONE, LargeKindBackBone_atom_2_str_or_NONE ],
                ExchangeSmallKind_str, [SmallKindBackBone_atom_1_str_or_NONE, SmallKindBackBone_atom_2_str_or_NONE ].
                NOTE: CURRENTLY ALL THESE INPUTS NEED TO BE SPECIFIED, REGARDLESS OF THE MEMC TYPE
                SELECTION. IF THE SmallKindBackBone or LargeKindBackBone IS NOT REQUIRED FOR THE
                MEMC TYPE, None CAN BE USED IN PLACE OF A STRING.
                Note: These strings must match the residue in the psf and psb files or it will fail.
                It is recommended that the user print the Charmm object psf and pdb files
                and review the residue names that match the atom name before using the in
                the MEMC_DataInput variable input.
                Note: see the below data explanations for the ExchangeRatio, ExchangeSmallKind,
                ExchangeLargeKind, LargeKindBackBone, SmallKindBackBone.
                Example 1 (MEMC-1) : [ [1, 'WAT', [None, None], 'wat', [None, None]] ,
                [1, 'WAT', [None, None], 'wat', [None, None]] .
                Example 2 (MEMC-2): [ [1, 'WAT', ['O1', 'H1'], 'wat', ['O1', 'H1' ]] ,
                [1, 'WAT', ['H1', 'H2'], 'wat', ['H1', 'H2' ]] .
                Example 3 (MEMC-3) : [ [2, 'WAT', 'O1', 'H1'], 'wat', [None, None]] ,
                [2, 'WAT', ['H1', 'H2'], 'wat', [None, None]] .\n"
                --- ExchangeRatio     = MEMC parameters (all ensembles): int (> 0), default = None
                                        The Ratio of exchanging small molecule/molecules with 1 large molecule.
                                        To use all variation of MEMC and Intra-MEMC Monte Carlo moves,
                                        the exchange ratio must be defined. The exchange ratio defines how
                                        many small molecule will be exchanged with 1 large molecule. For each
                                        large-small molecule pairs, one exchange ratio must be defined.
                --- ExchangeSmallKind = MEMC parameters (all ensembles):  str, default = None
                                        The small molecule kind (resname) to be exchanged.
                                        Note: ONLY 4 characters can be used for the strings.
                                        To use all variation of MEMC and Intra-MEMC Monte Carlo moves,
                                        the small molecule kind to be exchanged with a large molecule
                                        'kind must be defined. Multiple small molecule kind can be specified.
                --- ExchangeLargeKind = MEMC parameters (all ensembles):  str, default = None
                                        The large molecule kind (resname) to be exchanged.
                                        Note: ONLY 4 characters can be used for the strings.
                                        To use all variation of MEMC and Intra-MEMC Monte Carlo moves,
                                        the large molecule kind to be exchanged with small molecule '
                                        kind must be defined. Multiple large molecule kind can be specified.
                --- LargeKindBackBone = MEMC parameters (all ensembles): list [str, str] or [None, None], default = None
                                        Note: ONLY 4 characters can be used for the strings.
                                        The [None, None] values can only be used if that MEMC type does
                                        not require them.  The strings for the the atom name 1 and atom name 2
                                        that belong to the large molecule’s backbone
                                        (i.e., [str_for_atom_name_1, str_for_atom_name_2])
                                        To use MEMC-2, MEMC-3, IntraMEMC-2, and IntraMEMC-3 Monte Carlo moves, the
                                        large molecule backbone must be defined. The backbone of the molecule is defined
                                        as a vector that connects two atoms belong to the large molecule. The large
                                        molecule backbone will be used to align the sub-volume in MEMC-2 and IntraMEMC-2
                                        moves, while in MEMC-3 and IntraMEMC-3 moves, it uses the atom name to start
                                        growing the large molecule using coupled-decoupled configurational-bias. For
                                        each large-small molecule pairs, two atom names must be defined.
                                        Note: all atom names in the molecule must be unique.
                                        Note: In MEMC-3 and IntraMEMC-3 Monte Carlo moves, both atom names must be same,
                                        otherwise program will be terminated.
                                        Note: If the large molecule has only one atom (mono atomic molecules),
                                        same atom name must be used for str_for_atom_name_1 and str_for_atom_name_2
                                        of the LargeKindBackBone.
                --- SmallKindBackBone = MEMC parameters (all ensembles): list [str, str] or [None, None], default = None
                                        Note: ONLY 4 characters can be used for the strings.
                                        The [None, None] values can only be used if that MEMC type does not
                                        require them. The strings for the the atom name 1 and atom name 2 that
                                        belong to the small molecule’s backbone
                                        (i.e., [str_for_atom_name_1, str_for_atom_name_2]) '
                                        To use MEMC-2, and IntraMEMC-2 Monte Carlo moves, the small molecule backbone
                                        must be defined. The backbone of the molecule is defined as a vector that
                                        connects two atoms belong to the small molecule and will be used to align the
                                        sub-volume. For each large-small molecule pairs, two atom names must be defined.
                                        Note: all atom names in the molecule must be unique.
                                        Note: If the small molecule has only one atom (mono atomic molecules), same atom
                                        name must be used str_for_atom_name_1 and str_for_atom_name_2
                                        of the SmallKindBackBone.
            # *******************************************************************
            # input_variables_dict options (keys and values) - (end)
            # Note: the input_variables_dict keys are also attributes
            # *******************************************************************

        Attributes
        ----------
        input_error : bool
            This error is typically incurred from an error in the user's input values.
            However, it could also be due to a bug, provided the user is inputting
            the data as this Class intends.
        all_failed_input_List
        ensemble_typ : str, ['NVT', 'NPT', 'GEMC_NPT', 'GCMC-NVT', 'GCMC']
            The ensemble type of the simulation.
        RunSteps : int (>0), must be an integer greater than zero.
            Sets the total number of simulation steps.
        Temperature : float or int (>0), must be an integer greater than zero.
            Temperature of system in Kelvin (K)
        input_variables_dict: dict, default = None
            These input variables are optional and override the default settings.
            Changing these variables likely required for more advanced systems.
            The details of the acceptable input variables for the selected
            ensembles can be found by running this python workbook,
                print_valid_ensemble_input_variables('GCMC', description = True)
            which prints the input_variables with their subsection description
            for the selected 'GCMC' ensemble (other ensembles can be set as well).
            Example : input_variables_dict = {'Restart' : False, 'PRNG' : 123,
                                              'ParaTypeCHARMM' : True }
        conf_filename : str
            The name of the GOMC contol file, which will be created.  The extension
            of the GOMC control file can be .conf, or no extension can be provided.
            If no extension is provided, this writer will automatically add the
            .conf extension to the provided string.
        Coordinates_box_0 : str
            The coordinate or PDB file for box 0 in the simulation.
        Coordinates_box_1 : str or None
            The coordinate or PDB file for box 1 in the simulation.  This is only for
            GCMC, GEMC_NVT, and GEMC_NVT simulations. If running a NVT or NPT
            simulation, the value will be None.
        Structures_box_0 : str
            The structure file or PSF file for box 0 in the simulation.
            The coordinate or PDB file for box 1 in the simulation.  This is only for
            GCMC, GEMC_NVT, and GEMC_NVT simulations. If running a NVT or NPT
            simulation, the value will be None.
        Structures_box_1 : str or None
        The structure file or PSF file for box 1 in the simulation.  This is only for
            GCMC, GEMC_NVT, and GEMC_NVT simulations. If running a NVT or NPT
            simulation, the value will be None.
        x_dim_box_0 : float or int
            The x-dimension of box 0.  Currently, only orthogonal boxes are supported.
        y_dim_box_0 : float or int
            The y-dimension of box 0.  Currently, only orthogonal boxes are supported.
        z_dim_box_0 : float or int
            The z-dimension of box 0.  Currently, only orthogonal boxes are supported.
        x_dim_box_1 : float or int
            The x-dimension of box 1.  Currently, only orthogonal boxes are supported.
        y_dim_box_1 : float or int
            The y-dimension of box 1.  Currently, only orthogonal boxes are supported.
        z_dim_box_1 : float or int
            The z-dimension of box 1.  Currently, only orthogonal boxes are supported.
        coul_1_4 : float or int
            The non-bonded 1-4 coulombic scaling factor, which is the
            same for all the residues/molecules, regardless if
            differenct force fields are utilized.
        residues : list, [str, ..., str]
            Labels of unique residues in the Compound. Residues are assigned by
            checking against Compound.name.  Only supply residue names as 4 character
            strings, as the residue names are truncated to 4 characters to fit in the
            psf and pdb file.
        all_res_unique_atom_name_dict : dict, {str : [str, ..., str]}
            A dictionary that provides the residue names (keys) and a list
            of the unique atom names in the residue (value), for the
            combined structures (box 0 and box 1 (if supplied)).
        any input_variables_dict key : varies (see each input_variables_dict key and value)
            Any of the input variables keys is also an Attribute and can be called
            the same way.  Please see the input_variables_dict keys in the
            Parameters section above for all the available attributes.








        Notes
        -------
        The attribute's default values and the specific ensembles they are
        also available with can be accessed by the running
        print_valid_ensemble_input_variables('NPT', description = True)
        command, as the information is dynamically contained here.

        The details of the required inputs for the selected
        ensembles can be found by the following function,
        >>> print_valid_required_input_variables('NVT', description = True)
        which prints the required inputs with their subsection description
        for the selected 'NVT' ensemble (other ensembles can be set as well).
        The box units imported are in nm (standard MoSDeF units).
        The units for this writer are auto-scaled to Angstroms, so they
        can be directly used in the GOMC or NAMD engines.

        Note: all of the move types are not available in for every ensemble.
        Note: all of the move fractions must sum to 1, or the control file
        writer will fail.

        The attribute variables and text extracted with permission from the GOMC
        manual version 2.60. Some of the text was modified from its original version.
        Cite: Potoff, Jeffrey; Schwiebert, Loren; et. al. GOMC Documentation.
        https://raw.githubusercontent.com/GOMC-WSU/GOMC/master/GOMC_Manual.pdf, 2021.
        """

        # set this to check and see if all the input pass
        self.input_error = False

        # set this to check and see if all the input pass
        self.all_failed_input_List = []

        # Check if charmm_object is really a Charmm() object
        if not isinstance(charmm_object, mf_charmm.Charmm):
            self.input_error = True
            print_error_message = (
                "The variable supplied as a charmm_object ({}}) is not a "
                "charmm_object ({}})".format(
                    type(mf_charmm.Charmm), type(mf_charmm.Charmm)
                )
            )
            raise TypeError(print_error_message)

        # check ensemble is a correct type
        print("INFO: ensemble_type = " + str(ensemble_type))
        if ensemble_type in ["NPT", "NVT", "GCMC", "GEMC_NVT", "GEMC_NPT"]:
            self.ensemble_type = ensemble_type
            print(
                "INFO: All the ensemble (ensemble_type) input passed the initial error checking"
            )
        else:
            self.input_error = True
            print_error_message = (
                "ERROR: The ensemble type selection of {}  is not a valid ensemble option. "
                "Please choose the 'NPT', 'NVT', 'GEMC_NVT','GEMC_NPT', or 'GCMC' "
                "ensembles".format(ensemble_type)
            )
            raise ValueError(print_error_message)

        self.RunSteps = RunSteps
        self.Temperature = Temperature
        if (
            charmm_object.ff_filename is not None
            and isinstance(charmm_object.ff_filename, str) is True
        ):
            self.ff_filename = charmm_object.ff_filename
        elif (
            charmm_object.ff_filename is None
            or isinstance(charmm_object.ff_filename, str) is False
        ):
            self.input_error = True
            print_error_message = (
                "The force field file name was not specified and in the Charmm object ({}})."
                "Therefore, the force field file (.inp) can not be written, and thus, the "
                "GOMC control file (.conf) can not be created. Please use the force field file "
                "name when building the Charmm object ({}})".format(
                    type(mf_charmm.Charmm), type(mf_charmm.Charmm)
                )
            )
            raise ValueError(print_error_message)

        if (
            charmm_object.filename_box_0 is not None
            and isinstance(charmm_object.filename_box_0, str) is True
        ):
            self.Coordinates_box_0 = str(charmm_object.filename_box_0) + ".pdb"
            self.Structures_box_0 = str(charmm_object.filename_box_0) + ".psf"
        if (
            charmm_object.filename_box_1 is not None
            and isinstance(charmm_object.filename_box_1, str) is True
        ):
            self.Coordinates_box_1 = str(charmm_object.filename_box_1) + ".pdb"
            self.Structures_box_1 = str(charmm_object.filename_box_1) + ".psf"
        else:
            self.Coordinates_box_1 = None
            self.Structures_box_1 = None

        self.coul_1_4 = charmm_object.coul_1_4
        self.input_variables_dict = input_variables_dict
        self.residues = charmm_object.residues
<<<<<<< HEAD
        self.all_residues_unique_atom_name_dict = charmm_object.all_res_unique_atom_name_dict

        self.x_dim_box_0 = charmm_object.box_0.Lx * 10   # times 10 to convert from nm to Angstroms
        self.y_dim_box_0 = charmm_object.box_0.Ly * 10   # times 10 to convert from nm to Angstroms
        self.z_dim_box_0 = charmm_object.box_0.Lz * 10   # times 10 to convert from nm to Angstroms

        print('charmm_object.filename_box_1 = ',format(str(charmm_object.filename_box_1)))
        print('type(charmm_object.filename_box_1) = ', format(str(type(charmm_object.filename_box_1))))

        if self.ensemble_type in ['GEMC_NVT', 'GEMC_NPT', 'GCMC']:
            if charmm_object.filename_box_1 is not None and isinstance(charmm_object.filename_box_1, str) is True:
                self.x_dim_box_1 = charmm_object.box_1.Lx * 10   # times 10 to convert from nm to Angstroms
                self.y_dim_box_1 = charmm_object.box_1.Ly * 10   # times 10 to convert from nm to Angstroms
                self.z_dim_box_1 = charmm_object.box_1.Lz * 10   # times 10 to convert from nm to Angstroms
=======
        self.all_residues_unique_atom_name_dict = (
            charmm_object.all_res_unique_atom_name_dict
        )

        self.x_dim_box_0 = (
            charmm_object.box_0.maxs[0] * 10
        )  # times 10 to convert from nm to Angstroms
        self.y_dim_box_0 = (
            charmm_object.box_0.maxs[1] * 10
        )  # times 10 to convert from nm to Angstroms
        self.z_dim_box_0 = (
            charmm_object.box_0.maxs[2] * 10
        )  # times 10 to convert from nm to Angstroms

        print(
            "charmm_object.filename_box_1 = ",
            format(str(charmm_object.filename_box_1)),
        )
        print(
            "type(charmm_object.filename_box_1) = ",
            format(str(type(charmm_object.filename_box_1))),
        )

        if self.ensemble_type in ["GEMC_NVT", "GEMC_NPT", "GCMC"]:
            if (
                charmm_object.filename_box_1 is not None
                and isinstance(charmm_object.filename_box_1, str) is True
            ):
                self.x_dim_box_1 = (
                    charmm_object.box_1.maxs[0] * 10
                )  # times 10 to convert from nm to Angstroms
                self.y_dim_box_1 = (
                    charmm_object.box_1.maxs[1] * 10
                )  # times 10 to convert from nm to Angstroms
                self.z_dim_box_1 = (
                    charmm_object.box_1.maxs[2] * 10
                )  # times 10 to convert from nm to Angstroms
>>>>>>> dc6a1053
            else:
                self.x_dim_box_1 = None
                self.y_dim_box_1 = None
                self.z_dim_box_1 = None

        # check if the ensembles have the correct number of boxes in the charmm object
        if (
            self.ensemble_type in ["NVT", "NPT"]
            and self.Coordinates_box_1 is not None
            and self.Structures_box_1 is not None
        ):
            self.input_error = True
            print_error_message = (
                "ERROR: The ensemble type selection of {} is using a Charmm "
                "object with two simulation boxes, and the {} ensemble only accepts "
                "one box (box 0)."
                "".format(ensemble_type, ensemble_type)
            )
            raise ValueError(print_error_message)

        if (
            self.ensemble_type in ["GEMC_NVT", "GEMC_NPT", "GCMC"]
            and self.Coordinates_box_1 is None
            and self.Structures_box_1 is None
        ):
            self.input_error = True
            print_error_message = (
                "ERROR: The ensemble type selection of {} is using a Charmm "
                "object with one simulation boxes, and the {} ensemble only accepts "
                "two boxes (box 0 and box 1)."
                "".format(ensemble_type, ensemble_type)
            )
            raise ValueError(print_error_message)

        # check the box dimensions
        ck_box_dim_is_float_or_int_greater_0(
            self.x_dim_box_0, "x", 0, self.ensemble_type
        )
        ck_box_dim_is_float_or_int_greater_0(
            self.y_dim_box_0, "y", 0, self.ensemble_type
        )
        ck_box_dim_is_float_or_int_greater_0(
            self.z_dim_box_0, "z", 0, self.ensemble_type
        )

        if self.ensemble_type in ["GEMC_NVT", "GEMC_NPT", "GCMC"]:
            ck_box_dim_is_float_or_int_greater_0(
                self.x_dim_box_1, "x", 1, self.ensemble_type
            )
            ck_box_dim_is_float_or_int_greater_0(
                self.y_dim_box_1, "y", 1, self.ensemble_type
            )
            ck_box_dim_is_float_or_int_greater_0(
                self.z_dim_box_1, "z", 1, self.ensemble_type
            )

        # the future control file name is entered now as None
        self.conf_filename = None

        # list of bad variable inputs
        bad_input_variables_values_list = []

        # set all the other variable initally to None (they are corrected to their set or default values later)
        default_input_variables_dict = _get_default_variables_dict()

        self.Restart = default_input_variables_dict["Restart"]
        self.RestartCheckpoint = default_input_variables_dict[
            "RestartCheckpoint"
        ]
        self.PRNG = default_input_variables_dict["PRNG"]
        self.ParaTypeCHARMM = default_input_variables_dict["ParaTypeCHARMM"]
        self.ParaTypeMie = default_input_variables_dict["ParaTypeMie"]
        self.ParaTypeMARTINI = default_input_variables_dict["ParaTypeMARTINI"]
        self.RcutCoulomb_box_0 = default_input_variables_dict[
            "RcutCoulomb_box_0"
        ]
        self.RcutCoulomb_box_1 = default_input_variables_dict[
            "RcutCoulomb_box_1"
        ]
        self.Pressure = default_input_variables_dict["Pressure"]
        self.Rcut = default_input_variables_dict["Rcut"]
        self.RcutLow = default_input_variables_dict["RcutLow"]
        self.LRC = default_input_variables_dict["LRC"]
        self.Exclude = default_input_variables_dict["Exclude"]
        self.Potential = default_input_variables_dict["Potential"]
        self.Rswitch = default_input_variables_dict["Rswitch"]
        self.ElectroStatic = default_input_variables_dict["ElectroStatic"]
        self.Ewald = default_input_variables_dict["Ewald"]
        self.CachedFourier = default_input_variables_dict["CachedFourier"]
        self.Tolerance = default_input_variables_dict["Tolerance"]
        self.Dielectric = default_input_variables_dict["Dielectric"]
        self.PressureCalc = default_input_variables_dict["PressureCalc"]
        self.EqSteps = default_input_variables_dict["EqSteps"]
        self.AdjSteps = default_input_variables_dict["AdjSteps"]
        self.VDWGeometricSigma = default_input_variables_dict[
            "VDWGeometricSigma"
        ]
        self.useConstantArea = default_input_variables_dict["useConstantArea"]
        self.FixVolBox0 = default_input_variables_dict["FixVolBox0"]
        self.ChemPot = default_input_variables_dict["ChemPot"]
        self.Fugacity = default_input_variables_dict["Fugacity"]
        self.CBMC_First = default_input_variables_dict["CBMC_First"]
        self.CBMC_Nth = default_input_variables_dict["CBMC_Nth"]
        self.CBMC_Ang = default_input_variables_dict["CBMC_Ang"]
        self.CBMC_Dih = default_input_variables_dict["CBMC_Dih"]
        self.OutputName = default_input_variables_dict["OutputName"]
        self.CoordinatesFreq = default_input_variables_dict["CoordinatesFreq"]
        self.RestartFreq = default_input_variables_dict["RestartFreq"]
        self.CheckpointFreq = default_input_variables_dict["CheckpointFreq"]
        self.ConsoleFreq = default_input_variables_dict["ConsoleFreq"]
        self.BlockAverageFreq = default_input_variables_dict["BlockAverageFreq"]
        self.HistogramFreq = default_input_variables_dict["HistogramFreq"]
        self.DistName = default_input_variables_dict["DistName"]
        self.HistName = default_input_variables_dict["HistName"]
        self.RunNumber = default_input_variables_dict["RunNumber"]
        self.RunLetter = default_input_variables_dict["RunLetter"]
        self.SampleFreq = default_input_variables_dict["SampleFreq"]
        self.OutEnergy = default_input_variables_dict["OutEnergy"]
        self.OutPressure = default_input_variables_dict["OutPressure"]
        self.OutMolNumber = default_input_variables_dict["OutMolNumber"]
        self.OutDensity = default_input_variables_dict["OutDensity"]
        self.OutVolume = default_input_variables_dict["OutVolume"]
        self.OutSurfaceTension = default_input_variables_dict[
            "OutSurfaceTension"
        ]
        self.FreeEnergyCalc = default_input_variables_dict["FreeEnergyCalc"]
        self.MoleculeType = default_input_variables_dict["MoleculeType"]
        self.InitialState = default_input_variables_dict["InitialState"]
        self.LambdaVDW = default_input_variables_dict["LambdaVDW"]
        self.LambdaCoulomb = default_input_variables_dict["LambdaCoulomb"]
        self.ScaleCoulomb = default_input_variables_dict["ScaleCoulomb"]
        self.ScalePower = default_input_variables_dict["ScalePower"]
        self.ScaleAlpha = default_input_variables_dict["ScaleAlpha"]
        self.MinSigma = default_input_variables_dict["MinSigma"]
        self.DisFreq = default_input_variables_dict["DisFreq"]
        self.RotFreq = default_input_variables_dict["RotFreq"]
        self.IntraSwapFreq = default_input_variables_dict["IntraSwapFreq"]
        self.SwapFreq = default_input_variables_dict["SwapFreq"]
        self.RegrowthFreq = default_input_variables_dict["RegrowthFreq"]
        self.CrankShaftFreq = default_input_variables_dict["CrankShaftFreq"]
        self.VolFreq = default_input_variables_dict["VolFreq"]
        self.MultiParticleFreq = default_input_variables_dict[
            "MultiParticleFreq"
        ]
        # standard moves
        self.DisFreq = default_input_variables_dict["DisFreq"][
            self.ensemble_type
        ]
        self.RotFreq = default_input_variables_dict["RotFreq"][
            self.ensemble_type
        ]
        self.IntraSwapFreq = default_input_variables_dict["IntraSwapFreq"][
            self.ensemble_type
        ]
        self.SwapFreq = default_input_variables_dict["SwapFreq"][
            self.ensemble_type
        ]
        self.RegrowthFreq = default_input_variables_dict["RegrowthFreq"][
            self.ensemble_type
        ]
        self.CrankShaftFreq = default_input_variables_dict["CrankShaftFreq"][
            self.ensemble_type
        ]
        self.VolFreq = default_input_variables_dict["VolFreq"][
            self.ensemble_type
        ]
        self.MultiParticleFreq = default_input_variables_dict[
            "MultiParticleFreq"
        ][self.ensemble_type]

        self.IntraMEMC_1Freq = default_input_variables_dict["IntraMEMC-1Freq"][
            self.ensemble_type
        ]
        self.MEMC_1Freq = default_input_variables_dict["MEMC-1Freq"][
            self.ensemble_type
        ]
        self.IntraMEMC_2Freq = default_input_variables_dict["IntraMEMC-2Freq"][
            self.ensemble_type
        ]
        self.MEMC_2Freq = default_input_variables_dict["MEMC-2Freq"][
            self.ensemble_type
        ]
        self.IntraMEMC_3Freq = default_input_variables_dict["IntraMEMC-3Freq"][
            self.ensemble_type
        ]
        self.MEMC_3Freq = default_input_variables_dict["MEMC-3Freq"][
            self.ensemble_type
        ]

        self.ExchangeVolumeDim = default_input_variables_dict[
            "ExchangeVolumeDim"
        ]
        self.MEMC_DataInput = default_input_variables_dict["MEMC_DataInput"]

        if input_variables_dict is None:
            self.input_variables_dict = {}
        elif isinstance(input_variables_dict, dict) is True:
            self.input_variables_dict = input_variables_dict
        else:
            self.input_error = True
            print_error_message = "ERROR: The input_variables_dict variable is not None or a dictionary. "
            raise ValueError(print_error_message)

        # Create all lower case spelled keywords, and return case specific keywords
        # Also, creates a dict to convert the lower case keys to case sensitive keys
        all_input_var_case_spec_list = _get_all_possible_input_variables(
            description=False
        )
        all_input_var_case_unspec_list = []
        all_input_var_case_unspec_to_spec_dict = {}
        for var_i in all_input_var_case_spec_list:
            all_input_var_case_unspec_list.append(var_i.lower())
            all_input_var_case_unspec_to_spec_dict.update(
                {var_i.lower(): var_i}
            )

        # create/fix user case insensitive input variables (input_variables_dict) keys to case sensitive keys
        input_var_dict_orig_keys_list = dict_keys_to_list(
            self.input_variables_dict
        )
        for z_j in range(0, len(input_var_dict_orig_keys_list)):
            key_lower = input_var_dict_orig_keys_list[z_j].lower()
            if key_lower in all_input_var_case_unspec_list:
                input_variables_dict[
                    all_input_var_case_unspec_to_spec_dict[key_lower]
                ] = input_variables_dict.pop(input_var_dict_orig_keys_list[z_j])

        # check that the coulombic 1-4 scalar is : 0 =< 1-4 scalar <=1
        if (
            (
                isinstance(self.coul_1_4, int) is False
                and isinstance(self.coul_1_4, float) is False
            )
            or self.coul_1_4 < 0
            or self.coul_1_4 > 1
        ):
            self.input_error = True
            print_error_message = (
                "ERROR: The selected 1-4 Coulombic scalar ({{) is not correct. "
                "The 1-4 Coulombic scalar need to be an integer or float from "
                "0 to 1.".format(self.coul_1_4)
            )
            raise ValueError(print_error_message)

        # check that the Temperature is valid
        if self.Temperature <= 1:
            self.input_error = True
            print_error_message = (
                "ERROR: The selected Temperature ({}) is equal to or less than 1 Kelvin. "
                "Please select a valid Temperature".format(self.Temperature)
            )
            raise ValueError(print_error_message)
        else:
            print(
                "INFO: All the Temperature  (Temperature) input passed the initial error checking"
            )

        # RunSteps
        if not isinstance(self.RunSteps, int) or self.RunSteps <= 0:
            self.input_error = True
            print_error_message = (
                "ERROR: The selected run steps (RunSteps variable = {}) is not "
                "an integer or is less than or equal to 0.".format(
                    self.RunSteps
                )
            )
            raise ValueError(print_error_message)

        # create a list of the possible required files and check them based on the ensemble
        required_data_list = [
            self.ff_filename,
            self.Coordinates_box_0,
            self.Structures_box_0,
        ]

        if self.Coordinates_box_1 is not None:
            required_data_list.append(self.Coordinates_box_1)
        if self.Structures_box_1 is not None:
            required_data_list.append(self.Structures_box_1)

        if self.ensemble_type in ["NVT", "NPT"]:
            if (
                len(required_data_list) != 3
                or os.path.splitext(self.ff_filename)[1] != ".inp"
                or os.path.splitext(self.Coordinates_box_0)[1] != ".pdb"
                or os.path.splitext(self.Structures_box_0)[1] != ".psf"
            ):
                self.input_error = True
                print_error_message = (
                    "ERROR: The proper force field, PDB, and psf files were not provided, "
                    "or at least their extentions are not correct "
                    "(i.e., not .inp, .pdb, or .psf). Or box 1 PSF and PDB files were "
                    "provided for the NVT or NPT simulations, which is not allowed"
                )
                raise ValueError(print_error_message)

        else:
            print(
                "INFO: All the required force field, pdb, and psf files for box 0 (.inp, .pdb, and .psf) all "
                "passed the intial error checking. Note: the file names and their existance is not confirmed."
            )

        if self.ensemble_type in ["GEMC_NVT", "GEMC_NPT", "GCMC"]:
            if (
                len(required_data_list) != 5
                or os.path.splitext(self.ff_filename)[1] != ".inp"
                or os.path.splitext(self.Coordinates_box_0)[1] != ".pdb"
                or os.path.splitext(self.Structures_box_0)[1] != ".psf"
                or os.path.splitext(self.Coordinates_box_1)[1] != ".pdb"
                or os.path.splitext(self.Structures_box_1)[1] != ".psf"
            ):
                warn(
                    "ERROR: The proper force field, PDB, and psf files were not provided, "
                    "or at least their extentions are not correct "
                    "(i.e., not .inp, .pdb, or .psf). Or box 1 PSF and PDB files were not provided "
                    "for the GEMC_NVT, GEMC_NPT or GCMC simulations, which is not allowed"
                )
                self.input_error = True
                print_error_message = (
                    "ERROR: The proper force field, PDB, and psf files were not provided, "
                    "or at least their extentions are not correct "
                    "(i.e., not .inp, .pdb, or .psf). Or box 1 PSF and PDB files were not provided "
                    "for the GEMC_NVT, GEMC_NPT or GCMC simulations, which is not allowed"
                )
                raise ValueError(print_error_message)
        else:
            print(
                "INFO: All the required force field, pdb, and psf files for box 0 and 1 (.inp, .pdb, and .psf) all "
                "passed the intial error checking. Note: the file names and their existance is not confirmed."
            )

        # verify all input variables keys are valid
        input_variables_dict_keys_list = dict_keys_to_list(
            self.input_variables_dict
        )
        if (
            check_valid_ensemble_input_variables(
                self.ensemble_type, input_variables_dict_keys_list
            )[0]
            is False
        ):
            returned_ck_bad_inputs_list = check_valid_ensemble_input_variables(
                self.ensemble_type, input_variables_dict_keys_list
            )[1]
            self.input_error = True
            print_error_message = (
                "ERROR: All the correct input variables where not provided for the {} "
                "ensemble. Please be sure to check that the keys in the "
                "input variables dictionary (input_variables_dict) is correct, and be aware "
                "that added spaces before or after the variable in any keys "
                "will also give this warning. The bad variable inputs "
                "ensemble inputs = {}".format(
                    self.ensemble_type, returned_ck_bad_inputs_list
                )
            )
            raise ValueError(print_error_message)

        # verify all input variable values are valid, for their keys
        input_var_keys_list = dict_keys_to_list(self.input_variables_dict)

        possible_ensemble_variables_list = _get_possible_ensemble_input_variables(
            self.ensemble_type
        )

        # check to make sure the VDW FF (ParaTypeCHARMM) is set true  for multiple ones by the user
        # (i.e., ParaTypeCHARMM, ParaTypeMie, ParaTypeMARTINI)
        vdw_ck_list = []
        for vdw_ck_inter in range(0, len(input_var_keys_list)):
            if (
                input_var_keys_list[vdw_ck_inter]
                in ["ParaTypeCHARMM", "ParaTypeMie", "ParaTypeMARTINI"]
                and self.input_variables_dict[input_var_keys_list[vdw_ck_inter]]
                is True
            ):
                vdw_ck_list.append(True)

        if sum(vdw_ck_list) > 1:
            self.input_error = True
            print_error_message = (
                "ERROR: there can only be 1 VDW set to true.  Please set only one of the "
                "ParaTypeCHARMM, ParaTypeMie, ParaTypeMARTINI types to True in the "
                "user variable input"
            )
            raise ValueError(print_error_message)

        # check for MC move ratios and zero all of them if any are in the input variables
        for var_iter in range(0, len(input_var_keys_list)):
            # standard MC moves
            key_move_list = [
                "DisFreq",
                "RotFreq",
                "IntraSwapFreq",
                "SwapFreq",
                "RegrowthFreq",
                "CrankShaftFreq",
                "VolFreq",
                "MultiParticleFreq",
                "IntraMEMC-1Freq",
                "MEMC-1Freq",
                "IntraMEMC-2Freq",
                "MEMC-2Freq",
                "IntraMEMC-3Freq",
                "MEMC-3Freq",
            ]

            if input_var_keys_list[var_iter] in key_move_list:
                self.DisFreq = 0.00
                self.RotFreq = 0.00
                self.IntraSwapFreq = 0.00
                self.SwapFreq = 0.00
                self.RegrowthFreq = 0.00
                self.CrankShaftFreq = 0.00
                self.VolFreq = 0.00
                self.MultiParticleFreq = 0.00
                self.IntraMEMC_1Freq = 0.00
                self.MEMC_1Freq = 0.00
                self.IntraMEMC_2Freq = 0.00
                self.MEMC_2Freq = 0.00
                self.IntraMEMC_3Freq = 0.00
                self.MEMC_3Freq = 0.00

            # set all the "RcutLow", "Rcut", "Rswitch" variable ahead of time so they can check the values
            # relative to each other in the next interation, regardless of their user entered order
            if input_var_keys_list[var_iter] == "Rcut":
                self.Rcut = self.input_variables_dict["Rcut"]

            if input_var_keys_list[var_iter] == "RcutLow":
                self.RcutLow = self.input_variables_dict["RcutLow"]

            if input_var_keys_list[var_iter] == "Rswitch":
                self.Rswitch = self.input_variables_dict["Rswitch"]

            if input_var_keys_list[var_iter] == "Potential":
                self.Potential = self.input_variables_dict["Potential"]

        # check for bad input variables and list the bad ones
        for var_iter in range(0, len(input_var_keys_list)):
            key = "Restart"
            if input_var_keys_list[var_iter] == key:
                self.ck_input_variable_true_or_false(
                    self.input_variables_dict,
                    key,
                    bad_input_variables_values_list,
                )

                if (
                    input_var_keys_list[var_iter] == key
                    and key in possible_ensemble_variables_list
                ):
                    self.Restart = self.input_variables_dict[key]

            key = "RestartCheckpoint"
            if input_var_keys_list[var_iter] == key:
                self.ck_input_variable_true_or_false(
                    self.input_variables_dict,
                    key,
                    bad_input_variables_values_list,
                )

                if (
                    input_var_keys_list[var_iter] == key
                    and key in possible_ensemble_variables_list
                ):
                    self.RestartCheckpoint = self.input_variables_dict[key]

            key = "PRNG"
            if input_var_keys_list[var_iter] == key:
                if (
                    self.input_variables_dict[key] != "RANDOM"
                    and isinstance(self.input_variables_dict[key], int)
                    is not True
                ):
                    bad_input_variables_values_list.append(key)
                if isinstance(self.input_variables_dict[key], int) is True:
                    if self.input_variables_dict[key] < 0:
                        bad_input_variables_values_list.append(key)

                if (
                    input_var_keys_list[var_iter] == key
                    and key in possible_ensemble_variables_list
                ):
                    self.PRNG = self.input_variables_dict[key]

            key = "ParaTypeCHARMM"
            if input_var_keys_list[var_iter] == key:
                self.ck_input_variable_true_or_false(
                    self.input_variables_dict,
                    key,
                    bad_input_variables_values_list,
                )

                if (
                    input_var_keys_list[var_iter] == key
                    and key in possible_ensemble_variables_list
                ):
                    self.ParaTypeCHARMM = self.input_variables_dict[key]
                    if self.input_variables_dict[key] is True:
                        self.ParaTypeMie = False
                        self.ParaTypeMARTINI = False

            key = "ParaTypeMie"
            if input_var_keys_list[var_iter] == key:
                self.ck_input_variable_true_or_false(
                    self.input_variables_dict,
                    key,
                    bad_input_variables_values_list,
                )

                if (
                    input_var_keys_list[var_iter] == key
                    and key in possible_ensemble_variables_list
                ):
                    self.ParaTypeMie = self.input_variables_dict[key]
                    if self.input_variables_dict[key] is True:
                        self.ParaTypeCHARMM = False

            key = "ParaTypeMARTINI"
            if input_var_keys_list[var_iter] == key:
                self.ck_input_variable_true_or_false(
                    self.input_variables_dict,
                    key,
                    bad_input_variables_values_list,
                )

                if (
                    input_var_keys_list[var_iter] == key
                    and key in possible_ensemble_variables_list
                ):
                    self.ParaTypeMARTINI = self.input_variables_dict[key]
                    if self.input_variables_dict[key] is True:
                        self.ParaTypeCHARMM = False

            key = "RcutCoulomb_box_0"
            if input_var_keys_list[var_iter] == key:
                self.ck_input_variable_int_or_float_zero_or_greater(
                    self.input_variables_dict,
                    key,
                    bad_input_variables_values_list,
                )

                if (
                    input_var_keys_list[var_iter] == key
                    and key in possible_ensemble_variables_list
                ):
                    self.RcutCoulomb_box_0 = self.input_variables_dict[key]

            key = "RcutCoulomb_box_1"
            if input_var_keys_list[var_iter] == key:
                self.ck_input_variable_int_or_float_zero_or_greater(
                    self.input_variables_dict,
                    key,
                    bad_input_variables_values_list,
                )

                if (
                    input_var_keys_list[var_iter] == key
                    and key in possible_ensemble_variables_list
                ):
                    self.RcutCoulomb_box_1 = self.input_variables_dict[key]

            key = "Pressure"
            if input_var_keys_list[var_iter] == key:
                self.ck_input_variable_int_or_float_zero_or_greater(
                    self.input_variables_dict,
                    key,
                    bad_input_variables_values_list,
                )

                if (
                    input_var_keys_list[var_iter] == key
                    and key in possible_ensemble_variables_list
                ):
                    self.Pressure = self.input_variables_dict[key]

            key = "Rcut"
            if input_var_keys_list[var_iter] == key:
                self.ck_input_variable_int_or_float_zero_or_greater(
                    self.input_variables_dict,
                    key,
                    bad_input_variables_values_list,
                )

                if (
                    input_var_keys_list[var_iter] == key
                    and key in possible_ensemble_variables_list
                ):
                    self.Rcut = self.input_variables_dict[key]

            key = "RcutLow"
            if input_var_keys_list[var_iter] == key:
                self.ck_input_variable_int_or_float_zero_or_greater(
                    self.input_variables_dict,
                    key,
                    bad_input_variables_values_list,
                )
                if isinstance(
                    self.input_variables_dict[key], float
                ) or isinstance(self.input_variables_dict[key], int):
                    if self.input_variables_dict[key] > self.Rcut:
                        bad_input_variables_values_list.append(key)

                if (
                    input_var_keys_list[var_iter] == key
                    and key in possible_ensemble_variables_list
                ):
                    self.RcutLow = self.input_variables_dict[key]

            key = "LRC"
            if input_var_keys_list[var_iter] == key:
                self.ck_input_variable_true_or_false(
                    self.input_variables_dict,
                    key,
                    bad_input_variables_values_list,
                )

                if (
                    input_var_keys_list[var_iter] == key
                    and key in possible_ensemble_variables_list
                ):
                    self.LRC = self.input_variables_dict[key]

            key = "Exclude"
            if input_var_keys_list[var_iter] == key:
                if (
                    self.input_variables_dict[key] != "1-2"
                    and self.input_variables_dict[key] != "1-3"
                    and self.input_variables_dict[key] != "1-4"
                ):
                    bad_input_variables_values_list.append(key)

                if (
                    input_var_keys_list[var_iter] == key
                    and key in possible_ensemble_variables_list
                ):
                    self.Exclude = self.input_variables_dict[key]

            key = "Potential"
            if input_var_keys_list[var_iter] == key:
                if (
                    self.input_variables_dict[key] != "VDW"
                    and self.input_variables_dict[key] != "EXP6"
                    and self.input_variables_dict[key] != "SHIFT"
                    and self.input_variables_dict[key] != "SWITCH"
                ):
                    bad_input_variables_values_list.append(key)

                if (
                    input_var_keys_list[var_iter] == key
                    and key in possible_ensemble_variables_list
                ):
                    self.Potential = self.input_variables_dict[key]

            key = "Rswitch"
            if input_var_keys_list[var_iter] == key:
                self.ck_input_variable_int_or_float_zero_or_greater(
                    self.input_variables_dict,
                    key,
                    bad_input_variables_values_list,
                )

                if (
                    (
                        isinstance(self.input_variables_dict[key], float)
                        or isinstance(self.input_variables_dict[key], int)
                    )
                    and (
                        isinstance(self.RcutLow, float)
                        or isinstance(self.RcutLow, int)
                    )
                    and (
                        isinstance(self.Rcut, float)
                        or isinstance(self.Rcut, int)
                    )
                    and self.Potential == "SWITCH"
                ):
                    if (
                        self.input_variables_dict[key] <= self.RcutLow
                        or self.input_variables_dict[key] >= self.Rcut
                    ):
                        bad_input_variables_values_list.append(key)

                if (
                    input_var_keys_list[var_iter] == key
                    and key in possible_ensemble_variables_list
                ):
                    self.Rswitch = self.input_variables_dict[key]

            key = "ElectroStatic"
            if input_var_keys_list[var_iter] == key:
                self.ck_input_variable_true_or_false(
                    self.input_variables_dict,
                    key,
                    bad_input_variables_values_list,
                )

                if (
                    input_var_keys_list[var_iter] == key
                    and key in possible_ensemble_variables_list
                ):
                    self.ElectroStatic = self.input_variables_dict[key]

            key = "Ewald"
            if input_var_keys_list[var_iter] == key:
                self.ck_input_variable_true_or_false(
                    self.input_variables_dict,
                    key,
                    bad_input_variables_values_list,
                )

                if (
                    input_var_keys_list[var_iter] == key
                    and key in possible_ensemble_variables_list
                ):
                    self.Ewald = self.input_variables_dict[key]

            key = "CachedFourier"
            if input_var_keys_list[var_iter] == key:
                self.ck_input_variable_true_or_false(
                    self.input_variables_dict,
                    key,
                    bad_input_variables_values_list,
                )

                if (
                    input_var_keys_list[var_iter] == key
                    and key in possible_ensemble_variables_list
                ):
                    self.CachedFourier = self.input_variables_dict[key]

            key = "Tolerance"
            if input_var_keys_list[var_iter] == key:
                self.ck_input_variable_float_greater_zero_less_1(
                    self.input_variables_dict,
                    key,
                    bad_input_variables_values_list,
                )

                if (
                    input_var_keys_list[var_iter] == key
                    and key in possible_ensemble_variables_list
                ):
                    self.Tolerance = self.input_variables_dict[key]

            key = "Dielectric"
            if input_var_keys_list[var_iter] == key:
                self.ck_input_variable_int_or_float_zero_or_greater(
                    self.input_variables_dict,
                    key,
                    bad_input_variables_values_list,
                )

                if (
                    input_var_keys_list[var_iter] == key
                    and key in possible_ensemble_variables_list
                ):
                    self.Dielectric = self.input_variables_dict[key]

            key = "PressureCalc"
            if input_var_keys_list[var_iter] == key:
                self.ck_input_variable_list_bool_int_zero_or_greater(
                    self.input_variables_dict,
                    key,
                    bad_input_variables_values_list,
                )

                if (
                    input_var_keys_list[var_iter] == key
                    and key in possible_ensemble_variables_list
                ):
                    self.PressureCalc = self.input_variables_dict[key]

            key = "EqSteps"
            if input_var_keys_list[var_iter] == key:
                self.ck_input_variable_int_greater_zero(
                    self.input_variables_dict,
                    key,
                    bad_input_variables_values_list,
                )

                if (
                    input_var_keys_list[var_iter] == key
                    and key in possible_ensemble_variables_list
                ):
                    self.EqSteps = self.input_variables_dict[key]

            key = "AdjSteps"
            if input_var_keys_list[var_iter] == key:
                self.ck_input_variable_int_greater_zero(
                    self.input_variables_dict,
                    key,
                    bad_input_variables_values_list,
                )

                if (
                    input_var_keys_list[var_iter] == key
                    and key in possible_ensemble_variables_list
                ):
                    self.AdjSteps = self.input_variables_dict[key]

            key = "VDWGeometricSigma"
            if input_var_keys_list[var_iter] == key:
                self.ck_input_variable_true_or_false(
                    self.input_variables_dict,
                    key,
                    bad_input_variables_values_list,
                )

                if (
                    input_var_keys_list[var_iter] == key
                    and key in possible_ensemble_variables_list
                ):
                    self.VDWGeometricSigma = self.input_variables_dict[key]

            key = "useConstantArea"
            if input_var_keys_list[var_iter] == key:
                self.ck_input_variable_true_or_false(
                    self.input_variables_dict,
                    key,
                    bad_input_variables_values_list,
                )

                if (
                    input_var_keys_list[var_iter] == key
                    and key in possible_ensemble_variables_list
                ):
                    self.useConstantArea = self.input_variables_dict[key]

            key = "FixVolBox0"
            if input_var_keys_list[var_iter] == key:
                self.ck_input_variable_true_or_false(
                    self.input_variables_dict,
                    key,
                    bad_input_variables_values_list,
                )

                if (
                    input_var_keys_list[var_iter] == key
                    and key in possible_ensemble_variables_list
                ):
                    self.FixVolBox0 = self.input_variables_dict[key]

            # ChemPot and Fugacity are only for GCMC
            key = "ChemPot"
            if input_var_keys_list[var_iter] == key:
                self.ck_input_variable_GCMC_dict_str_int_or_float(
                    self.input_variables_dict,
                    key,
                    bad_input_variables_values_list,
                )

                if (
                    input_var_keys_list[var_iter] == key
                    and key in possible_ensemble_variables_list
                ):
                    self.ChemPot = self.input_variables_dict[key]

            key = "Fugacity"
            if input_var_keys_list[var_iter] == key:
                self.ck_input_variable_GCMC_dict_str_int_or_float_zero_or_greater(
                    self.input_variables_dict,
                    key,
                    bad_input_variables_values_list,
                )

                if (
                    input_var_keys_list[var_iter] == key
                    and key in possible_ensemble_variables_list
                ):
                    self.Fugacity = self.input_variables_dict[key]

            key = "CBMC_First"
            if input_var_keys_list[var_iter] == key:
                self.ck_input_variable_int_zero_or_greater(
                    self.input_variables_dict,
                    key,
                    bad_input_variables_values_list,
                )

                if (
                    input_var_keys_list[var_iter] == key
                    and key in possible_ensemble_variables_list
                ):
                    self.CBMC_First = self.input_variables_dict[key]

            key = "CBMC_Nth"
            if input_var_keys_list[var_iter] == key:
                self.ck_input_variable_int_zero_or_greater(
                    self.input_variables_dict,
                    key,
                    bad_input_variables_values_list,
                )

                if (
                    input_var_keys_list[var_iter] == key
                    and key in possible_ensemble_variables_list
                ):
                    self.CBMC_Nth = self.input_variables_dict[key]

            key = "CBMC_Ang"
            if input_var_keys_list[var_iter] == key:
                self.ck_input_variable_int_zero_or_greater(
                    self.input_variables_dict,
                    key,
                    bad_input_variables_values_list,
                )

                if (
                    input_var_keys_list[var_iter] == key
                    and key in possible_ensemble_variables_list
                ):
                    self.CBMC_Ang = self.input_variables_dict[key]

            key = "CBMC_Dih"
            if input_var_keys_list[var_iter] == key:
                self.ck_input_variable_int_zero_or_greater(
                    self.input_variables_dict,
                    key,
                    bad_input_variables_values_list,
                )

                if (
                    input_var_keys_list[var_iter] == key
                    and key in possible_ensemble_variables_list
                ):
                    self.CBMC_Dih = self.input_variables_dict[key]

            key = "OutputName"
            if input_var_keys_list[var_iter] == key:
                self.ck_input_variable_str_with_no_spaces(
                    self.input_variables_dict,
                    key,
                    bad_input_variables_values_list,
                )

                if (
                    input_var_keys_list[var_iter] == key
                    and key in possible_ensemble_variables_list
                ):
                    self.OutputName = self.input_variables_dict[key]

            key = "CoordinatesFreq"
            if input_var_keys_list[var_iter] == key:
                self.ck_input_variable_list_bool_int_greater_zero(
                    self.input_variables_dict,
                    key,
                    bad_input_variables_values_list,
                )

                if (
                    input_var_keys_list[var_iter] == key
                    and key in possible_ensemble_variables_list
                ):
                    self.CoordinatesFreq = self.input_variables_dict[key]

            key = "RestartFreq"
            if input_var_keys_list[var_iter] == key:
                self.ck_input_variable_list_bool_int_greater_zero(
                    self.input_variables_dict,
                    key,
                    bad_input_variables_values_list,
                )

                if (
                    input_var_keys_list[var_iter] == key
                    and key in possible_ensemble_variables_list
                ):
                    self.RestartFreq = self.input_variables_dict[key]

            key = "CheckpointFreq"
            if input_var_keys_list[var_iter] == key:
                self.ck_input_variable_list_bool_int_greater_zero(
                    self.input_variables_dict,
                    key,
                    bad_input_variables_values_list,
                )

                if (
                    input_var_keys_list[var_iter] == key
                    and key in possible_ensemble_variables_list
                ):
                    self.CheckpointFreq = self.input_variables_dict[key]

            key = "ConsoleFreq"
            if input_var_keys_list[var_iter] == key:
                self.ck_input_variable_list_bool_int_greater_zero(
                    self.input_variables_dict,
                    key,
                    bad_input_variables_values_list,
                )

                if (
                    input_var_keys_list[var_iter] == key
                    and key in possible_ensemble_variables_list
                ):
                    self.ConsoleFreq = self.input_variables_dict[key]

            key = "BlockAverageFreq"
            if input_var_keys_list[var_iter] == key:
                self.ck_input_variable_list_bool_int_greater_zero(
                    self.input_variables_dict,
                    key,
                    bad_input_variables_values_list,
                )

                if (
                    input_var_keys_list[var_iter] == key
                    and key in possible_ensemble_variables_list
                ):
                    self.BlockAverageFreq = self.input_variables_dict[key]

            key = "HistogramFreq"
            if input_var_keys_list[var_iter] == key:
                self.ck_input_variable_list_bool_int_greater_zero(
                    self.input_variables_dict,
                    key,
                    bad_input_variables_values_list,
                )

                if (
                    input_var_keys_list[var_iter] == key
                    and key in possible_ensemble_variables_list
                ):
                    self.HistogramFreq = self.input_variables_dict[key]

            key = "DistName"
            if input_var_keys_list[var_iter] == key:
                self.ck_input_variable_str_with_no_spaces(
                    self.input_variables_dict,
                    key,
                    bad_input_variables_values_list,
                )

                if (
                    input_var_keys_list[var_iter] == key
                    and key in possible_ensemble_variables_list
                ):
                    self.DistName = self.input_variables_dict[key]

            key = "HistName"
            if input_var_keys_list[var_iter] == key:
                self.ck_input_variable_str_with_no_spaces(
                    self.input_variables_dict,
                    key,
                    bad_input_variables_values_list,
                )

                if (
                    input_var_keys_list[var_iter] == key
                    and key in possible_ensemble_variables_list
                ):
                    self.HistName = self.input_variables_dict[key]

            key = "RunNumber"
            if input_var_keys_list[var_iter] == key:
                self.ck_input_variable_int_greater_zero(
                    self.input_variables_dict,
                    key,
                    bad_input_variables_values_list,
                )

                if (
                    input_var_keys_list[var_iter] == key
                    and key in possible_ensemble_variables_list
                ):
                    self.RunNumber = self.input_variables_dict[key]

            key = "RunLetter"
            if input_var_keys_list[var_iter] == key:
                if isinstance(self.input_variables_dict[key], str) is not True:
                    bad_input_variables_values_list.append(key)
                if isinstance(self.input_variables_dict[key], str) is True:
                    if len(self.input_variables_dict[key]) != 1:
                        bad_input_variables_values_list.append(key)
                    elif len(self.input_variables_dict[key]) == 1:
                        is_run_letter_alphabet_char = self.input_variables_dict[
                            key
                        ].isalpha()
                        if is_run_letter_alphabet_char is False:
                            bad_input_variables_values_list.append(key)

                if (
                    input_var_keys_list[var_iter] == key
                    and key in possible_ensemble_variables_list
                ):
                    self.RunLetter = self.input_variables_dict[key]

            key = "SampleFreq"
            if input_var_keys_list[var_iter] == key:
                self.ck_input_variable_int_greater_zero(
                    self.input_variables_dict,
                    key,
                    bad_input_variables_values_list,
                )

                if (
                    input_var_keys_list[var_iter] == key
                    and key in possible_ensemble_variables_list
                ):
                    self.SampleFreq = self.input_variables_dict[key]

            key = "OutEnergy"
            if input_var_keys_list[var_iter] == key:
                self.ck_input_variable_list_bool_bool(
                    self.input_variables_dict,
                    key,
                    bad_input_variables_values_list,
                )

                if (
                    input_var_keys_list[var_iter] == key
                    and key in possible_ensemble_variables_list
                ):
                    self.OutEnergy = self.input_variables_dict[key]

            key = "OutPressure"
            if input_var_keys_list[var_iter] == key:
                self.ck_input_variable_list_bool_bool(
                    self.input_variables_dict,
                    key,
                    bad_input_variables_values_list,
                )

                if (
                    input_var_keys_list[var_iter] == key
                    and key in possible_ensemble_variables_list
                ):
                    self.OutPressure = self.input_variables_dict[key]

            key = "OutMolNumber"
            if input_var_keys_list[var_iter] == key:
                self.ck_input_variable_list_bool_bool(
                    self.input_variables_dict,
                    key,
                    bad_input_variables_values_list,
                )
                if (
                    input_var_keys_list[var_iter] == key
                    and key in possible_ensemble_variables_list
                ):
                    self.OutMolNumber = self.input_variables_dict[key]

            key = "OutDensity"
            if input_var_keys_list[var_iter] == key:
                self.ck_input_variable_list_bool_bool(
                    self.input_variables_dict,
                    key,
                    bad_input_variables_values_list,
                )

                if (
                    input_var_keys_list[var_iter] == key
                    and key in possible_ensemble_variables_list
                ):
                    self.OutDensity = self.input_variables_dict[key]

            key = "OutVolume"
            if input_var_keys_list[var_iter] == key:
                self.ck_input_variable_list_bool_bool(
                    self.input_variables_dict,
                    key,
                    bad_input_variables_values_list,
                )

                if (
                    input_var_keys_list[var_iter] == key
                    and key in possible_ensemble_variables_list
                ):
                    self.OutVolume = self.input_variables_dict[key]

            key = "OutSurfaceTension"
            if input_var_keys_list[var_iter] == key:
                self.ck_input_variable_list_bool_bool(
                    self.input_variables_dict,
                    key,
                    bad_input_variables_values_list,
                )

                if (
                    input_var_keys_list[var_iter] == key
                    and key in possible_ensemble_variables_list
                ):
                    self.OutSurfaceTension = self.input_variables_dict[key]

            key = "FreeEnergyCalc"
            if input_var_keys_list[var_iter] == key:
                self.ck_input_variable_list_bool_int_greater_zero(
                    self.input_variables_dict,
                    key,
                    bad_input_variables_values_list,
                )

                if (
                    input_var_keys_list[var_iter] == key
                    and key in possible_ensemble_variables_list
                ):
                    self.FreeEnergyCalc = self.input_variables_dict[key]

            key = "MoleculeType"
            if input_var_keys_list[var_iter] == key:
                self.ck_input_variable_list_residue_str_int_greater_zero(
                    self.input_variables_dict,
                    key,
                    bad_input_variables_values_list,
                )

                if (
                    input_var_keys_list[var_iter] == key
                    and key in possible_ensemble_variables_list
                ):
                    self.MoleculeType = self.input_variables_dict[key]

            key = "InitialState"
            if input_var_keys_list[var_iter] == key:
                self.ck_input_variable_int_zero_or_greater(
                    self.input_variables_dict,
                    key,
                    bad_input_variables_values_list,
                )

                if (
                    input_var_keys_list[var_iter] == key
                    and key in possible_ensemble_variables_list
                ):
                    self.InitialState = self.input_variables_dict[key]

            key = "LambdaVDW"
            if input_var_keys_list[var_iter] == key:
                self.ck_input_variable_list_of_floats_zero_to_1(
                    self.input_variables_dict,
                    key,
                    bad_input_variables_values_list,
                )

                if (
                    input_var_keys_list[var_iter] == key
                    and key in possible_ensemble_variables_list
                ):
                    self.LambdaVDW = self.input_variables_dict[key]

            key = "LambdaCoulomb"
            if input_var_keys_list[var_iter] == key:
                self.ck_input_variable_list_of_floats_zero_to_1(
                    self.input_variables_dict,
                    key,
                    bad_input_variables_values_list,
                )

                if (
                    input_var_keys_list[var_iter] == key
                    and key in possible_ensemble_variables_list
                ):
                    self.LambdaCoulomb = self.input_variables_dict[key]

            key = "ScaleCoulomb"
            if input_var_keys_list[var_iter] == key:
                self.ck_input_variable_true_or_false(
                    self.input_variables_dict,
                    key,
                    bad_input_variables_values_list,
                )

                if (
                    input_var_keys_list[var_iter] == key
                    and key in possible_ensemble_variables_list
                ):
                    self.ScaleCoulomb = self.input_variables_dict[key]

            key = "ScalePower"
            if input_var_keys_list[var_iter] == key:
                self.ck_input_variable_int_zero_or_greater(
                    self.input_variables_dict,
                    key,
                    bad_input_variables_values_list,
                )

                if (
                    input_var_keys_list[var_iter] == key
                    and key in possible_ensemble_variables_list
                ):
                    self.ScalePower = self.input_variables_dict[key]

            key = "ScaleAlpha"
            if input_var_keys_list[var_iter] == key:
                self.ck_input_variable_int_or_float_zero_or_greater(
                    self.input_variables_dict,
                    key,
                    bad_input_variables_values_list,
                )

                if (
                    input_var_keys_list[var_iter] == key
                    and key in possible_ensemble_variables_list
                ):
                    self.ScaleAlpha = self.input_variables_dict[key]

            key = "MinSigma"
            if input_var_keys_list[var_iter] == key:
                self.ck_input_variable_int_or_float_zero_or_greater(
                    self.input_variables_dict,
                    key,
                    bad_input_variables_values_list,
                )

                if (
                    input_var_keys_list[var_iter] == key
                    and key in possible_ensemble_variables_list
                ):
                    self.MinSigma = self.input_variables_dict[key]

            # standard MC moves
            key = "DisFreq"
            if input_var_keys_list[var_iter] == key:
                self.ck_input_variable_int_or_float_zero_to_1(
                    self.input_variables_dict,
                    key,
                    bad_input_variables_values_list,
                )

                if (
                    input_var_keys_list[var_iter] == key
                    and key in possible_ensemble_variables_list
                ):
                    self.DisFreq = self.input_variables_dict[key]

            key = "RotFreq"
            if input_var_keys_list[var_iter] == key:
                self.ck_input_variable_int_or_float_zero_to_1(
                    self.input_variables_dict,
                    key,
                    bad_input_variables_values_list,
                )

                if (
                    input_var_keys_list[var_iter] == key
                    and key in possible_ensemble_variables_list
                ):
                    self.RotFreq = self.input_variables_dict[key]

            key = "IntraSwapFreq"
            if input_var_keys_list[var_iter] == key:
                self.ck_input_variable_int_or_float_zero_to_1(
                    self.input_variables_dict,
                    key,
                    bad_input_variables_values_list,
                )

                if (
                    input_var_keys_list[var_iter] == key
                    and key in possible_ensemble_variables_list
                ):
                    self.IntraSwapFreq = self.input_variables_dict[key]

            key = "SwapFreq"
            if input_var_keys_list[var_iter] == key:
                self.ck_input_variable_int_or_float_zero_to_1(
                    self.input_variables_dict,
                    key,
                    bad_input_variables_values_list,
                )

                if (
                    input_var_keys_list[var_iter] == key
                    and key in possible_ensemble_variables_list
                ):
                    self.SwapFreq = self.input_variables_dict[key]
                else:
                    self.VolFreq = 0.00

            key = "RegrowthFreq"
            if input_var_keys_list[var_iter] == key:
                self.ck_input_variable_int_or_float_zero_to_1(
                    self.input_variables_dict,
                    key,
                    bad_input_variables_values_list,
                )

                if (
                    input_var_keys_list[var_iter] == key
                    and key in possible_ensemble_variables_list
                ):
                    self.RegrowthFreq = self.input_variables_dict[key]

            key = "CrankShaftFreq"
            if input_var_keys_list[var_iter] == key:
                self.ck_input_variable_int_or_float_zero_to_1(
                    self.input_variables_dict,
                    key,
                    bad_input_variables_values_list,
                )

                if (
                    input_var_keys_list[var_iter] == key
                    and key in possible_ensemble_variables_list
                ):
                    self.CrankShaftFreq = self.input_variables_dict[key]

            key = "VolFreq"
            if input_var_keys_list[var_iter] == key:
                self.ck_input_variable_int_or_float_zero_to_1(
                    self.input_variables_dict,
                    key,
                    bad_input_variables_values_list,
                )

                if (
                    input_var_keys_list[var_iter] == key
                    and key in possible_ensemble_variables_list
                ):
                    self.VolFreq = self.input_variables_dict[key]
                else:
                    self.VolFreq = 0.00

            key = "MultiParticleFreq"
            if input_var_keys_list[var_iter] == key:
                self.ck_input_variable_int_or_float_zero_to_1(
                    self.input_variables_dict,
                    key,
                    bad_input_variables_values_list,
                )

                if (
                    input_var_keys_list[var_iter] == key
                    and key in possible_ensemble_variables_list
                ):
                    self.MultiParticleFreq = self.input_variables_dict[key]

            # MEMC moves freqencies
            key = "IntraMEMC-1Freq"
            if input_var_keys_list[var_iter] == key:
                self.ck_input_variable_int_or_float_zero_to_1(
                    self.input_variables_dict,
                    key,
                    bad_input_variables_values_list,
                )

                if (
                    input_var_keys_list[var_iter] == key
                    and key in possible_ensemble_variables_list
                ):
                    self.IntraMEMC_1Freq = self.input_variables_dict[key]
                else:
                    self.IntraMEMC_1Freq = 0.00

            key = "MEMC-1Freq"
            if input_var_keys_list[var_iter] == key:
                self.ck_input_variable_int_or_float_zero_to_1(
                    self.input_variables_dict,
                    key,
                    bad_input_variables_values_list,
                )

                if (
                    input_var_keys_list[var_iter] == key
                    and key in possible_ensemble_variables_list
                ):
                    self.MEMC_1Freq = self.input_variables_dict[key]
                else:
                    self.MEMC_1Freq = 0.00

            key = "IntraMEMC-2Freq"
            if input_var_keys_list[var_iter] == key:
                self.ck_input_variable_int_or_float_zero_to_1(
                    self.input_variables_dict,
                    key,
                    bad_input_variables_values_list,
                )

                if (
                    input_var_keys_list[var_iter] == key
                    and key in possible_ensemble_variables_list
                ):
                    self.IntraMEMC_2Freq = self.input_variables_dict[key]
                else:
                    self.IntraMEMC_2Freq = 0.00

            key = "MEMC-2Freq"
            if input_var_keys_list[var_iter] == key:
                self.ck_input_variable_int_or_float_zero_to_1(
                    self.input_variables_dict,
                    key,
                    bad_input_variables_values_list,
                )

                if (
                    input_var_keys_list[var_iter] == key
                    and key in possible_ensemble_variables_list
                ):
                    self.MEMC_2Freq = self.input_variables_dict[key]
                else:
                    self.MEMC_2Freq = 0.00

            key = "IntraMEMC-3Freq"
            if input_var_keys_list[var_iter] == key:
                self.ck_input_variable_int_or_float_zero_to_1(
                    self.input_variables_dict,
                    key,
                    bad_input_variables_values_list,
                )

                if (
                    input_var_keys_list[var_iter] == key
                    and key in possible_ensemble_variables_list
                ):
                    self.IntraMEMC_3Freq = self.input_variables_dict[key]
                else:
                    self.IntraMEMC_3Freq = 0.00

            key = "MEMC-3Freq"
            if input_var_keys_list[var_iter] == key:
                self.ck_input_variable_int_or_float_zero_to_1(
                    self.input_variables_dict,
                    key,
                    bad_input_variables_values_list,
                )

                if (
                    input_var_keys_list[var_iter] == key
                    and key in possible_ensemble_variables_list
                ):
                    self.MEMC_3Freq = self.input_variables_dict[key]
                else:
                    self.MEMC_3Freq = 0.00

            key = "ExchangeVolumeDim"
            if input_var_keys_list[var_iter] == key:
                if isinstance(self.input_variables_dict[key], list) is False:
                    bad_input_variables_values_list.append(key)
                elif isinstance(self.input_variables_dict[key], list) is True:
                    if (
                        len(self.input_variables_dict[key]) != 3
                        or (
                            isinstance(self.input_variables_dict[key][0], float)
                            is not True
                            and isinstance(
                                self.input_variables_dict[key][0], int
                            )
                            is not True
                        )
                        or (
                            isinstance(self.input_variables_dict[key][1], float)
                            is not True
                            and isinstance(
                                self.input_variables_dict[key][1], int
                            )
                            is not True
                        )
                        or (
                            isinstance(self.input_variables_dict[key][2], float)
                            is not True
                            and isinstance(
                                self.input_variables_dict[key][2], int
                            )
                            is not True
                        )
                        or str(self.input_variables_dict[key][0]) == str(True)
                        or str(self.input_variables_dict[key][0]) == str(False)
                        or str(self.input_variables_dict[key][1]) == str(True)
                        or str(self.input_variables_dict[key][1]) == str(False)
                        or str(self.input_variables_dict[key][2]) == str(True)
                        or str(self.input_variables_dict[key][2]) == str(False)
                    ):
                        bad_input_variables_values_list.append(key)
                    elif len(self.input_variables_dict[key]) == 3:
                        if (
                            (
                                isinstance(
                                    self.input_variables_dict[key][0], float
                                )
                                is True
                                or isinstance(
                                    self.input_variables_dict[key][0], int
                                )
                                is True
                            )
                            and (
                                isinstance(
                                    self.input_variables_dict[key][1], float
                                )
                                is True
                                or isinstance(
                                    self.input_variables_dict[key][1], int
                                )
                                is True
                            )
                            and (
                                isinstance(
                                    self.input_variables_dict[key][2], float
                                )
                                is True
                                or isinstance(
                                    self.input_variables_dict[key][2], int
                                )
                                is True
                            )
                        ):
                            if (
                                self.input_variables_dict[key][0] <= 0
                                or self.input_variables_dict[key][1] <= 0
                                or self.input_variables_dict[key][2] <= 0
                            ):
                                bad_input_variables_values_list.append(key)

                if (
                    input_var_keys_list[var_iter] == key
                    and key in possible_ensemble_variables_list
                ):
                    self.ExchangeVolumeDim = self.input_variables_dict[key]

            key = "MEMC_DataInput"
            if input_var_keys_list[var_iter] == key:
                if isinstance(self.input_variables_dict[key], list) is False:
                    bad_input_variables_values_list.append(key)
                elif isinstance(self.input_variables_dict[key], list) is True:
                    if len(self.input_variables_dict[key]) == 0:
                        bad_input_variables_values_list.append(key)
                    elif len(self.input_variables_dict[key]) > 0:
                        no_memc_combos = len(self.input_variables_dict[key])
                        for MEMC_iter in range(0, no_memc_combos):
                            if (
                                isinstance(
                                    self.input_variables_dict[key][MEMC_iter],
                                    list,
                                )
                                is False
                            ):
                                bad_input_variables_values_list.append(key)
                            elif (
                                isinstance(
                                    self.input_variables_dict[key][MEMC_iter],
                                    list,
                                )
                                is True
                                and len(
                                    self.input_variables_dict[key][MEMC_iter]
                                )
                                == 5
                            ):
                                if (
                                    isinstance(
                                        self.input_variables_dict[key][
                                            MEMC_iter
                                        ][2],
                                        list,
                                    )
                                    is False
                                    or isinstance(
                                        self.input_variables_dict[key][
                                            MEMC_iter
                                        ][4],
                                        list,
                                    )
                                    is False
                                ):
                                    bad_input_variables_values_list.append(key)
                                elif (
                                    isinstance(
                                        self.input_variables_dict[key][
                                            MEMC_iter
                                        ][2],
                                        list,
                                    )
                                    is True
                                    and isinstance(
                                        self.input_variables_dict[key][
                                            MEMC_iter
                                        ][4],
                                        list,
                                    )
                                    is True
                                ):
                                    if (
                                        len(
                                            self.input_variables_dict[key][
                                                MEMC_iter
                                            ][2]
                                        )
                                        != 2
                                        or len(
                                            self.input_variables_dict[key][
                                                MEMC_iter
                                            ][4]
                                        )
                                        != 2
                                    ):
                                        bad_input_variables_values_list.append(
                                            key
                                        )
                                    elif (
                                        len(
                                            self.input_variables_dict[key][
                                                MEMC_iter
                                            ][2]
                                        )
                                        == 2
                                        and len(
                                            self.input_variables_dict[key][
                                                MEMC_iter
                                            ][4]
                                        )
                                        == 2
                                    ):
                                        if (
                                            isinstance(
                                                self.input_variables_dict[key][
                                                    MEMC_iter
                                                ][0],
                                                int,
                                            )
                                            is not True
                                            or str(
                                                self.input_variables_dict[key][
                                                    MEMC_iter
                                                ][0]
                                            )
                                            == str(True)
                                            or str(
                                                self.input_variables_dict[key][
                                                    MEMC_iter
                                                ][0]
                                            )
                                            == str(False)
                                            or isinstance(
                                                self.input_variables_dict[key][
                                                    MEMC_iter
                                                ][1],
                                                str,
                                            )
                                            is False
                                            or (
                                                isinstance(
                                                    self.input_variables_dict[
                                                        key
                                                    ][MEMC_iter][2][0],
                                                    str,
                                                )
                                                is False
                                                and self.input_variables_dict[
                                                    key
                                                ][MEMC_iter][2][0]
                                                is not None
                                            )
                                            or (
                                                isinstance(
                                                    self.input_variables_dict[
                                                        key
                                                    ][MEMC_iter][2][1],
                                                    str,
                                                )
                                                is False
                                                and self.input_variables_dict[
                                                    key
                                                ][MEMC_iter][2][1]
                                                is not None
                                            )
                                            or isinstance(
                                                self.input_variables_dict[key][
                                                    MEMC_iter
                                                ][3],
                                                str,
                                            )
                                            is False
                                            or (
                                                isinstance(
                                                    self.input_variables_dict[
                                                        key
                                                    ][MEMC_iter][4][0],
                                                    str,
                                                )
                                                is False
                                                and self.input_variables_dict[
                                                    key
                                                ][MEMC_iter][4][0]
                                                is not None
                                            )
                                            or (
                                                isinstance(
                                                    self.input_variables_dict[
                                                        key
                                                    ][MEMC_iter][4][1],
                                                    str,
                                                )
                                                is False
                                                and self.input_variables_dict[
                                                    key
                                                ][MEMC_iter][4][1]
                                                is not None
                                            )
                                        ):
                                            bad_input_variables_values_list.append(
                                                key
                                            )
                                    else:
                                        bad_input_variables_values_list.append(
                                            key
                                        )

                                    all_atom_names_and_res_pairs_keys_list = list(
                                        self.all_residues_unique_atom_name_dict.keys()
                                    )
                                    # check that the atom names match the residues that exist
                                    if (
                                        self.input_variables_dict[key][
                                            MEMC_iter
                                        ][1]
                                        not in all_atom_names_and_res_pairs_keys_list
                                    ):
                                        bad_input_variables_values_list.append(
                                            key
                                        )

                                    elif (
                                        self.input_variables_dict[key][
                                            MEMC_iter
                                        ][1]
                                        in all_atom_names_and_res_pairs_keys_list
                                    ):

                                        if (
                                            self.input_variables_dict[key][
                                                MEMC_iter
                                            ][2][0]
                                            not in self.all_residues_unique_atom_name_dict[
                                                self.input_variables_dict[key][
                                                    MEMC_iter
                                                ][1]
                                            ]
                                        ):

                                            bad_input_variables_values_list.append(
                                                key
                                            )

                                        if (
                                            self.input_variables_dict[key][
                                                MEMC_iter
                                            ][2][1]
                                            not in self.all_residues_unique_atom_name_dict[
                                                self.input_variables_dict[key][
                                                    MEMC_iter
                                                ][1]
                                            ]
                                        ):
                                            bad_input_variables_values_list.append(
                                                key
                                            )

                                    if (
                                        self.input_variables_dict[key][
                                            MEMC_iter
                                        ][3]
                                        not in all_atom_names_and_res_pairs_keys_list
                                    ):
                                        bad_input_variables_values_list.append(
                                            key
                                        )

                                    elif (
                                        self.input_variables_dict[key][
                                            MEMC_iter
                                        ][3]
                                        in all_atom_names_and_res_pairs_keys_list
                                    ):
                                        if (
                                            self.input_variables_dict[key][
                                                MEMC_iter
                                            ][4][0]
                                            not in self.all_residues_unique_atom_name_dict[
                                                self.input_variables_dict[key][
                                                    MEMC_iter
                                                ][3]
                                            ]
                                        ):
                                            bad_input_variables_values_list.append(
                                                key
                                            )

                                        if (
                                            self.input_variables_dict[key][
                                                MEMC_iter
                                            ][4][1]
                                            not in self.all_residues_unique_atom_name_dict[
                                                self.input_variables_dict[key][
                                                    MEMC_iter
                                                ][3]
                                            ]
                                        ):
                                            bad_input_variables_values_list.append(
                                                key
                                            )

                                    if (
                                        isinstance(
                                            self.input_variables_dict[key][
                                                MEMC_iter
                                            ][0],
                                            int,
                                        )
                                        is True
                                    ):
                                        if (
                                            self.input_variables_dict[key][
                                                MEMC_iter
                                            ][0]
                                            <= 0
                                        ):
                                            bad_input_variables_values_list.append(
                                                key
                                            )

                                else:
                                    bad_input_variables_values_list.append(key)

                if (
                    input_var_keys_list[var_iter] == key
                    and key in possible_ensemble_variables_list
                ):
                    self.MEMC_DataInput = self.input_variables_dict[key]

        # Error out and print the bad input values
        if len(bad_input_variables_values_list) > 0:
            self.input_error = True
            # create unique list
            bad_input_variables_values_set = set(
                bad_input_variables_values_list
            )
            bad_unique_input_variables_values_list = list(
                bad_input_variables_values_set
            )
            print_error_message = (
                "ERROR: The following input variables have "
                "bad values (check spelling and for empty spaces in the keys or that "
                "the values are in the correct form with the acceptable values): "
                "{}".format(bad_unique_input_variables_values_list)
            )
            raise ValueError(print_error_message)

        else:
            print(
                "INFO: All the input variable passed the initial error checking"
            )

        # auto calculate the best EqSteps (number of Equilbrium Steps) and Adj_Steps (number of AdjSteps Steps)
        self.EqSteps = scale_gen_freq_for_run_steps_int(
            self.EqSteps, self.RunSteps
        )

        self.AdjSteps = scale_gen_freq_for_run_steps_int(
            self.AdjSteps, self.RunSteps
        )

        # auto calculate the best RestartFreq  for the number of self.RunSteps
        self.RestartFreq = scale_gen_freq_for_run_steps_list_bool_int(
            self.RestartFreq, self.RunSteps
        )

        # auto calculate the best CheckpointFreq  for the number of self.RunSteps
        self.CheckpointFreq = scale_gen_freq_for_run_steps_list_bool_int(
            self.CheckpointFreq, self.RunSteps
        )

        # auto calculate the best CoordinatesFreq  for the number of self.RunSteps
        self.CoordinatesFreq = scale_gen_freq_for_run_steps_list_bool_int(
            self.CoordinatesFreq, self.RunSteps
        )

        # auto calculate the best ConsoleFreq  for the number of self.RunSteps
        self.ConsoleFreq = scale_gen_freq_for_run_steps_list_bool_int(
            self.ConsoleFreq, self.RunSteps
        )

        # auto calculate the best PressureCalc  for the number of self.RunSteps
        self.PressureCalc = scale_gen_freq_for_run_steps_list_bool_int(
            self.PressureCalc, self.RunSteps
        )

        # auto calculate the best BlockAverageFreq  for the number of self.RunSteps
        self.BlockAverageFreq = scale_gen_freq_for_run_steps_list_bool_int(
            self.BlockAverageFreq, self.RunSteps
        )

        # auto calculate the best HistogramFreq  for the number of self.RunSteps
        self.HistogramFreq = scale_gen_freq_for_run_steps_list_bool_int(
            self.HistogramFreq, self.RunSteps
        )

        # auto calculate the best SampleFreq  for the number of self.RunSteps
        self.SampleFreq = scale_gen_freq_for_run_steps_int(
            self.SampleFreq, self.RunSteps
        )

        # check to make sure the VDW FF (ParaTypeCHARMM) is not true for multiple ones
        # (i.e., ParaTypeCHARMM, ParaTypeMie, ParaTypeMARTINI)
        if (
            (self.ParaTypeCHARMM is True and self.ParaTypeMie is True)
            or (self.ParaTypeCHARMM is True and self.ParaTypeMARTINI is True)
            or self.ParaTypeMie is True
            and self.ParaTypeMARTINI is True
        ):
            self.input_error = True
            print_error_message = (
                "ERROR: there can only be 1 VDW type set to true.  Please set only one of the "
                "ParaTypeCHARMM = {}, ParaTypeMie = {}, ParaTypeMARTINI = {} types "
                "to True".format(
                    self.ParaTypeCHARMM, self.ParaTypeMie, self.ParaTypeMARTINI
                )
            )
            raise ValueError(print_error_message)
        elif (
            self.ParaTypeCHARMM is True
            or self.ParaTypeMie is True
            or self.ParaTypeMARTINI is True
        ):
            if self.ParaTypeCHARMM is True:
                self.VDW_type = "ParaTypeCHARMM"
            elif self.ParaTypeMie is True:
                self.VDW_type = "ParaTypeMie"
            elif self.ParaTypeMARTINI is True:
                self.VDW_type = "ParaTypeMARTINI"
        else:
            self.input_error = True
            print_error_message = (
                "ERROR: There no VDW types that are set as True.  Please set only one of the "
                "ParaTypeCHARMM = {}, ParaTypeMie = {}, ParaTypeMARTINI = {} types "
                "to True".format(
                    self.ParaTypeCHARMM, self.ParaTypeMie, self.ParaTypeMARTINI
                )
            )
            raise ValueError(print_error_message)

        # check to see if the moves sum up to 1
        if ensemble_type in ["NVT", "GCMC"]:
            if self.VolFreq != 0:
                self.input_error = True
                print_error_message = (
                    "ERROR: The input variable VolFreq is non-zero (0). "
                    'VolFreq must be zero (0) for the "NVT", "GEMC_NVT", and "GCMC" ensembles.'
                )
                raise ValueError(print_error_message)

        if ensemble_type in ["NVT", "NPT"]:
            if (
                self.SwapFreq != 0
                or self.MEMC_1Freq != 0
                or self.MEMC_2Freq != 0
                or self.MEMC_3Freq != 0
            ):
                self.input_error = True
                print_error_message = (
                    "ERROR: All the MC move input variables must be non-zero (0) for the "
                    "SwapFreq, MEMC_1Freq, MEMC_2Freq, and MEMC_3Freq. "
                    "The SwapFreq, MEMC_1Freq, MEMC_2Freq, "
                    'and MEMC_3Freq need to be zero (0) for the "NVT" and "NPT" ensembles.'
                )
                raise ValueError(print_error_message)

        moves_list = [
            self.DisFreq,
            self.RotFreq,
            self.IntraSwapFreq,
            self.SwapFreq,
            self.RegrowthFreq,
            self.CrankShaftFreq,
            self.VolFreq,
            self.MultiParticleFreq,
            self.IntraMEMC_1Freq,
            self.MEMC_1Freq,
            self.IntraMEMC_2Freq,
            self.MEMC_2Freq,
            self.IntraMEMC_3Freq,
            self.MEMC_3Freq,
        ]

        if sum(moves_list) <= 1 + 10 ** (-13) and sum(moves_list) >= 1 - 10 ** (
            -13
        ):
            print(
                "INFO: The sum of the Monte Carlo move ratios = "
                + str("{:.12f}".format(sum(moves_list)))
            )

        else:
            print(
                "INFO: sum(moves_list) = "
                + str("{:.12f}".format(sum(moves_list)))
            )
            print("\t DisFreq = " + str(self.DisFreq))
            print("\t RotFreq = " + str(self.RotFreq))
            print("\t IntraSwapFreq = " + str(self.IntraSwapFreq))
            print("\t SwapFreq = " + str(self.SwapFreq))
            print("\t RegrowthFreq = " + str(self.RegrowthFreq))
            print("\t CrankShaftFreq = " + str(self.CrankShaftFreq))
            print("\t VolFreq = " + str(self.VolFreq))
            print("\t MultiParticleFreq = " + str(self.MultiParticleFreq))
            print("\t IntraMEMC_1Freq = " + str(self.IntraMEMC_1Freq))
            print("\t MEMC_1Freq = " + str(self.MEMC_1Freq))
            print("\t IntraMEMC_2Freq = " + str(self.IntraMEMC_2Freq))
            print("\t MEMC_2Freq = " + str(self.MEMC_2Freq))
            print("\t IntraMEMC_3Freq = " + str(self.IntraMEMC_3Freq))
            print("\t MEMC_3Freq = " + str(self.MEMC_3Freq))
            self.input_error = True
            print_error_message = (
                "ERROR: The sum of the Monte Carlo move ratios does not equal 1. "
                "Note: The sum that was manually entered may equal 1, but some "
                "moves may not be valid for the provided ensemble. The moves "
                "that are invalid for a given ensemble are set to zero. If "
                "the default moves are not being used, all the move frequencies "
                "which do not have default values of zero will need to be set manually "
                "so the sum equals (DisFreq, RotFreq, IntraSwapFreq, SwapFreq, "
                "RegrowthFreq, CrankShaftFreq, and VolFreq)."
            )
            raise ValueError(print_error_message)

        # Check that RunSteps >= EqSteps >= AdjSteps
        if (
            self.RunSteps < self.EqSteps
            or self.RunSteps < self.AdjSteps
            or self.EqSteps < self.AdjSteps
        ):
            self.input_error = True
            print_error_message = (
                "ERROR: The values must be in this order RunSteps >= EqSteps >= AdjSteps "
                " ({} >= {} >= {} )".format(
                    self.RunSteps, self.EqSteps, self.AdjSteps
                )
            )
            raise ValueError(print_error_message)

        # check if both the ChemPot and Fugacity are not set to None.  Only one can be used
        if (
            self.Fugacity is not None
            and self.ChemPot is not None
            and self.ensemble_type == "GCMC"
        ):
            self.input_error = True
            print_error_message = (
                "ERROR:  In the GCMC ensemble, both Fugacity and ChemPot are provided. "
                "Add a dictionary for either the Fugacity or ChemPot and set the other "
                "variable to None. Note: Both the Fugacity or ChemPot and set to None by default"
            )
            raise ValueError(print_error_message)

        # check that both the ChemPot and Fugacity are set to None.  Only one can be used
        if (
            self.Fugacity is None
            and self.ChemPot is None
            and self.ensemble_type == "GCMC"
        ):
            warn(
                "ERROR: In the GCMC ensemble, neither Fugacity and ChemPot are provided (i.e., both are None). "
                "Add a dictionary for either the Fugacity or ChemPot and set the other variable to None. "
                "Note: Both the Fugacity or ChemPot and set to None by default"
            )
            self.input_error = True
            print_error_message = (
                "ERROR: In the GCMC ensemble, neither Fugacity and ChemPot are provided "
                "(i.e., both are None). Add a dictionary for either the Fugacity or "
                "ChemPot and set the other variable to None. "
                "Note: Both the Fugacity or ChemPot and set to None by default"
            )
            raise ValueError(print_error_message)

        # check that MEMC moves rations are > 0 if MEMC_DataInput is used
        if self.MEMC_DataInput is not None and (
            self.MEMC_1Freq == 0
            and self.MEMC_2Freq == 0
            and self.MEMC_3Freq == 0
            and self.IntraMEMC_1Freq == 0
            and self.IntraMEMC_2Freq == 0
            and self.IntraMEMC_3Freq == 0
        ):
            self.input_error = True
            print_error_message = (
                "ERROR: The MEMC_DataInput variable is not equal to None, "
                "but all the MEMC move ratios are "
                "zero (IntraMEMC_1Freq, MEMC_1Freq, IntraMEMC_2Freq, MEMC_2Freq, "
                "IntraMEMC_3Freq, and MEMC_3Freq)."
            )
            raise ValueError(print_error_message)

        if self.MEMC_DataInput is None and (
            self.MEMC_1Freq != 0
            or self.MEMC_2Freq != 0
            or self.MEMC_3Freq != 0
            or self.IntraMEMC_1Freq != 0
            or self.IntraMEMC_2Freq != 0
            or self.IntraMEMC_3Freq != 0
        ):
            self.input_error = True
            print_error_message = (
                "ERROR: The MEMC_DataInput variable is equal to None, "
                "but at least one of the MEMC move ratios are "
                "all non-zero (IntraMEMC_1Freq, MEMC_1Freq, IntraMEMC_2Freq, MEMC_2Freq, "
                "IntraMEMC_3Freq, and MEMC_3Freq)."
            )
            raise ValueError(print_error_message)

        # ensure the LargeKindBackBone and SmallKindBackBones are provided as appropriate for MEMC-1, MEMC-2, MEMC-3
        if self.MEMC_DataInput is not None and (
            self.MEMC_2Freq > 0 or self.IntraMEMC_2Freq > 0
        ):
            for MEMC_2_i in range(0, len(self.MEMC_DataInput)):
                if (
                    self.MEMC_DataInput[MEMC_2_i][2][0] is None
                    or self.MEMC_DataInput[MEMC_2_i][2][1] is None
                    or self.MEMC_DataInput[MEMC_2_i][4][0] is None
                    or self.MEMC_DataInput[MEMC_2_i][4][1] is None
                ):

                    self.input_error = True
                    print_error_message = (
                        "ERROR:  The  LargeKindBackBone and SmallKindBackBones unique "
                        "atom names, strings, both must be provided when using the "
                        "IntraMEMC-2Freq or MEMC-2Freq moves "
                        "(i.e., the LargeKindBackBone and SmallKindBackBones can not be None). "
                    )
                    raise ValueError(print_error_message)

        if self.MEMC_DataInput is not None and (
            self.MEMC_3Freq > 0 or self.IntraMEMC_3Freq > 0
        ):
            for MEMC_3_i in range(0, len(self.MEMC_DataInput)):
                if (
                    self.MEMC_DataInput[MEMC_3_i][2][0] is None
                    or self.MEMC_DataInput[MEMC_3_i][2][1] is None
                ):
                    self.input_error = True
                    print_error_message = (
                        "ERROR:  The LargeKindBackBone unique atom names, strings, "
                        "both must be provided when using the IntraMEMC-3Freq or MEMC-3Freq moves "
                        "(i.e., the LargeKindBackBone can not be None)."
                    )
                    raise ValueError(print_error_message)

        # check that all required free energy values are provided
        if (
            self.FreeEnergyCalc is not None
            or self.MoleculeType is not None
            or self.InitialState is not None
            or self.LambdaVDW is not None
        ) and (
            self.FreeEnergyCalc is None
            or self.MoleculeType is None
            or self.InitialState is None
            or self.LambdaVDW is None
        ):
            self.input_error = True
            print_error_message = (
                "ERROR: To utilize the free energy calculations all the following "
                "variables need to be set, and not equal to None: "
                "FreeEnergyCalc, MoleculeType, InitialState, LambdaVDW."
            )
            raise ValueError(print_error_message)

        if (
            self.LambdaVDW is not None
            and self.LambdaCoulomb is not None
            and isinstance(self.LambdaVDW, list) is True
            and (isinstance(self.LambdaCoulomb, list)) is True
        ):
            if len(self.LambdaVDW) == len(self.LambdaCoulomb):
                if self.InitialState + 1 <= len(self.LambdaVDW):
                    for lam_i in range(1, len(self.LambdaVDW)):
                        if self.LambdaVDW[lam_i] < self.LambdaVDW[lam_i - 1]:
                            self.input_error = True
                            print_error_message = "ERROR: The LambdaVDW list is not in accending order."
                            raise ValueError(print_error_message)
                        if (
                            self.LambdaCoulomb[lam_i]
                            < self.LambdaCoulomb[lam_i - 1]
                        ):
                            self.input_error = True
                            print_error_message = "ERROR:  The LambdaCoulomb list is not in accending order."
                            raise ValueError(print_error_message)
                else:
                    self.input_error = True
                    print_error_message = (
                        "ERROR: The InitialState integer is greater than the LambdaVDW and "
                        "LambdaCoulomb list length.  Note: the InitialState integer starts at 0."
                    )
                    raise ValueError(print_error_message)
            else:
                self.input_error = True
                print_error_message = "ERROR: The LambdaVDW and LambdaCoulomb list must be of equal length."
                raise ValueError(print_error_message)

    # write the control file
    def write_conf_file(self, conf_filename):
        """
        Writes the GOMC control file.

        Parameters
        ----------
        conf_filename: str
            The path and file name for the control file name, with
            the .conf extension, or no extension.  If no extension is provided, the
            code will add the .conf extension to the provided file name.

        Returns
        ---------
        Writes the GOMC control file with the name provided via conf_filename

            If completed without errors: str, "PASSED
            If completed with errors :  None
        """

        # check to see if it is OK to proceed writing the control file
        if self.input_error is True:
            print_error_message = (
                "ERROR: The control file was not written as at least 1 input to the "
                "control file writer was bad."
            )
            raise ValueError(print_error_message)

        date_time = datetime.datetime.today()

        self.conf_filename = conf_filename

        if (
            isinstance(self.conf_filename, str) is False
            or isinstance(self.conf_filename, str) is None
        ):
            self.input_error = True
            print_error_message = "ERROR: The control file name (conf_filename) is not provided as a string. "
            raise ValueError(print_error_message)

        if os.path.splitext(self.conf_filename)[1] == ".conf":
            self.conf_filename = conf_filename
            print(
                "INFO: the correct extension for the control file was provided in the file name, .conf "
                "with control file name = " + str(self.conf_filename)
            )
        elif os.path.splitext(self.conf_filename)[1] == "":
            self.conf_filename = self.conf_filename + ".conf"
            print(
                "INFO: No extension name was provided for the control file. Therefore, the proper "
                "extension, .conf, was added.  The new total control file name = {}".format(
                    self.conf_filename
                )
            )
        else:
            self.input_error = True
            print_error_message = (
                "ERROR: No extension name or the wrong extension name was provided. "
                "Please enter a proper extension name, .conf or no extension in the conf_filename "
                "The control file as provided name = {}".format(
                    self.conf_filename
                )
            )
            raise ValueError(print_error_message)

        # get and open the control file file
        data_control_file = open(self.conf_filename, "w")

        data_control_file.write(
            "#######################################################"
            "#########################################\n"
        )
        data_control_file.write(
            "##  This file ({}) - was created by mBuild "
            "using the on {}\n".format(self.conf_filename, date_time)
        )
        data_control_file.write(
            "#######################################################"
            "#########################################\n"
        )
        data_control_file.write("\n")
        data_control_file.write(
            "############################################################################\n"
        )
        data_control_file.write(
            "#  ========-------------------- INPUT --------------------------=========== \n"
        )
        data_control_file.write(
            "############################################################################\n"
        )
        data_control_file.write(" \n")
        data_control_file.write("#########################\n")
        data_control_file.write("# enable, step\n")
        data_control_file.write("#########################\n")
        data_control_file.write("Restart \t {}\n".format(self.Restart))
        data_control_file.write("\n")
        data_control_file.write(
            "RestartCheckpoint \t {}\n".format(self.RestartCheckpoint)
        )
        data_control_file.write("\n")
        data_control_file.write("####################################\n")
        data_control_file.write("# kind {RESTART, RANDOM, INTSEED}\n")
        data_control_file.write("####################################\n")
        if self.PRNG == "RANDOM":
            data_control_file.write("PRNG \t\t {}\n".format(self.PRNG))
        elif isinstance(self.PRNG, int):
            data_control_file.write("PRNG \t\t " + "INTSEED \n")
            data_control_file.write("Random_Seed \t {}\n".format(self.PRNG))
        data_control_file.write(" \n")
        data_control_file.write("####################################\n")
        data_control_file.write("# FORCE FIELD\n")
        data_control_file.write("####################################\n")
        data_control_file.write("{}\t\t {}\n".format(self.VDW_type, True))
        data_control_file.write(" \n")
        data_control_file.write("Parameters \t\t {}\n".format(self.ff_filename))
        data_control_file.write("####################################\n")
        data_control_file.write("# INPUT PDB FILES\n")
        data_control_file.write("####################################\n")
        if self.ensemble_type in ["NVT", "NPT", "GEMC_NPT", "GEMC_NVT", "GCMC"]:
            data_control_file.write(
                "Coordinates 0 \t\t {}\n".format(self.Coordinates_box_0)
            )
        if self.ensemble_type in ["GEMC_NPT", "GEMC_NVT", "GCMC"]:
            data_control_file.write(
                "Coordinates 1 \t\t {}\n".format(self.Coordinates_box_1)
            )
        data_control_file.write(" \n")
        data_control_file.write("####################################\n")
        data_control_file.write("# INPUT PSF FILES\n")
        data_control_file.write("####################################\n")
        if self.ensemble_type in ["NVT", "NPT", "GEMC_NPT", "GEMC_NVT", "GCMC"]:
            data_control_file.write(
                "Structure 0 \t\t {}\n".format(self.Structures_box_0)
            )
        if self.ensemble_type in ["GEMC_NPT", "GEMC_NVT", "GCMC"]:
            data_control_file.write(
                "Structure 1 \t\t {}\n".format(self.Structures_box_1)
            )
        data_control_file.write(" \n")
        data_control_file.write(
            "############################################################################\n"
        )
        data_control_file.write(
            "#  =======--------------------- SYSTEM --------------------------===========\n"
        )
        data_control_file.write(
            "############################################################################ \n"
        )
        data_control_file.write(" \n")
        if self.ensemble_type in ["GEMC_NPT", "GEMC_NVT"]:
            data_control_file.write("##################################\n")
            data_control_file.write("# GEMC TYPE \n")
            data_control_file.write("##################################\n")
            if self.ensemble_type in "GEMC_NPT":
                data_control_file.write("GEMC \t\t NPT \n")
            elif self.ensemble_type in "GEMC_NVT":
                data_control_file.write("GEMC \t\t NVT \n")
        data_control_file.write(" \n")
        data_control_file.write("#############################\n")
        data_control_file.write("# SIMULATION CONDITION\n")
        data_control_file.write("#############################\n")
        data_control_file.write(
            "Temperature \t\t {}\n".format(self.Temperature)
        )
        if self.ensemble_type in ["GEMC_NPT", "NPT"]:
            data_control_file.write("Pressure \t\t {}\n".format(self.Pressure))
            data_control_file.write(
                "useConstantArea \t {}\n".format(self.useConstantArea)
            )

        if self.ensemble_type in ["GEMC_NPT"] and self.FixVolBox0 is True:
            data_control_file.write(
                "FixVolBox0 \t\t {}\n".format(self.FixVolBox0)
            )

        if (
            self.ensemble_type in ["GCMC"]
            and self.ChemPot is not None
            and self.Fugacity is None
        ):
            chem_pot_dict_key_list = dict_keys_to_list(self.ChemPot)
            for chem_pot_iter in range(0, len(chem_pot_dict_key_list)):
                chem_pot_residue_iter = chem_pot_dict_key_list[chem_pot_iter]
                data_control_file.write(
                    "ChemPot \t\t {} \t\t {}\n".format(
                        chem_pot_residue_iter,
                        self.ChemPot[chem_pot_residue_iter],
                    )
                )

        if (
            self.ensemble_type in ["GCMC"]
            and self.Fugacity is not None
            and self.ChemPot is None
        ):
            fugacity_iter_dict_key_list = dict_keys_to_list(self.Fugacity)
            for fugacity_iter in range(0, len(fugacity_iter_dict_key_list)):
                fugacity_residue_iter = fugacity_iter_dict_key_list[
                    fugacity_iter
                ]
                data_control_file.write(
                    "Fugacity \t\t {} \t\t {}\n".format(
                        fugacity_residue_iter,
                        self.Fugacity[fugacity_residue_iter],
                    )
                )

        data_control_file.write(" \n")
        data_control_file.write("Potential \t\t {}\n".format(self.Potential))
        data_control_file.write("LRC \t\t\t {}\n".format(self.LRC))
        data_control_file.write("Rcut \t\t\t {}\n".format(self.Rcut))
        data_control_file.write("RcutLow \t\t {}\n".format(self.RcutLow))
        if self.Potential == "SWITCH":
            data_control_file.write("Rswitch \t\t {}\n".format(self.Rswitch))
        data_control_file.write("Exclude \t\t {}\n".format(self.Exclude))
        if self.VDWGeometricSigma is True:
            data_control_file.write(
                "VDWGeometricSigma \t {}\n".format(self.VDWGeometricSigma)
            )
        data_control_file.write(" \n")

        data_control_file.write("#############################\n")
        data_control_file.write("# ELECTROSTATIC   \n")
        data_control_file.write("#############################\n")
        data_control_file.write("Ewald \t\t {}\n".format(self.Ewald))
        data_control_file.write(
            "ElectroStatic \t {}\n".format(self.ElectroStatic)
        )
        data_control_file.write(
            "CachedFourier \t {}\n".format(self.CachedFourier)
        )
        data_control_file.write(
            "Tolerance \t {}\n".format(format(self.Tolerance, ".12f"))
        )
        if self.VDW_type in ["ParaTypeMARTINI"]:
            data_control_file.write(
                "Dielectric \t {}\n".format(format(self.Dielectric))
            )
        data_control_file.write("1-4scaling \t {}\n".format(self.coul_1_4))
        data_control_file.write(" \n")
        if self.RcutCoulomb_box_0 is not None:
            data_control_file.write(
                "RcutCoulomb 0 \t {}\n".format(self.RcutCoulomb_box_0)
            )
        if self.RcutCoulomb_box_1 is not None and self.ensemble_type in [
            "GEMC_NPT",
            "GEMC_NVT",
            "GCMC",
        ]:
            data_control_file.write(
                "RcutCoulomb 1 \t {}\n".format(self.RcutCoulomb_box_1)
            )
        data_control_file.write(" \n")

        data_control_file.write("################################\n")
        data_control_file.write("# PRESSURE CALCULATION\n")
        data_control_file.write("################################\n")
        data_control_file.write(
            "PressureCalc \t {} \t\t {}\n".format(
                self.PressureCalc[0], self.PressureCalc[1]
            )
        )
        data_control_file.write(" \n")

        data_control_file.write("################################\n")
        data_control_file.write("# STEPS \n")
        data_control_file.write("################################\n")
        data_control_file.write("RunSteps \t {}\n".format(self.RunSteps))
        data_control_file.write("EqSteps \t {}\n".format(self.EqSteps))
        data_control_file.write("AdjSteps \t {}\n".format(self.AdjSteps))
        data_control_file.write(" \n")

        data_control_file.write("################################\n")
        data_control_file.write("# MOVE FREQUENCY \n")
        data_control_file.write("################################\n")
        data_control_file.write("DisFreq \t\t {}\n".format(self.DisFreq))
        data_control_file.write("RotFreq \t\t {}\n".format(self.RotFreq))
        data_control_file.write(
            "IntraSwapFreq \t\t {}\n".format(self.IntraSwapFreq)
        )
        data_control_file.write("SwapFreq \t\t {}\n".format(self.SwapFreq))
        data_control_file.write(
            "RegrowthFreq \t\t {}\n".format(self.RegrowthFreq)
        )
        data_control_file.write(
            "CrankShaftFreq \t\t {}\n".format(self.CrankShaftFreq)
        )
        data_control_file.write("VolFreq \t\t {}\n".format(self.VolFreq))
        data_control_file.write(
            "MultiParticleFreq \t {}\n".format(self.MultiParticleFreq)
        )
        data_control_file.write(
            "IntraMEMC-1Freq \t {}\n".format(self.IntraMEMC_1Freq)
        )
        data_control_file.write("MEMC-1Freq \t\t {}\n".format(self.MEMC_1Freq))
        data_control_file.write(
            "IntraMEMC-2Freq \t {}\n".format(self.IntraMEMC_2Freq)
        )
        data_control_file.write("MEMC-2Freq \t\t {}\n".format(self.MEMC_2Freq))
        data_control_file.write(
            "IntraMEMC-3Freq \t {}\n".format(self.IntraMEMC_3Freq)
        )
        data_control_file.write("MEMC-3Freq \t\t {}\n".format(self.MEMC_3Freq))
        data_control_file.write(" \n")

        # sort and print the MEMC data if MEMC is used for the simulation
        if self.MEMC_DataInput is not None and (
            self.MEMC_1Freq > 0
            or self.MEMC_2Freq > 0
            or self.MEMC_3Freq > 0
            or self.IntraMEMC_1Freq > 0
            or self.IntraMEMC_2Freq > 0
            or self.IntraMEMC_3Freq > 0
        ):

            ExchangeRatio_list = []
            ExchangeLargeKind_list = []
            LargeKindBackBone_list = []
            ExchangeSmallKind_list = []
            SmallKindBackBone_list = []

            for memc_i in range(0, len(self.MEMC_DataInput)):
                ExchangeRatio_list.append(
                    str("{} \t\t".format(self.MEMC_DataInput[memc_i][0]))
                )
                ExchangeLargeKind_list.append(
                    "{} \t\t".format(self.MEMC_DataInput[memc_i][1])
                )
                LargeKindBackBone_list.append(
                    "{}   {} \t".format(
                        self.MEMC_DataInput[memc_i][2][0],
                        self.MEMC_DataInput[memc_i][2][1],
                    )
                )
                ExchangeSmallKind_list.append(
                    "{} \t\t".format(self.MEMC_DataInput[memc_i][3])
                )
                SmallKindBackBone_list.append(
                    "{}   {} \t".format(
                        self.MEMC_DataInput[memc_i][4][0],
                        self.MEMC_DataInput[memc_i][4][1],
                    )
                )

            ExchangeRatio_str = "".join(ExchangeRatio_list)
            ExchangeLargeKind_str = "".join(ExchangeLargeKind_list)
            LargeKindBackBone_str = "".join(LargeKindBackBone_list)
            ExchangeSmallKind_str = "".join(ExchangeSmallKind_list)
            SmallKindBackBone_str = "".join(SmallKindBackBone_list)

            data_control_file.write("###############################\n")
            data_control_file.write("# MEMC PARAMETER \n")
            data_control_file.write("###############################\n")
            data_control_file.write(
                "ExchangeVolumeDim \t {}\t{}\t{} \n".format(
                    self.ExchangeVolumeDim[0],
                    self.ExchangeVolumeDim[1],
                    self.ExchangeVolumeDim[2],
                )
            )
            data_control_file.write(
                "ExchangeRatio \t\t {}\n".format(ExchangeRatio_str)
            )
            data_control_file.write(
                "ExchangeLargeKind \t {}\n".format(ExchangeLargeKind_str)
            )
            data_control_file.write(
                "ExchangeSmallKind \t {}\n".format(ExchangeSmallKind_str)
            )
            if self.MEMC_DataInput is not None and (
                self.MEMC_2Freq > 0
                or self.IntraMEMC_2Freq > 0
                or self.MEMC_3Freq > 0
                or self.IntraMEMC_3Freq > 0
            ):
                data_control_file.write(
                    "LargeKindBackBone \t {}\n".format(LargeKindBackBone_str)
                )
            if self.MEMC_DataInput is not None and (
                self.MEMC_2Freq > 0 or self.IntraMEMC_2Freq > 0
            ):
                data_control_file.write(
                    "SmallKindBackBone \t {}\n".format(SmallKindBackBone_str)
                )

        data_control_file.write(" \n")

        data_control_file.write("################################\n")
        data_control_file.write(
            "# BOX DIMENSION #, X, Y, Z    (only orthoganal boxes are currently "
            "available in this control file writer)\n"
        )
        data_control_file.write("################################\n")
        data_control_file.write(
            "CellBasisVector1 0 \t {}\t\t0.00\t\t0.00\n".format(
                self.x_dim_box_0
            )
        )
        data_control_file.write(
            "CellBasisVector2 0 \t 0.00\t\t{}\t\t0.00\n".format(
                self.y_dim_box_0
            )
        )
        data_control_file.write(
            "CellBasisVector3 0 \t 0.00\t\t0.00\t\t{}\n".format(
                self.z_dim_box_0
            )
        )
        data_control_file.write(" \n")
        if self.ensemble_type in ["GEMC_NPT", "GEMC_NVT", "GCMC"]:
            data_control_file.write(
                "CellBasisVector1 1 \t {}\t\t0.00\t\t0.00\n".format(
                    self.x_dim_box_1
                )
            )
            data_control_file.write(
                "CellBasisVector2 1 \t 0.00\t\t{}\t\t0.00\n".format(
                    self.y_dim_box_1
                )
            )
            data_control_file.write(
                "CellBasisVector3 1 \t 0.00\t\t0.00\t\t{}\n".format(
                    self.z_dim_box_1
                )
            )
            data_control_file.write(" \n")

        if (
            (self.ensemble_type in ["NPT", "NVT"])
            and self.FreeEnergyCalc is not None
            and self.MoleculeType is not None
            and self.InitialState is not None
            and self.LambdaVDW is not None
            and self.LambdaCoulomb is not None
        ):

            # make list for number of states, LambdaVDW, and Lambda_Coul, and convert the list to string for printing
            Lambda_states_list = []
            Lambda_VDW_list = []
            Lambda_Coul_list = []
            for lamda_i in range(0, len(self.LambdaVDW)):
                Lambda_states_list.append(str(lamda_i))
                Lambda_VDW_list.append(str(self.LambdaVDW[lamda_i]))
                Lambda_Coul_list.append(str(self.LambdaCoulomb[lamda_i]))

            Lambda_states_str = "\t".join(Lambda_states_list)
            Lambda_VDW_str = "\t".join(Lambda_VDW_list)
            Lambda_Coul_str = "\t".join(Lambda_Coul_list)

            data_control_file.write("##############################\n")
            data_control_file.write(
                "# FREE ENERGY PARAMETERS (only available in NPT and NVT ensembles) \n"
            )
            data_control_file.write("##############################\n")
            data_control_file.write(
                "FreeEnergyCalc \t {}\t\t{}\n".format(
                    self.FreeEnergyCalc[0], self.FreeEnergyCalc[1]
                )
            )
            data_control_file.write(
                "MoleculeType \t {}\t\t{}\n".format(
                    self.MoleculeType[0], self.MoleculeType[1]
                )
            )
            data_control_file.write(
                "InitialState \t {}\n".format(self.InitialState)
            )
            data_control_file.write(
                "ScalePower \t {}\n".format(self.ScalePower)
            )
            data_control_file.write(
                "ScaleAlpha \t {}\n".format(self.ScaleAlpha)
            )
            data_control_file.write("MinSigma \t {}\n".format(self.MinSigma))
            data_control_file.write(
                "ScaleCoulomb \t {}\n".format(self.ScaleCoulomb)
            )
            data_control_file.write(
                "# States \t {}\n".format(Lambda_states_str)
            )
            data_control_file.write("LambdaVDW \t {}\n".format(Lambda_VDW_str))
            data_control_file.write(
                "LambdaCoulomb \t {}\n".format(Lambda_Coul_str)
            )
            data_control_file.write(" \n")

        if (
            (self.ensemble_type in ["NPT", "NVT"])
            and self.FreeEnergyCalc is not None
            and self.MoleculeType is not None
            and self.InitialState is not None
            and self.LambdaVDW is not None
        ):

            # make list for number of states, LambdaVDW, and Lambda_Coul, and convert the list to string for printing
            Lambda_states_list = []
            Lambda_VDW_list = []
            Lambda_Coul_list = []
            for lamda_i in range(0, len(self.LambdaVDW)):
                Lambda_states_list.append(str(lamda_i))
                Lambda_VDW_list.append(str(self.LambdaVDW[lamda_i]))
                if self.LambdaCoulomb is not None:
                    Lambda_Coul_list.append(str(self.LambdaCoulomb[lamda_i]))

            Lambda_states_str = "\t".join(Lambda_states_list)
            Lambda_VDW_str = "\t".join(Lambda_VDW_list)
            if self.LambdaCoulomb is not None:
                Lambda_Coul_str = "\t".join(Lambda_Coul_list)

            data_control_file.write("##############################\n")
            data_control_file.write(
                "# FREE ENERGY PARAMETERS (only available in NPT and NVT ensembles) \n"
            )
            data_control_file.write("##############################\n")
            data_control_file.write(
                "FreeEnergyCalc \t {}\t\t{}\n".format(
                    self.FreeEnergyCalc[0], self.FreeEnergyCalc[1]
                )
            )
            data_control_file.write(
                "MoleculeType \t {}\t\t{}\n".format(
                    self.MoleculeType[0], self.MoleculeType[1]
                )
            )
            data_control_file.write(
                "InitialState \t {}\n".format(self.InitialState)
            )
            data_control_file.write(
                "ScalePower \t {}\n".format(self.ScalePower)
            )
            data_control_file.write(
                "ScaleAlpha \t {}\n".format(self.ScaleAlpha)
            )
            data_control_file.write("MinSigma \t {}\n".format(self.MinSigma))
            data_control_file.write(
                "ScaleCoulomb \t {}\n".format(self.ScaleCoulomb)
            )
            data_control_file.write(
                "# States \t {}\n".format(Lambda_states_str)
            )
            data_control_file.write("LambdaVDW \t {}\n".format(Lambda_VDW_str))
            if self.LambdaCoulomb is not None:
                data_control_file.write(
                    "LambdaCoulomb \t {}\n".format(Lambda_Coul_str)
                )
            data_control_file.write(" \n")

        data_control_file.write("##############################\n")
        data_control_file.write("# CBMC TRIALS \n")
        data_control_file.write("##############################\n")
        data_control_file.write("CBMC_First \t {}\n".format(self.CBMC_First))
        data_control_file.write("CBMC_Nth \t {}\n".format(self.CBMC_Nth))
        data_control_file.write("CBMC_Ang \t {}\n".format(self.CBMC_Ang))
        data_control_file.write("CBMC_Dih \t {}\n".format(self.CBMC_Dih))
        data_control_file.write(" \n")

        data_control_file.write(
            "############################################################################\n"
        )
        data_control_file.write(
            "#  =======-------------------- OUTPUT --------------------------=========== \n"
        )
        data_control_file.write(
            "############################################################################\n"
        )
        data_control_file.write(" \n")

        data_control_file.write("##########################\n")
        data_control_file.write("# statistics filename add\n")
        data_control_file.write("##########################\n")
        data_control_file.write("OutputName \t {}\n".format(self.OutputName))
        data_control_file.write(" \n")

        data_control_file.write("#####################################\n")
        data_control_file.write("# enable, frequency \n")
        data_control_file.write("#####################################\n")
        data_control_file.write(
            "RestartFreq  \t\t {}\t\t{}\n".format(
                self.RestartFreq[0], self.RestartFreq[1]
            )
        )
        data_control_file.write(
            "CheckpointFreq  \t {}\t\t{}\n".format(
                self.CheckpointFreq[0], self.CheckpointFreq[1]
            )
        )
        data_control_file.write(
            "CoordinatesFreq  \t {}\t\t{}\n".format(
                self.CoordinatesFreq[0], self.CoordinatesFreq[1]
            )
        )
        data_control_file.write(
            "ConsoleFreq  \t\t {}\t\t{}\n".format(
                self.ConsoleFreq[0], self.ConsoleFreq[1]
            )
        )
        data_control_file.write(
            "BlockAverageFreq  \t {}\t\t{}\n".format(
                self.BlockAverageFreq[0], self.BlockAverageFreq[1]
            )
        )
        data_control_file.write(
            "HistogramFreq  \t\t {}\t\t{}\n".format(
                self.HistogramFreq[0], self.HistogramFreq[1]
            )
        )
        data_control_file.write(" \n")

        data_control_file.write("################################\n")
        data_control_file.write("# OutHistSettings \n")
        data_control_file.write("################################\n")
        data_control_file.write("DistName \t {}\n".format(self.DistName))
        data_control_file.write("HistName \t {}\n".format(self.HistName))
        data_control_file.write("RunNumber \t {}\n".format(self.RunNumber))
        data_control_file.write("RunLetter \t {}\n".format(self.RunLetter))
        data_control_file.write("SampleFreq \t {}\n".format(self.SampleFreq))
        data_control_file.write(" \n")

        data_control_file.write("################################## \n")
        data_control_file.write("# enable: blk avg., fluct. \n")
        data_control_file.write("################################## \n")
        data_control_file.write(
            "OutEnergy \t\t {}\t\t{}\n".format(
                self.OutEnergy[0], self.OutEnergy[1]
            )
        )
        data_control_file.write(
            "OutPressure \t\t {}\t\t{}\n".format(
                self.OutPressure[0], self.OutPressure[1]
            )
        )
        data_control_file.write(
            "OutMolNumber \t\t {}\t\t{}\n".format(
                self.OutMolNumber[0], self.OutMolNumber[1]
            )
        )
        data_control_file.write(
            "OutDensity \t\t {}\t\t{}\n".format(
                self.OutDensity[0], self.OutDensity[1]
            )
        )
        data_control_file.write(
            "OutVolume \t\t {}\t\t{}\n".format(
                self.OutVolume[0], self.OutVolume[1]
            )
        )
        data_control_file.write(
            "OutSurfaceTension \t {}\t\t{}\n".format(
                self.OutSurfaceTension[0], self.OutSurfaceTension[1]
            )
        )
        data_control_file.write("\n")
        data_control_file.write("\n")

        return "GOMC_CONTROL_FILE_WRITTEN"

    def ck_input_variable_true_or_false(
        self, input_variables_dict, key, bad_user_variable_list
    ):
        """
        Checks if the input variable is either True for False.
        If not either True or False, the provided list is appended with the bad with the dict_key

        Parameters
        ----------
        input_variables_dict: dict
            The user input variable dictionary
        key: str
            Dictionary key for the user provided input variable list
        bad_user_variable_list: list
            A list to append with the bad dict_key user inputs
            Note: This list is intented to be printed with all the bad input variables
            so the user can fix them after upon a failed GOMC conf file writing attempt.

        Returns
        ---------
        bad_user_variable_list : list,
            A list to append with the bad dict_key user inputs,
            which is appended upon detecting a bad user input variable.
            Note: This list is intented to be printed with all the bad input variables
            so the user can fix them after upon a failed GOMC conf file writing attempt.
        """

        if (
            input_variables_dict[key] is not True
            and input_variables_dict[key] is not False
            or (
                str(input_variables_dict[key]) == str(True)
                and str(input_variables_dict[key]) == str(False)
            )
        ):
            bad_user_variable_list.append(key)

    def ck_input_variable_int_or_float_zero_or_greater(
        self, input_variables_dict, key, bad_input_variables_values_list
    ):
        """
        Checks if the input variable is an integer or float is zero or greater ( value >= 0 ).
        If not, the provided list is appended with the bad with the dict_key.

        Parameters
        ----------
        input_variables_dict: dict
            The user input variable dictionary
        key: str
            Dictionary key for the user provided input variable list
        bad_input_variables_values_list: list
            A list to append with the bad variable user inputs
            so the user can see which variable input values are bad.

        Returns
        ---------
        bad_input_variables_values_list: list
            A list to append with the bad variable user inputs
            so the user can see which variable input values are bad.
        """

        if (
            input_variables_dict[key] is not None
            and isinstance(input_variables_dict[key], int) is not True
            and isinstance(input_variables_dict[key], float) is not True
            or input_variables_dict[key] < 0
            or str(input_variables_dict[key]) == str(True)
            or str(input_variables_dict[key]) == str(False)
        ):
            bad_input_variables_values_list.append(key)

    def ck_input_variable_int_zero_or_greater(
        self, input_variables_dict, key, bad_input_variables_values_list
    ):
        """
        Checks if the input variable is an integer is zero or greater ( value >= 0 ).
        If not, the provided list is appended with the bad with the dict_key

        Returns
        ---------
        bad_input_variables_values_list: list
            A list to append with the bad variable user inputs
            so the user can see which variable input values are bad.

        Parameters
        ----------
        input_variables_dict: dict
            The user input variable dictionary
        key: str
            Dictionary key for the user provided input variable list
        bad_input_variables_values_list: list
            A list to append with the bad variable user inputs
            so the user can see which variable input values are bad.
        """

        if (
            input_variables_dict[key] is not None
            and isinstance(input_variables_dict[key], int) is not True
            or input_variables_dict[key] < 0
            or str(input_variables_dict[key]) == str(True)
            or str(input_variables_dict[key]) == str(False)
        ):
            bad_input_variables_values_list.append(key)

    def ck_input_variable_float_zero_or_greater(
        self, input_variables_dict, key, bad_input_variables_values_list
    ):
        """
        Checks if the input variable is a float is zero or greater ( value >= 0 ).
        If not, the provided list is appended with the bad with the dict_key

        Parameters
        ----------
        input_variables_dict: dict
            The user input variable dictionary
        key: str
            Dictionary key for the user provided input variable list
        bad_input_variables_values_list: list
            A list to append with the bad variable user inputs
            so the user can see which variable input values are bad.

        Returns
        ---------
        bad_input_variables_values_list: list
            A list to append with the bad variable user inputs
            so the user can see which variable input values are bad.
        """

        if (
            input_variables_dict[key] is not None
            and isinstance(input_variables_dict[key], float) is not True
            or input_variables_dict[key] < 0
            or str(input_variables_dict[key]) == str(True)
            or str(input_variables_dict[key]) == str(False)
        ):
            bad_input_variables_values_list.append(key)

    def ck_input_variable_int_or_float_greater_zero(
        self, input_variables_dict, key, bad_input_variables_values_list
    ):
        """
        Checks if the input variable is an integer or float is greater than zero ( value > 0).
        If not, the provided list is appended with the bad with the dict_key

        Parameters
        ----------
        input_variables_dict: dict
            The user input variable dictionary
        key: str
            Dictionary key for the user provided input variable list
        bad_input_variables_values_list: list
            A list to append with the bad variable user inputs
            so the user can see which variable input values are bad.

        Returns
        ---------
        bad_input_variables_values_list: list
            A list to append with the bad variable user inputs
            so the user can see which variable input values are bad.
        """

        if (
            input_variables_dict[key] is not None
            and isinstance(input_variables_dict[key], int) is not True
            and isinstance(input_variables_dict[key], float) is not True
            or input_variables_dict[key] <= 0
            or str(input_variables_dict[key]) == str(True)
            or str(input_variables_dict[key]) == str(False)
        ):
            bad_input_variables_values_list.append(key)

    def ck_input_variable_int_greater_zero(
        self, input_variables_dict, key, bad_input_variables_values_list
    ):
        """
        Checks if the input variable is an integer greater than zero ( value > 0)..
        If not, the provided list is appended with the bad with the dict_key

        Parameters
        ----------
        input_variables_dict: dict
            The user input variable dictionary
        key: str
            Dictionary key for the user provided input variable list
        bad_input_variables_values_list: list
            A list to append with the bad variable user inputs
            so the user can see which variable input values are bad.

        Returns
        ---------
        bad_input_variables_values_list: list
            A list to append with the bad variable user inputs
            so the user can see which variable input values are bad.
        """

        if (
            input_variables_dict[key] is not None
            and isinstance(input_variables_dict[key], int) is not True
            or input_variables_dict[key] <= 0
            or str(input_variables_dict[key]) == str(True)
            or str(input_variables_dict[key]) == str(False)
        ):
            bad_input_variables_values_list.append(key)

    def ck_input_variable_float_greater_zero(
        self, input_variables_dict, key, bad_input_variables_values_list
    ):
        """
        Checks if the input variable is a float greater than zero ( value > 0).
        If not, the provided list is appended with the bad with the dict_key

        Parameters
        ----------
        input_variables_dict: dict
            The user input variable dictionary
        key: str
            Dictionary key for the user provided input variable list
        bad_input_variables_values_list: list
            A list to append with the bad variable user inputs
            so the user can see which variable input values are bad.

        Returns
        ---------
        bad_input_variables_values_list: list
            A list to append with the bad variable user inputs
            so the user can see which variable input values are bad.
        """

        if (
            input_variables_dict[key] is not None
            and isinstance(input_variables_dict[key], float) is not True
            or input_variables_dict[key] <= 0
            or str(input_variables_dict[key]) == str(True)
            or str(input_variables_dict[key]) == str(False)
        ):
            bad_input_variables_values_list.append(key)

    def ck_input_variable_float_greater_zero_less_1(
        self, input_variables_dict, key, bad_input_variables_values_list
    ):
        """
        Checks if the input variable is a float greater than zero and less than 1
        ( 0 < value < 1).
        If not, the provided list is appended with the bad with the dict_key

        Parameters
        ----------
        input_variables_dict: dict
            The user input variable dictionary
        key: str
            Dictionary key for the user provided input variable list
        bad_input_variables_values_list: list
            A list to append with the bad variable user inputs
            so the user can see which variable input values are bad.

        Returns
        ---------
        bad_input_variables_values_list: list
            A list to append with the bad variable user inputs
            so the user can see which variable input values are bad.
        """

        if (
            input_variables_dict[key] is not None
            and isinstance(input_variables_dict[key], float) is not True
            or input_variables_dict[key] <= 0
            or input_variables_dict[key] >= 1
            or str(input_variables_dict[key]) == str(True)
            or str(input_variables_dict[key]) == str(False)
        ):
            bad_input_variables_values_list.append(key)

    def ck_input_variable_int_or_float_zero_to_1(
        self, input_variables_dict, key, bad_input_variables_values_list
    ):
        """
        Checks if the input variable is an integer or float from 0 to 1 ( 0 =< value <= 1).
        If not, the provided list is appended with the bad with the dict_key
        If not, the provided list is appended with the bad with the dict_key

        Parameters
        ----------
        input_variables_dict: dict
            The user input variable dictionary
        key: str
            Dictionary key for the user provided input variable list
        bad_input_variables_values_list: list
            A list to append with the bad variable user inputs
            so the user can see which variable input values are bad.

        Returns
        ---------
        bad_input_variables_values_list: list
            A list to append with the bad variable user inputs
            so the user can see which variable input values are bad.
        """

        if (
            input_variables_dict[key] is not None
            and isinstance(input_variables_dict[key], int) is not True
            and isinstance(input_variables_dict[key], float) is not True
            or input_variables_dict[key] < 0
            or input_variables_dict[key] > 1
            or str(input_variables_dict[key]) == str(True)
            or str(input_variables_dict[key]) == str(False)
        ):
            bad_input_variables_values_list.append(key)

    def ck_input_variable_float_zero_to_1(
        self, input_variables_dict, key, bad_input_variables_values_list
    ):
        """
        Checks if the input variable is a float from 0 to 1 ( 0 =< value <= 1).
        If not, the provided list is appended with the bad with the dict_key

        Parameters
        ----------
        input_variables_dict: dict
            The user input variable dictionary
        key: str
            Dictionary key for the user provided input variable list
        bad_input_variables_values_list: list
            A list to append with the bad variable user inputs
            so the user can see which variable input values are bad.

        Returns
        ---------
        bad_input_variables_values_list: list
            A list to append with the bad variable user inputs
            so the user can see which variable input values are bad.
        """

        if (
            input_variables_dict[key] is not None
            and isinstance(input_variables_dict[key], float) is not True
            or input_variables_dict[key] < 0
            or input_variables_dict[key] > 1
            or str(input_variables_dict[key]) == str(True)
            or str(input_variables_dict[key]) == str(False)
        ):
            bad_input_variables_values_list.append(key)

    def ck_input_variable_int_zero_to_1(
        self, input_variables_dict, key, bad_input_variables_values_list
    ):
        """
        Checks if the input variable is an integer from 0 to 1 ( 0 =< value <= 1).
        If not, the provided list is appended with the bad with the dict_key

        Parameters
        ----------
        input_variables_dict: dict
            The user input variable dictionary
        key: str
            Dictionary key for the user provided input variable list
        bad_input_variables_values_list: list
            A list to append with the bad variable user inputs
            so the user can see which variable input values are bad.

        Returns
        ---------
        bad_input_variables_values_list: list
            A list to append with the bad variable user inputs
            so the user can see which variable input values are bad.
        """

        if (
            input_variables_dict[key] is not None
            and isinstance(input_variables_dict[key], int) is not True
            or input_variables_dict[key] < 0
            or input_variables_dict[key] > 1
            or str(input_variables_dict[key]) == str(True)
            or str(input_variables_dict[key]) == str(False)
        ):
            bad_input_variables_values_list.append(key)

    def ck_input_variable_list_bool_int_zero_or_greater(
        self, input_variables_dict, key, bad_input_variables_values_list
    ):
        """
        Checks if the input variable is a list with a bool and integer 0 or greater
        ([bool, int >= 0 ]).
        If not, the provided list is appended with the bad with the dict_key

        Parameters
        ----------
        input_variables_dict: dict
            The user input variable dictionary
        key: str
            Dictionary key for the user provided input variable list
        bad_input_variables_values_list: list
            A list to append with the bad variable user inputs
            so the user can see which variable input values are bad.

        Returns
        ---------
        bad_input_variables_values_list: list
            A list to append with the bad variable user inputs
            so the user can see which variable input values are bad.
        """

        if isinstance(input_variables_dict[key], list) is False:
            bad_input_variables_values_list.append(key)
        elif isinstance(input_variables_dict[key], list) is True:
            if (
                len(input_variables_dict[key]) != 2
                or (
                    input_variables_dict[key][0] is not True
                    and input_variables_dict[key][0] is not False
                )
                or isinstance(input_variables_dict[key][1], int) is not True
                or input_variables_dict[key][1] < 0
                or (
                    str(input_variables_dict[key][0]) != str(True)
                    and str(input_variables_dict[key][0]) != str(False)
                )
                or str(input_variables_dict[key][1]) == str(True)
                or str(input_variables_dict[key][1]) == str(False)
            ):
                bad_input_variables_values_list.append(key)

    def ck_input_variable_list_bool_int_greater_zero(
        self, input_variables_dict, key, bad_input_variables_values_list
    ):
        """
        Checks if the input variable is a list with a bool and integer greater than zero
        ([bool, int > 0 ]).
        If not, the provided list is appended with the bad with the dict_key

        Parameters
        ----------
        input_variables_dict: dict
            The user input variable dictionary
        key: str
            Dictionary key for the user provided input variable list
        bad_input_variables_values_list: list
            A list to append with the bad variable user inputs
            so the user can see which variable input values are bad.

        Returns
        ---------
        bad_input_variables_values_list: list
            A list to append with the bad variable user inputs
            so the user can see which variable input values are bad.
        """

        if isinstance(input_variables_dict[key], list) is False:
            bad_input_variables_values_list.append(key)
        elif isinstance(input_variables_dict[key], list) is True:
            if (
                len(input_variables_dict[key]) != 2
                or (
                    input_variables_dict[key][0] is not True
                    and input_variables_dict[key][0] is not False
                )
                or isinstance(input_variables_dict[key][1], int) is not True
                or input_variables_dict[key][1] <= 0
                or (
                    str(input_variables_dict[key][0]) != str(True)
                    and str(input_variables_dict[key][0]) != str(False)
                )
                or str(input_variables_dict[key][1]) == str(True)
                or str(input_variables_dict[key][1]) == str(False)
            ):
                bad_input_variables_values_list.append(key)

    def ck_input_variable_list_residue_str_int_greater_zero(
        self, input_variables_dict, key, bad_input_variables_values_list
    ):
        """
        Checks if the input variable is a list with a str and integer greater than zero
        ([str, int > 0 ]).
        If not, the provided list is appended with the bad with the dict_key

        Parameters
        ----------
        input_variables_dict: dict
            The user input variable dictionary
        key: str
            Dictionary key for the user provided input variable list
        bad_input_variables_values_list: list
            A list to append with the bad variable user inputs
            so the user can see which variable input values are bad.

        Returns
        ---------
        bad_input_variables_values_list: list
            A list to append with the bad variable user inputs
            so the user can see which variable input values are bad.
        """

        if isinstance(input_variables_dict[key], list) is False:
            bad_input_variables_values_list.append(key)
        elif isinstance(input_variables_dict[key], list) is True:
            if len(input_variables_dict[key]) == 2:
                if isinstance(input_variables_dict[key], list) is True:
                    if (
                        isinstance(input_variables_dict[key][0], str) is False
                        or isinstance(input_variables_dict[key][1], int)
                        is False
                    ):
                        bad_input_variables_values_list.append(key)
                    elif isinstance(input_variables_dict[key][0], str) is True:
                        if (
                            len(input_variables_dict[key][0]) > 4
                            or input_variables_dict[key][0] not in self.residues
                        ):
                            bad_input_variables_values_list.append(key)

                    if (
                        isinstance(input_variables_dict[key][1], int) is True
                        and input_variables_dict[key][1] <= 0
                    ):
                        bad_input_variables_values_list.append(key)

    def ck_input_variable_list_bool_bool(
        self, input_variables_dict, key, bad_input_variables_values_list
    ):
        """
        Checks if the input variable is a list with a 2 booleans  ([bool, bool]).
        If not, the provided list is appended with the bad with the dict_key

        Parameters
        ----------
        input_variables_dict: dict
            The user input variable dictionary
        key: str
            Dictionary key for the user provided input variable list
        bad_input_variables_values_list: list
            A list to append with the bad variable user inputs
            so the user can see which variable input values are bad.

        Returns
        ---------
        bad_input_variables_values_list: list
            A list to append with the bad variable user inputs
            so the user can see which variable input values are bad.
        """

        if isinstance(input_variables_dict[key], list) is False:
            bad_input_variables_values_list.append(key)
        elif isinstance(input_variables_dict[key], list) is True:
            if (
                len(input_variables_dict[key]) != 2
                or (
                    input_variables_dict[key][0] is not True
                    and input_variables_dict[key][0] is not False
                )
                or (
                    input_variables_dict[key][1] is not True
                    and input_variables_dict[key][1] is not False
                )
                or (
                    str(input_variables_dict[key][0]) != str(True)
                    and str(input_variables_dict[key][0]) != str(False)
                )
                or (
                    str(input_variables_dict[key][1]) != str(True)
                    and str(input_variables_dict[key][1]) != str(False)
                )
            ):
                bad_input_variables_values_list.append(key)

    def ck_input_variable_list_of_floats_zero_to_1(
        self, input_variables_dict, key, bad_input_variables_values_list
    ):
        """
        Checks if the input variable is a list of floats between 0 and 1 ([0,0, 0.1, ..., 1.0]).
        Note: the list can be of any length with 0.0 <= float <= 1.0
        If not, the provided list is appended with the bad with the dict_key

        Parameters
        ----------
        input_variables_dict: dict
            The user input variable dictionary
        key: str
            Dictionary key for the user provided input variable list
        bad_input_variables_values_list: list
            A list to append with the bad variable user inputs
            so the user can see which variable input values are bad.

        Returns
        ---------
        bad_input_variables_values_list: list
            A list to append with the bad variable user inputs
            so the user can see which variable input values are bad.
        """

        if input_variables_dict[key] is not None:
            if isinstance(input_variables_dict[key], list) is False:
                bad_input_variables_values_list.append(key)
            elif isinstance(input_variables_dict[key], list) is True:
                if len(input_variables_dict[key]) >= 1:
                    for Lambda_i in range(0, len(input_variables_dict[key])):
                        if (
                            isinstance(
                                input_variables_dict[key][Lambda_i], float
                            )
                            is False
                        ):
                            bad_input_variables_values_list.append(key)
                        elif (
                            isinstance(
                                input_variables_dict[key][Lambda_i], float
                            )
                            is True
                        ):
                            if (
                                input_variables_dict[key][Lambda_i] < 0.0
                                or input_variables_dict[key][Lambda_i] > 1.0
                            ):
                                bad_input_variables_values_list.append(key)
                else:
                    bad_input_variables_values_list.append(key)

    def ck_input_variable_GCMC_dict_str_int_or_float(
        self, input_variables_dict, key, bad_input_variables_values_list
    ):
        """
        Checks if the input variable is a dictionary with a key = string and
        value = integer or float  ({'str_1' : integer_1 or float_1, ....,
        'str_x' : integer_x or float_x }).
        Note: the dictionary can be of any length
        If not, the provided list is appended with the bad with the dict_key

        Parameters
        ----------
        input_variables_dict: dict
            The user input variable dictionary
        key: str
            Dictionary key for the user provided input variable list
        bad_input_variables_values_list: list
            A list to append with the bad variable user inputs
            so the user can see which variable input values are bad.

        Returns
        ---------
        bad_input_variables_values_list: list
            A list to append with the bad variable user inputs
            so the user can see which variable input values are bad.
        """

        if (
            input_variables_dict[key] is not None
            and isinstance(input_variables_dict[key], dict) is not True
        ):
            bad_input_variables_values_list.append(key)

        elif isinstance(input_variables_dict[key], dict) is True:
            keys_list = dict_keys_to_list(input_variables_dict[key])
            for keys_iter_No in range(0, len(keys_list)):
                key_iter = keys_list[keys_iter_No]
                value_iter = input_variables_dict[key][key_iter]

                if key_iter not in self.residues:
                    bad_input_variables_values_list.append(key)

                if isinstance(key_iter, str) is False:
                    bad_input_variables_values_list.append(key)
                elif isinstance(key_iter, str) is True:
                    if len(key_iter) > 4:
                        bad_input_variables_values_list.append(key)

                if (
                    (
                        isinstance(value_iter, int) is False
                        and isinstance(value_iter, float) is False
                    )
                    or str(value_iter) == str(True)
                    or str(value_iter) == str(False)
                ):
                    bad_input_variables_values_list.append(key)

    def ck_input_variable_GCMC_dict_str_int_or_float_zero_or_greater(
        self, input_variables_dict, key, bad_input_variables_values_list
    ):
        """
        Checks if the input variable is a dictionary with a key = string and
        value = integer or float zero or greater  ({'str_1' : integer_1 or float_1 (>= 0), ....,
        'str_x' : integer_x or float_x (>= 0)}).
        Note: the dictionary can be of any length
        If not, the provided list is appended with the bad with the dict_key

        Parameters
        ----------
        input_variables_dict: dict
            The user input variable dictionary
        key: str
            Dictionary key for the user provided input variable list
        bad_input_variables_values_list: list
            A list to append with the bad variable user inputs
            so the user can see which variable input values are bad.

        Returns
        ---------
        bad_input_variables_values_list: list
            A list to append with the bad variable user inputs
            so the user can see which variable input values are bad.
        """

        if (
            input_variables_dict[key] is not None
            and isinstance(input_variables_dict[key], dict) is not True
        ):
            bad_input_variables_values_list.append(key)

        elif isinstance(input_variables_dict[key], dict) is True:
            keys_list = dict_keys_to_list(input_variables_dict[key])
            for keys_iter_No in range(0, len(keys_list)):
                key_iter = keys_list[keys_iter_No]
                value_iter = input_variables_dict[key][key_iter]

                if key_iter not in self.residues:
                    bad_input_variables_values_list.append(key)

                if isinstance(key_iter, str) is False:
                    bad_input_variables_values_list.append(key)
                elif isinstance(key_iter, str) is True:
                    if len(key_iter) > 4:
                        bad_input_variables_values_list.append(key)

                if (
                    (
                        isinstance(value_iter, int) is False
                        and isinstance(value_iter, float) is False
                    )
                    or str(value_iter) == str(True)
                    or str(value_iter) == str(False)
                    or value_iter < 0
                ):
                    bad_input_variables_values_list.append(key)

    def ck_input_variable_str_with_no_spaces(
        self, input_variables_dict, key, bad_input_variables_values_list
    ):
        """
        Checks if the input variable is a string with no spaces.
        If not, the provided list is appended with the bad with the dict_key.

        Parameters
        ----------
        input_variables_dict: dict
            The user input variable dictionary
        key: str
            Dictionary key for the user provided input variable list
        bad_input_variables_values_list: list
            A list to append with the bad variable user inputs
            so the user can see which variable input values are bad.

        Returns
        ---------
        bad_input_variables_values_list: list
            A list to append with the bad variable user inputs
            so the user can see which variable input values are bad.
        """

        if isinstance(input_variables_dict[key], str) is True:
            no_spaces_in_OutputName_string = " " in input_variables_dict[key]
        if (
            isinstance(input_variables_dict[key], str) is not True
            or no_spaces_in_OutputName_string is True
        ):
            bad_input_variables_values_list.append(key)


def scale_gen_freq_for_run_steps_list_bool_int(charmm_variable, run_steps):
    """
    Scales the frequency of the output to a a more realistic value,
    if the output frequency does not make sense based on the
    total number of simulation run steps.

    Parameters
    ----------
    charmm_variable : GOMCControl object variable list, [bool, int]
        This only for the frequency output variables of the GOMCControl object
    run_steps : int (>0), must be an integer greater than zero.
        This is the GOMCControl object varaible which sets the total number of simulation steps.
        This should be the RunSteps variable in the GOMCControl object.

    Returns
    ---------
    charmm_variable : GOMCControl object variable list [bool, int]
        A rescaled and appropriate value for the frequency output variables of the
        GOMCControl object, based on the RunSteps in the simulation.
    """

    set_max_steps_charmm_variable = charmm_variable[1]

    if run_steps / 10 >= set_max_steps_charmm_variable and run_steps / 10 >= 1:
        charmm_variable[1] = int(set_max_steps_charmm_variable)
    elif run_steps / 10 >= 1:
        charmm_variable[1] = int(run_steps / 10)
    else:
        charmm_variable[1] = int(1)

    return charmm_variable


def scale_gen_freq_for_run_steps_int(charmm_variable, run_steps):
    """
    Scales the frequency of the output to a a more realistic value,
    if the output frequency does not make sense based on the
    total number of simulation run steps.

    Parameters
    ----------
    charmm_variable : GOMCControl object variable, int
        This only for the frequency output variables of the GOMCControl object
    run_steps : int (>0), must be an integer greater than zero.
        This is the GOMCControl object varaible which sets the total number of simulation steps.
        This should be the RunSteps variable in the GOMCControl object.

    Returns
    ---------
    charmm_variable : GOMCControl object variable list, int
        A rescaled and appropriate value for the frequency output variables of the
        GOMCControl object, based on the RunSteps in the simulation.
    """

    set_max_steps_charmm_variable = charmm_variable

    if run_steps / 10 >= set_max_steps_charmm_variable and run_steps / 10 >= 1:
        charmm_variable = int(set_max_steps_charmm_variable)
    elif run_steps / 10 >= 1:
        charmm_variable = int(run_steps / 10)
    else:
        charmm_variable = int(1)

    return charmm_variable


def ck_box_dim_is_float_or_int_greater_0(
    charmm_box_dimension, dimension, box_no, ensemble_type
):
    """
    Scales the frequency of the output to a a more realistic value,
    if the output frequency does not make sense based on the
    total number of simulation run steps.

    Parameters
    ----------
    charmm_box_dimension : GOMCControl object box dimension variable
        This is the variable that contains the box input x, y, or z dimensions for box 0 or 1.
    dimension : str (Only enter 'x', 'y', or 'z')
        This is the dimension of the charmm_box_dimension variable.
        Only enter 'x', 'y', or 'z', but it will not error out if you do not.
    box_no : int (only 0 or 1)
        This is the box number which is defined in the mbuild.Charmm object
        Only enter only 0 or 1, but it will not error out if you do not.
    ensemble_type : str, valid options are 'NVT', 'NPT', 'GEMC_NVT', 'GEMC_NPT', 'GCMC'
        The ensemble type of the simulation.

    Returns
    ---------
    If charmm_box_dimension is an int or float (>0) : None
    If charmm_box_dimension is not an int or float (>0) : raise ValueError

    """

    if (
        isinstance(charmm_box_dimension, int) is False
        and isinstance(charmm_box_dimension, float) is False
    ) or charmm_box_dimension <= 0:
        print_error_message = "ERROR: The {}-dimension for box {} is, {} , not an integer, float, "
        "or is <= 0.".format(dimension, box_no, charmm_box_dimension)
        raise ValueError(print_error_message)

    if (
        (ensemble_type in ["GEMC_NVT", "GEMC_NPT", "GCMC"])
        and charmm_box_dimension is None
        and box_no == 1
    ):
        print_error_message = (
            "ERROR: The {}-dimension for box {} was not provided.  "
            "The {}-dimension for box {}, "
            " is required to be an an integer, float, and be > 0.".format(
                dimension, box_no, dimension, box_no
            )
        )
        raise ValueError(print_error_message)

    return None


# user callable function to write the GOMC control file
def write_gomc_control_file(
    charmm_object,
    conf_filename,
    ensemble_type,
    RunSteps,
    Temperature,
    input_variables_dict=None,
):
    """
    The usable command that creates the GOMCControl object and write
    the GOMC control file via the GOMCControl.write_conf_file function

    Constructs the GOMC GOMCControl object with the defaults,
    or adding additional data in the input_variable section
    Default setting for the GOMC configuraion files are based upon the
    a educated guess which should result in reasonable sampling for a
    given ensemble/simulation type. However, there is no guarantee that
    the default setting will provide the best or adequate sampling for
    the selected system. The user has the option to modify the
    configuration/contorl files based on the simulation specifics or in to
    optimize the system beyond the standard settings.  These override
    options are available via the keyword arguments in input_variable_dict.

    Parameters
        ----------
        charmm_object :  Charmm object
            Charmm object is has been parameterized from the selected force field.,
        ensemble_typ : str, ['NVT', 'NPT', 'GEMC_NPT', 'GCMC-NVT', 'GCMC']
            The ensemble type of the simulation.
        RunSteps : int (>0), must be an integer greater than zero.
            Sets the total number of simulation steps.
        Temperature : float or int (>0), must be an integer greater than zero.
            Temperature of system in Kelvin (K)
        input_variables_dict: dict, default = None
            These input variables are optional and override the default settings.
            Changing these variables likely required for more advanced systems.
            The details of the acceptable input variables for the selected
            ensembles can be found by running this python workbook,
                print_valid_ensemble_input_variables('GCMC', description = True)
            which prints the input_variables with their subsection description
            for the selected 'GCMC' ensemble (other ensembles can be set as well).
            Example : input_variables_dict = {'Restart' : False, 'PRNG' : 123,
                                              'ParaTypeCHARMM' : True }

            # *******************************************************************
            # input_variables_dict options (keys and values) - (start)
            # Note: the input_variables_dict keys are also attributes
            # *******************************************************************
            Restart : boolean, default = False
                Determines whether to restart the simulation from restart file
                (*_restart.pdb and *_restart.psf) or not.
            RestartCheckpoint : boolean, default = False, default = "RANDOM"
                Determines whether to restart the simulation with the checkpoint
                file (checkpoint.dat) or not. Restarting the simulation with checkpoint.dat
                would result in an identical outcome, as if previous simulation was continued.
            PRNG : string or int (>= 0) ("RANDOM" or int)
                PRNG = Pseudo-Random Number Generator (PRNG). There are two (2) options, entering
                the string, "RANDOM", or a integer.
                --- "RANDOM", which selects a random seed number.  This will enter the line
                    "PRNG RANDOM" in the gomc configuration file.
                --- integer, which defines the integer seed number for the simulation. This is
                    equivalent to entering the following two lines in the configuration file:
                    line 1 = PRNG INTSEED
                    line 2 = Random_Seed user_selected_integer.
                Example 1: for a random seed enter the string "RANDOM.
                Example 2: for a specific seed number enter a integer of your choosing.
            ParaTypeCHARMM : boolean, default = True
                True if a CHARMM forcefield, False otherwise.
            ParaTypeMie : boolean, default = False
                True if a Mie forcefield type, False otherwise.
            ParaTypeMARTINI : boolean, default = False
                True if a MARTINI forcefield, False otherwise.
            RcutCoulomb_box_0 : int or float (>= 0), default = None
                Sets a specific radius in box 0 where the short-range electrostatic
                energy will be calculated (i.e., The distance to truncate the
                short-range electrostatic energy in box 0.)
                Note: if None, GOMC will default to the Rcut value
            RcutCoulomb_box_1 : int or float (>= 0), default = None
                Sets a specific radius in box 1 where the short-range electrostatic
                energy will be calculated (i.e., The distance to truncate the
                short-range electrostatic energy in box 0.)
                Note: if None, GOMC will default to the Rcut value
            Pressure : int or float (>= 0), default = 1.01325
                The pressure in bar utilized for the NPT and GEMC_NPT simulations.'
            Rcut : int or float (>= 0 and RcutLow < Rswitch < Rcut), default = 10
                Sets a specific radius in Angstroms that non-bonded interaction
                energy and force will be considered and calculated using defined potential function.
                The distance in Angstoms to truncate the LJ, Mie, or other VDW type potential at.
                Note: Rswitch is only used when the "Potential" = SWITCH.
            RcutLow : int or float (>= 0 and RcutLow < Rswitch < Rcut), default = 1
                Sets a specific minimum possible distance in Angstroms that reject
                any move that places any atom closer than specified distance.
                The minimum possible distance between any atoms.
                Sets a specific radius in Angstroms that non-bonded interaction
                Note: Rswitch is only used when the "Potential" = SWITCH.
            LRC : boolean, default = True
                If True, the simulation considers the long range tail corrections for the
                non-bonded VDW or dispersion interactions.
                Note: In case of using SHIFT or SWITCH potential functions, LRC will be ignored.
            Exclude : str ["1-2", "1-3", or "1-4"], default = 1-3"
                Note: In CHARMM force field, the 1-4 interaction needs to be considered.
                Choosing "Excude 1-3", will modify 1-4 interaction based on 1-4 parameters
                in parameter file. If a kind force field is used, where 1-4 interaction
                needs to be ignored, such as TraPPE, either Exclude "1-4" needs to be
                chosen or 1-4 parameter needs to be assigned to zero in the parameter file.
                --- "1-2": All interaction pairs of bonded atoms, except the ones that
                    separated with one bond, will be considered and modified using 1-4
                    parameters defined in parameter file.
                --- "1-3": All interaction pairs of bonded atoms, except the ones that
                    separated with one or two bonds, will be considered and modified using
                    1-4 parameters defined in parameter file.
                --- "1-4": All interaction pairs of bonded atoms, except the ones that
                    separated with one, two or three bonds, will be considered using
                    non-bonded parameters defined in parameter file.
            Potential : str, ["VDW", "EXP6", "SHIFT" or "SWITCH"], default = "VDW"
                Defines the potential function type to calculate non-bonded dispersion
                interaction energy and force between atoms.
                ---    "VDW":   Non-bonded dispersion interaction energy and force
                                calculated based on n-6 (Lennard - Jones) equation. This
                                function will be discussed further in the Intermolecular energy
                                and Virial calculation section.
                ---   "EXP6":   Non-bonded dispersion interaction energy and force calculated
                                based on exp-6 (Buckingham potential) equation.
                ---  "SHIFT":   This option forces the potential energy to be zero at Rcut distance.
                --- "SWITCH":   This option smoothly forces the potential energy to be zero at
                                Rcut distance and starts modifying the potential at Rswitch
                                distance. Depending on force field type, specific potential
                                function will be applied.
            Rswitch : int or float (>= 0 and RcutLow < Rswitch < Rcut), default = 9
                Note: Rswitch is only used when the SWITCH function is used
                (i.e., "Potential" = SWITCH). The Rswitch distance is in Angstrom. If the
                “SWITCH” function is chosen, Rswitch needs to be defined, otherwise, the
                program will be terminated. When using choosing "SWITCH" as potential function,
                the Rswitch distance defines where the non-bonded interaction energy
                modification is started, which is eventually truncated smoothly at Rcut
                distance.
            ElectroStatic : boolean, default = True
                Considers the coulomb interactions or not. If True, coulomb interactions are
                considered and false if not. Note: To simulate the polar molecule in MARTINI
                force field, ElectroStatic needs to be turn on (i.e., True). The MARTINI force
                field uses short-range coulomb interaction with constant Dielectric of 15.0.
            Ewald : boolean, default = True
                Considers the standard Ewald summation method for electrostatic calculations.
                If True, Ewald summation calculation needs to be considered and false if not.
                Note: By default, GOMC will set ElectroStatic to True if Ewald summation
                method was used to calculate coulomb interaction.
            CachedFourier : boolean, default = False
                Considers storing the reciprocal terms for Ewald summation calculation in
                order to improve the code performance. This option would increase the code
                performance with the cost of memory usage. If True, to store reciprocal
                terms of Ewald summation calculation and False if not.
                Warning: Monte Carlo moves, such as MEMC-1, MEMC-2, MEMC-3,
                IntraMEMC-1, IntraMEMC-2, and IntraMEMC-3 are not support with CachedFourier.
            Tolerance : float (0.0 < float < 1.0), default = 1e-05
                Sets the accuracy in Ewald summation calculation. Ewald separation parameter
                and number of reciprocal vectors for the Ewald summation are determined
                based on the accuracy parameter.
            Dielectric : int or float (>= 0.0), default = 15
                Sets dielectric value used in coulomb interaction when the Martini
                force field is used. Note: In MARTINI force field, Dielectric needs to
                be set to 15.0.
            PressureCalc : list [bool , int (> 0)] or [bool , step_frequency],
                default = [True, 10k] or [True , set via formula based on the number of RunSteps or 10k max]
                Calculate the system pressure or not. bool = True, enables the pressure calculation
                during the simulation, false disables the calculation. The int/step frequency sets the
                frequency of calculating the pressure.
            EqSteps : int (> 0), default = set via formula based on the number of RunSteps or 1M max
                Sets the number of steps necessary to equilibrate the system.
                Averaging will begin at this step.
                Note: In GCMC simulations, the Histogram files will be outputed at EqSteps.
            AdjSteps : int (> 0), default = set via formula based on the number of RunSteps or 1k max
                Sets the number of steps per adjustment of the parameter associated with each move
                (e.g. maximum translate distance, maximum rotation, maximum volume exchange, etc.).
            VDWGeometricSigma: boolean, default = False
                Use geometric mean, as required by OPLS force field, to combining
                Lennard-Jones sigma parameters for different atom types.
                If set to True, GOMC uses geometric mean to combine Lennard-Jones or VDW sigmas.
                Note: The default setting of VDWGeometricSigma is false, which uses the arithmetic
                mean when combining Lennard-Jones or VDW sigma parameters for different atom types.
            useConstantArea : boolean,  default = False
                Changes the volume of the simulation box by fixing the cross-sectional
                area (x-y plane). If True, the volume will change only in z axis,
                If False, the volume of the box will change in a way to maintain the constant
                axis ratio.
            FixVolBox0 : boolean, default = False
                Changing the volume of fluid phase (Box 1) to maintain the constant imposed
                pressure and Temperature, while keeping the volume of adsorbed phase (Box 0) fixed.
                Note: By default, GOMC will set useConstantArea to False if no value was set.
                It means, the volume of the box will change in a way to maintain the constant
                axis ratio.
            ChemPot : dict {str (4 dig limit) , int or float}, default = None
                The chemical potentials in GOMC units of energy, K.
                There is a 4 character limit for the string/residue name since the PDB/PSF
                files have a 4 character limitation and require and exact match in the conf file.
                Note: These strings must match the residue in the psf and psb files or it will fail.
                The name of the residues and their corresponding chemical potential must specified
                for every residue in the system (i.e., {"residue_name" : chemical_potential}).
                Note: IF 2 KEYS WITH THE SAME STRING/RESIDUE ARE PROVIDED, ONE WILL BE AUTOMATICALLY
                OVERWRITTEN AND NO ERROR WILL BE THROWN IN THIS CONTROL FILE WRITER.
                Example 1 (system with only water):  {"H2O" : -4000} .
                Example 2 (system with water and ethanol):  {"H2O" : -4000, "ETH" : -8000}
            Fugacity : dict {str , int or float (>= 0)}, default = None
                The fugacity in GOMC units of pressure, bar.
                There is a 4 character limit for the string/residue name since the PDB/PSF
                files have a 4 character limitation and require and exact match in the conf file.
                Note: These strings must match the residue in the psf and psb files or it will fail.
                The name of the residues and their corresponding fugacity must specified
                for every residue in the system (i.e., {"residue_name" : fugacity}).
                Note: IF 2 KEYS WITH THE SAME STRING/RESIDUE ARE PROVIDED, ONE WILL BE AUTOMATICALLY
                OVERWRITTEN AND NO ERROR WILL BE THROWN IN THIS CONTROL FILE WRITER.
                Example 1 (system with only water):  {"H2O" : 1} .
                Example 2 (system with water and ethanol):  {"H2O" : 0.5, "ETH" : 10},
            CBMC_First : int (>= 0), default = 12
                The number of CD-CBMC trials to choose the first atom position
                (Lennard-Jones trials for first seed growth).
            CBMC_Nth : int (>= 0), default = 10
                The Number of CD-CBMC trials to choose the later atom positions
                (Lennard-Jones trials for first seed growth).
            CBMC_Ang : int (>= 0), default = 50
                The Number of CD-CBMC bending angle trials to perform for geometry
                (per the coupled-decoupled CBMC scheme).
            CBMC_Dih : int (>= 0), default = 50
                The Number of CD-CBMC dihedral angle trials to perform for geometry
                (per the coupled-decoupled CBMC scheme).
            OutputName : str (NO SPACES), , default = "Output_data", default = [True, 1M] or
                [True , set via formula based on the number of RunSteps or 1M max]
                The UNIQUE STRING NAME, WITH NO SPACES, which is used for the
                output block average, PDB, and PSF file names.
            CoordinatesFreq : list [bool , int (> 0)] or [Generate_data_bool , steps_per_data_output_int],
                default = [True, 1M] or [True , set via formula based on the number of RunSteps or M max]
                Controls output of PDB file (coordinates). If bool is True, this
                enables outputting the coordinate files at the integer frequency
                (set steps_per_data_output_int), while "False" disables outputting
                the coordinates.
            RestartFreq : list [bool , int (> 0)] or [Generate_data_bool , steps_per_data_output_int],
                default = [True, 1M] or [True , set via formula based on the number of RunSteps or 1M max]
                This creates the PDB and PSF (coordinate and topology) files for
                restarting the system at the set steps_per_data_output_int (frequency)
                If bool is True, this enables outputting the PDB/PSF restart files at the
                integer frequency (set steps_per_data_output_int), while “false”
                disables outputting the PDB/PSF restart files.
            CheckpointFreq : list [bool , int (> 0)] or [Generate_data_bool , steps_per_data_output_int],
                default = [True, 1M] or [True , set via formula based on the number of RunSteps or 1M max]
                Controls the output of the last state of simulation at a specified step,
                in a binary file format (checkpoint.dat). Checkpoint file contains the
                following information in full precision:
                    (1) Last simulation step that saved into checkpoint file
                    (2) Simulation cell dimensions and angles
                    (3) Maximum amount of displacement (Å), rotation (δ), and volume (Å^3)
                        that is used in the Displacement, Rotation, MultiParticle, and Volume moves
                    (4) Number of Monte Carlo move trial and acceptance
                    (5) All molecule’s coordinates
                    (6) Random number sequence
                If bool is True, this enables outputing the checkpoint file at the
                integer frequency (set steps_per_data_ouput_int),
                while "False" disables outputting the checkpoint file.'
            ConsoleFreq : list [bool , int (> 0)] or [Generate_data_bool , steps_per_data_output_int],
                default = [True, 10k] or [True , set via formula based on the number of RunSteps or 10k max]
                Controls the output to the "console” or log file, which prints the
                acceptance statistics, and run timing info. In addition, instantaneously-selected
                thermodynamic properties will be output to this file.  If bool is True,
                this enables outputting the console data at the integer frequency
                (set steps_per_data_output_int), while "False" disables outputting the console
                data file.
            BlockAverageFreq : list [bool , int (> 0)] or [Generate_data_bool , steps_per_data_output_int],
                default = [True, 10k] or [True , set via formula based on the number of RunSteps or 10k max]
                Controls the block averages output of selected thermodynamic properties.
                Block averages are averages of thermodynamic values of interest for chunks of the
                simulation (for post-processing of averages or std. dev. in those values).
                If bool is True, this enables outputting the block averaging data/file at the
                integer frequency (set steps_per_data_output_int),  while "False"
                disables outputting the block averaging data/file.
            HistogramFreq : list [bool , int (> 0)] or [Generate_data_bool , steps_per_data_output_int],
                default = [True, 10k] or [True , set via formula based on the number of RunSteps or 10k max]
                Controls the histograms. Histograms are a binned listing of observation frequency
                for a specific thermodynamic variable. In the GOMC code, they also control the output
                of a file containing energy/molecule samples, which is only used for the "GCMC"
                ensemble simulations for histogram reweighting purposes. If bool is True, this
                enables outputting the data to the histogram data at the integer frequency
                (set steps_per_data_output_int), while "False" disables outputting the histogram
                data.
            DistName : str (NO SPACES), default = "dis"
                Short phrase which will be combined with RunNumber and RunLetter
                to use in the name of the binned histogram for molecule distribution.
            HistName : str (NO SPACES), default = "his"
                Short phrase, which will be combined with RunNumber and RunLetter,
                to use in the name of the energy/molecule count sample file.
            RunNumber : int  ( > 0 ), default = 1
                 Sets a number, which is a part of DistName and HistName file name.
            RunLetter : str (1 alphabetic character only), default = "a"
                Sets a letter, which is a part of DistName and HistName file name.
            SampleFreq : int ( > 0 ), default = 500
                The number of steps per histogram sample or frequency.
            OutEnergy : [bool, bool], default = [True, True]
                The list provides the booleans to [block_averages_bool, console_output_bool].
                This outputs the energy data into the block averages and console output/log
            OutPressure : [bool, bool], default = [True, True]
                The list provides the booleans to [block_averages_bool, console_output_bool].
                This outputs the pressure data into the block averages and console output/log files.
            OutMolNumber : [bool, bool], default = [True, True]
                The list provides the booleans to [block_averages_bool, console_output_bool].
                This outputs the number of molecules data into the block averages and console
                output/log files.
            OutDensity : [bool, bool], default = [True, True]
                The list provides the booleans to [block_averages_bool, console_output_bool].
                This outputs the density data into the block averages and console output/log files.
            OutVolume : [bool, bool], default = [True, True]
                The list provides the booleans to [block_averages_bool, console_output_bool].
                This outputs the volume data into the block averages and console output/log files.
            OutSurfaceTension : [bool, bool], default = [False, False]
                The list provides the booleans to [block_averages_bool, console_output_bool].
                This outputs the surface tension data into the block averages and console
                output/log files.
            FreeEnergyCalc : list [bool , int (> 0)] or [Generate_data_bool , steps_per_data_output_int],
                default = None
                bool = True enabling free energy calculation during the simulation, false disables
                the calculation. The int/step frequency sets the frequency of calculating the free energy.
            MoleculeType : list [str , int (> 0)] or ["residue_name" , residue_ID], default = None
                The user must set this variable as there is no working default.
                Note: ONLY 4 characters can be used for the string (i.e., "residue_name").
                Sets the solute molecule kind (residue name) and molecule number (residue ID),
                which absolute solvation free will be calculated for.'
            InitialState : int (>= 0), default = None
                The user must set this variable as there is no working default.
                The index of LambdaCoulomb and LambdaVDW vectors. Sets the index of the
                LambdaCoulomb and LambdaVDW vectors, to determine the simulation lambda value for
                VDW and Coulomb interactions.
                WARNING : This must an integer within the vector count of the LambdaVDW and LambdaCoulomb,
                in which the counting starts at 0.  '
            LambdaVDW : list of floats (0 <= floats <= 1), default = None
                The user must set this variable as there is no working default (default = {}).
                Lambda values for VDW interaction in ascending order. Sets the intermediate
                lambda states to which solute-solvent VDW interactions are scaled.
                WARNING : This list must be the same length as the "LambdaCoulomb" list length.
                WARNING : All lambda values must be stated in the ascending order, otherwise the
                program will terminate.
                Example of ascending order 1: [0.1, 1.0,]
                Example of ascending orde 2: [0.1, 0.2, 0.4, 0.9]
            LambdaCoulomb : list of floats (0 <= floats <= 1), default = None
                Lambda values for Coulombic interaction in ascending order. Sets the intermediate
                lambda states to which solute-solvent Coulombic interactions are scaled.
                GOMC defauts to the "LambdaVDW" values for the Coulombic interaction
                if no "LambdaCoulomb" variable is set.
                WARNING : This list must be the same length as the "LambdaVDW" list length.
                WARNING : All lambda values must be stated in the ascending order, otherwise
                the program will terminate.
                Example of ascending order 1: [0.1, 1.0,]
                Example of ascending order 2: [0.1, 0.2, 0.4, 0.9] '
            ScaleCoulomb : bool, default = False
                Determines to scale the Coulombic interaction non-linearly
                (soft-core scheme) or not.
                True if the Coulombic interaction needs to be scaled non-linearly.
                False if the Coulombic interaction needs to be scaled linearly.
            ScalePower : int (>= 0), default = 2
                The p value in the soft-core scaling scheme, where the distance
                between solute and solvent is scaled non-linearly.
            ScaleAlpha : int or float (>= 0), default = 0.5
                The alpha value in the soft-core scaling scheme, where the distance
                between solute and solvent is scaled non-linearly.
            MinSigma : int or float (>= 0), default = 3
                The minimum sigma value in the soft-core scaling scheme, where the
                distance between solute and solvent is scaled non-linearly.
            DisFreq : int or float (0 <= value <= 1), default are specific for each ensemble
                {'NVT': 0.15, 'NPT': 0.15, 'GEMC_NVT': 0.2, 'GEMC_NPT': 0.19, 'GCMC': 0.15}
                Fractional percentage at which the displacement move will occur
                (i.e., fraction of displacement moves).
            RotFreq : int or float (0 <= value <= 1), default are specific for each ensemble
                {'NVT': 0.15, 'NPT': 0.15, 'GEMC_NVT': 0.2, 'GEMC_NPT': 0.2, 'GCMC': 0.15}
                Fractional percentage at which the rotation move will occur.
                (i.e., fraction of rotation moves).
            IntraSwapFreq : int or float (0 <= value <= 1), default are specific for each ensemble
                {'NVT': 0.3, 'NPT': 0.29, 'GEMC_NVT': 0.1, 'GEMC_NPT': 0.1, 'GCMC': 0.1}
                Fractional percentage at which the molecule will be removed from a
                box and inserted into the same box using coupled-decoupled configurational-bias
                algorithm. (i.e., fraction of intra-molecule swap moves).
            SwapFreq : int or float (0 <= value <= 1), default are specific for each ensemble
                {'NVT': 0.0, 'NPT': 0.0, 'GEMC_NVT': 0.2, 'GEMC_NPT': 0.2, 'GCMC': 0.35}
                For Gibbs and Grand Canonical (GC) ensemble runs only: Fractional
                percentage at which molecule swap move will occur using coupled-decoupled
                configurational-bias. (i.e., fraction of molecule swaps moves).
            RegrowthFreq : int or float (0 <= value <= 1), default are specific for each ensemble
                {'NVT': 0.3, 'NPT': 0.3, 'GEMC_NVT': 0.2, 'GEMC_NPT': 0.2, 'GCMC': 0.15}
                Fractional percentage at which part of the molecule will be deleted and
                then regrown using coupled- decoupled configurational-bias algorithm
                (i.e., fraction of molecular growth moves).
            CrankShaftFreq : int or float (0 <= value <= 1), default are specific for each ensemble
                {'NVT': 0.1, 'NPT': 0.1, 'GEMC_NVT': 0.1, 'GEMC_NPT': 0.1, 'GCMC': 0.1}
                Fractional percentage at which crankshaft move will occur.
                In this move, two atoms that are forming angle or dihedral are selected
                randomly and form a shaft. Then any atoms or group that are within these
                two selected atoms, will rotate around the shaft to sample intra-molecular
                degree of freedom (i.e., fraction of crankshaft moves).
            VolFreq : int or float (0 <= value <= 1), default are specific for each ensemble
                {'NVT': 0.0, 'NPT': 0.01, 'GEMC_NVT': 0.0, 'GEMC_NPT': 0.01, 'GCMC': 0.0}
                For isobaric-isothermal (NPT) ensemble and Gibbs ensemble
                (GEMC_NPT and GEMC_NVT) runs only: Fractional percentage at
                which a volume move will occur (i.e., fraction of Volume moves).
            MultiParticleFreq : int or float (0 <= value <= 1), default are specific for each ensemble
                {'NVT': 0.0, 'NPT': 0.0, 'GEMC_NVT': 0.0, 'GEMC_NPT': 0.0, 'GCMC': 0.0}
                Fractional percentage at which multi-particle move will occur.
                In this move, all molecules in the selected simulation box will be rigidly
                rotated or displaced simultaneously, along the calculated torque or force
                respectively (i.e., fraction of multi-particle moves).
            IntraMEMC_1Freq : int or float (0 <= value <= 1), default are specific for each ensemble
            {'NVT': 0.0, 'NPT': 0.0, 'GEMC_NVT': 0.0, 'GEMC_NPT': 0.0, 'GCMC': 0.0}
                Fractional percentage at which specified number of small molecule kind will be
                exchanged with a specified large molecule kind in defined sub-volume within
                same simulation box.  This move need additional information such as
                ExchangeVolumeDim, ExchangeRatio, ExchangeSmallKind, and ExchangeLargeKind.
            MEMC_1Freq : int or float (0 <= value <= 1), default are specific for each ensemble
                {'NVT': 0.0, 'NPT': 0.0, 'GEMC_NVT': 0.0, 'GEMC_NPT': 0.0, 'GCMC': 0.0}
                Fractional percentage at which specified number of small molecule kind will
                be exchanged with a specified large molecule kind in defined sub-volume,
                between simulation boxes.  This move need additional information such as
                ExchangeVolumeDim, ExchangeRatio, ExchangeSmallKind, and ExchangeLargeKind.
            IntraMEMC_2Freq : int or float (0 <= value <= 1), default are specific for each ensemble
                {'NVT': 0.0, 'NPT': 0.0, 'GEMC_NVT': 0.0, 'GEMC_NPT': 0.0, 'GCMC': 0.0}
                Fractional percentage at which specified number of small molecule kind
                will be exchanged with a specified large molecule kind in defined sub-volume
                within same simulation box. Backbone of small and large molecule kind will be
                used to insert the large molecule more efficiently. This move need additional
                information such as ExchangeVolumeDim, ExchangeRatio, ExchangeSmallKind,
                ExchangeLargeKind, SmallKindBackBone, and LargeKindBackBone. '
            MEMC_2Freq : int or float (0 <= value <= 1), default are specific for each ensemble
                {'NVT': 0.0, 'NPT': 0.0, 'GEMC_NVT': 0.0, 'GEMC_NPT': 0.0, 'GCMC': 0.0}
                Fractional percentage at which specified number of small molecule kind will be
                exchanged with a specified large molecule kind in defined sub-volume,
                between simulation boxes. Backbone of small and large molecule kind will be
                used to insert the large molecule more efficiently. This move need additional
                information such as ExchangeVolumeDim, ExchangeRatio, ExchangeSmallKind,
                ExchangeLargeKind, SmallKindBackBone, and LargeKindBackBone. '
            IntraMEMC_3Freq : int or float (0 <= value <= 1), default are specific for each ensemble
                {'NVT': 0.0, 'NPT': 0.0, 'GEMC_NVT': 0.0, 'GEMC_NPT': 0.0, 'GCMC': 0.0}
                Fractional percentage at which specified number of small molecule kind will be
                exchanged with a specified large molecule kind in defined sub-volume within same
                simulation box. Specified atom of the large molecule kind will be used to insert
                the large molecule using coupled-decoupled configurational-bias. This move need
                additional information such as ExchangeVolumeDim, ExchangeRatio, ExchangeSmallKind,
                ExchangeLargeKind, and LargeKindBackBone. '
            MEMC_3Freq : int or float (0 <= value <= 1), default are specific for each ensemble
                {'NVT': 0.0, 'NPT': 0.0, 'GEMC_NVT': 0.0, 'GEMC_NPT': 0.0, 'GCMC': 0.0}
                Fractional percentage at which specified number of small molecule kind will be
                exchanged with a specified large molecule kind in defined sub-volume,
                between simulation boxes.  Specified atom of the large molecule kind will be
                used to insert the large molecule using coupled-decoupled configurational-bias.
                This move need additional information such as ExchangeVolumeDim,
                ExchangeRatio, ExchangeSmallKind, ExchangeLargeKind, and LargeKindBackBone.
            ExchangeVolumeDim : list of 3 floats or integers or [X-dimension, Y-dimension, Z-dimension)],
                default = [1.0, 1.0, 1.0]
                To use all variations of MEMC and Intra-MEMC Monte Carlo moves, the exchange
                subvolume must be defined. The exchange sub-volume is defined as an orthogonal box
                with x, y, and z-dimensions, where small molecule/molecules kind will be selected
                from to be exchanged with a large molecule kind.
                Note: Currently, the X and Y dimension cannot be set independently (X = Y = max(X, Y)).
                Note: A heuristic for setting good values of the x, y, and z-dimensions is to use
                the geometric size of the large molecule plus 1-2 Å in each dimension.
                Note: In case of exchanging 1 small molecule kind with 1 large molecule kind in
                IntraMEMC-2, IntraMEMC-3, MEMC-2, MEMC-3 Monte Carlo moves, the sub-volume
                dimension has no effect on acceptance rate. '
            MEMC_DataInput : nested lists, default = None
                Enter data as a list with some sub-lists as follows:
                [[ExchangeRatio_int (> 0), ExchangeLargeKind_str,
                [LargeKindBackBone_atom_1_str_or_NONE, LargeKindBackBone_atom_2_str_or_NONE ],
                ExchangeSmallKind_str, [SmallKindBackBone_atom_1_str_or_NONE, SmallKindBackBone_atom_2_str_or_NONE ]],
                ...,
                [ExchangeRatio_int (> 0), ExchangeLargeKind_str,
                [LargeKindBackBone_atom_1_str_or_NONE, LargeKindBackBone_atom_2_str_or_NONE ],
                ExchangeSmallKind_str, [SmallKindBackBone_atom_1_str_or_NONE, SmallKindBackBone_atom_2_str_or_NONE ].
                NOTE: CURRENTLY ALL THESE INPUTS NEED TO BE SPECIFIED, REGARDLESS OF THE MEMC TYPE
                SELECTION. IF THE SmallKindBackBone or LargeKindBackBone IS NOT REQUIRED FOR THE
                MEMC TYPE, None CAN BE USED IN PLACE OF A STRING.
                Note: These strings must match the residue in the psf and psb files or it will fail.
                It is recommended that the user print the Charmm object psf and pdb files
                and review the residue names that match the atom name before using the in
                the MEMC_DataInput variable input.
                Note: see the below data explanations for the ExchangeRatio, ExchangeSmallKind,
                ExchangeLargeKind, LargeKindBackBone, SmallKindBackBone.
                Example 1 (MEMC-1) : [ [1, 'WAT', [None, None], 'wat', [None, None]] ,
                [1, 'WAT', [None, None], 'wat', [None, None]] .
                Example 2 (MEMC-2): [ [1, 'WAT', ['O1', 'H1'], 'wat', ['O1', 'H1' ]] ,
                [1, 'WAT', ['H1', 'H2'], 'wat', ['H1', 'H2' ]] .
                Example 3 (MEMC-3) : [ [2, 'WAT', 'O1', 'H1'], 'wat', [None, None]] ,
                [2, 'WAT', ['H1', 'H2'], 'wat', [None, None]] .\n"
                --- ExchangeRatio     = MEMC parameters (all ensembles): int (> 0), default = None
                                        The Ratio of exchanging small molecule/molecules with 1 large molecule.
                                        To use all variation of MEMC and Intra-MEMC Monte Carlo moves,
                                        the exchange ratio must be defined. The exchange ratio defines how
                                        many small molecule will be exchanged with 1 large molecule. For each
                                        large-small molecule pairs, one exchange ratio must be defined.
                --- ExchangeSmallKind = MEMC parameters (all ensembles):  str, default = None
                                        The small molecule kind (resname) to be exchanged.
                                        Note: ONLY 4 characters can be used for the strings.
                                        To use all variation of MEMC and Intra-MEMC Monte Carlo moves,
                                        the small molecule kind to be exchanged with a large molecule
                                        'kind must be defined. Multiple small molecule kind can be specified.
                --- ExchangeLargeKind = MEMC parameters (all ensembles):  str, default = None
                                        The large molecule kind (resname) to be exchanged.
                                        Note: ONLY 4 characters can be used for the strings.
                                        To use all variation of MEMC and Intra-MEMC Monte Carlo moves,
                                        the large molecule kind to be exchanged with small molecule '
                                        kind must be defined. Multiple large molecule kind can be specified.
                --- LargeKindBackBone = MEMC parameters (all ensembles): list [str, str] or [None, None], default = None
                                        Note: ONLY 4 characters can be used for the strings.
                                        The [None, None] values can only be used if that MEMC type does
                                        not require them.  The strings for the the atom name 1 and atom name 2
                                        that belong to the large molecule’s backbone
                                        (i.e., [str_for_atom_name_1, str_for_atom_name_2])
                                        To use MEMC-2, MEMC-3, IntraMEMC-2, and IntraMEMC-3 Monte Carlo moves, the
                                        large molecule backbone must be defined. The backbone of the molecule is defined
                                        as a vector that connects two atoms belong to the large molecule. The large
                                        molecule backbone will be used to align the sub-volume in MEMC-2 and IntraMEMC-2
                                        moves, while in MEMC-3 and IntraMEMC-3 moves, it uses the atom name to start
                                        growing the large molecule using coupled-decoupled configurational-bias. For
                                        each large-small molecule pairs, two atom names must be defined.
                                        Note: all atom names in the molecule must be unique.
                                        Note: In MEMC-3 and IntraMEMC-3 Monte Carlo moves, both atom names must be same,
                                        otherwise program will be terminated.
                                        Note: If the large molecule has only one atom (mono atomic molecules),
                                        same atom name must be used for str_for_atom_name_1 and str_for_atom_name_2
                                        of the LargeKindBackBone.
                --- SmallKindBackBone = MEMC parameters (all ensembles): list [str, str] or [None, None], default = None
                                        Note: ONLY 4 characters can be used for the strings.
                                        The [None, None] values can only be used if that MEMC type does not
                                        require them. The strings for the the atom name 1 and atom name 2 that
                                        belong to the small molecule’s backbone
                                        (i.e., [str_for_atom_name_1, str_for_atom_name_2]) '
                                        To use MEMC-2, and IntraMEMC-2 Monte Carlo moves, the small molecule backbone
                                        must be defined. The backbone of the molecule is defined as a vector that
                                        connects two atoms belong to the small molecule and will be used to align the
                                        sub-volume. For each large-small molecule pairs, two atom names must be defined.
                                        Note: all atom names in the molecule must be unique.
                                        Note: If the small molecule has only one atom (mono atomic molecules), same atom
                                        name must be used str_for_atom_name_1 and str_for_atom_name_2
                                        of the SmallKindBackBone.
            # *******************************************************************
            # input_variables_dict options (keys and values) - (end)
            # Note: the input_variables_dict keys are also attributes
            # *******************************************************************

    Notes
    -------
    The user input variables (input_variables_dict) and the specific
    ensembles they are also available with can be accessed by the running
    print_valid_ensemble_input_variables('NPT', description = True)
    command, as the information is dynamically contained here.

    The details of the required inputs for the selected
    ensembles can be found by running this python workbook,

    >>> print_valid_required_input_variables('NVT', description = True)

    which prints the required inputs with their subsection description
    for the selected 'NVT' ensemble (other ensembles can be set as well).

    The details of the required inputs for the selected
    ensembles can be found by the following function,
    >>> print_valid_required_input_variables('NVT', description = True)
    which prints the required inputs with their subsection description
    for the selected 'NVT' ensemble (other ensembles can be set as well).
    The box units imported are in nm (standard MoSDeF units).
    The units for this writer are auto-scaled to Angstroms, so they
    can be directly used in the GOMC or NAMD engines.

    Note: all of the move types are not available in for every ensemble.
    Note: all of the move fractions must sum to 1, or the control file
    writer will fail.

    The input variables (input_variables_dict) and text extracted with permission from
    the GOMC manual version 2.60. Some of the text was modified from its original version.
    Cite: Potoff, Jeffrey; Schwiebert, Loren; et. al. GOMC Documentation.
    https://raw.githubusercontent.com/GOMC-WSU/GOMC/master/GOMC_Manual.pdf, 2021.

    Returns
    -------
    If completed without errors: str
        returns "GOMC_CONTROL_FILE_WRITTEN" when the GOMC input control file is writen
    If completed with errors:  None
    """

    # write the control file and return a testable value
    gomc_control = GOMCControl(
        charmm_object,
        ensemble_type,
        RunSteps,
        Temperature,
        input_variables_dict=input_variables_dict,
    )
    test_gomc_control_write_conf_file = gomc_control.write_conf_file(
        conf_filename
    )

    if (
        gomc_control.input_error is False
        and test_gomc_control_write_conf_file == "GOMC_CONTROL_FILE_WRITTEN"
    ):

        return "GOMC_CONTROL_FILE_WRITTEN"
    else:
        return None<|MERGE_RESOLUTION|>--- conflicted
+++ resolved
@@ -2009,34 +2009,18 @@
         self.coul_1_4 = charmm_object.coul_1_4
         self.input_variables_dict = input_variables_dict
         self.residues = charmm_object.residues
-<<<<<<< HEAD
-        self.all_residues_unique_atom_name_dict = charmm_object.all_res_unique_atom_name_dict
-
-        self.x_dim_box_0 = charmm_object.box_0.Lx * 10   # times 10 to convert from nm to Angstroms
-        self.y_dim_box_0 = charmm_object.box_0.Ly * 10   # times 10 to convert from nm to Angstroms
-        self.z_dim_box_0 = charmm_object.box_0.Lz * 10   # times 10 to convert from nm to Angstroms
-
-        print('charmm_object.filename_box_1 = ',format(str(charmm_object.filename_box_1)))
-        print('type(charmm_object.filename_box_1) = ', format(str(type(charmm_object.filename_box_1))))
-
-        if self.ensemble_type in ['GEMC_NVT', 'GEMC_NPT', 'GCMC']:
-            if charmm_object.filename_box_1 is not None and isinstance(charmm_object.filename_box_1, str) is True:
-                self.x_dim_box_1 = charmm_object.box_1.Lx * 10   # times 10 to convert from nm to Angstroms
-                self.y_dim_box_1 = charmm_object.box_1.Ly * 10   # times 10 to convert from nm to Angstroms
-                self.z_dim_box_1 = charmm_object.box_1.Lz * 10   # times 10 to convert from nm to Angstroms
-=======
         self.all_residues_unique_atom_name_dict = (
             charmm_object.all_res_unique_atom_name_dict
         )
 
         self.x_dim_box_0 = (
-            charmm_object.box_0.maxs[0] * 10
+            charmm_object.box_0.Lx * 10
         )  # times 10 to convert from nm to Angstroms
         self.y_dim_box_0 = (
-            charmm_object.box_0.maxs[1] * 10
+            charmm_object.box_0.Ly * 10
         )  # times 10 to convert from nm to Angstroms
         self.z_dim_box_0 = (
-            charmm_object.box_0.maxs[2] * 10
+            charmm_object.box_0.Lz * 10
         )  # times 10 to convert from nm to Angstroms
 
         print(
@@ -2054,15 +2038,14 @@
                 and isinstance(charmm_object.filename_box_1, str) is True
             ):
                 self.x_dim_box_1 = (
-                    charmm_object.box_1.maxs[0] * 10
+                    charmm_object.box_1.Lx * 10
                 )  # times 10 to convert from nm to Angstroms
                 self.y_dim_box_1 = (
-                    charmm_object.box_1.maxs[1] * 10
+                    charmm_object.box_1.Ly * 10
                 )  # times 10 to convert from nm to Angstroms
                 self.z_dim_box_1 = (
-                    charmm_object.box_1.maxs[2] * 10
+                    charmm_object.box_1.Lz * 10
                 )  # times 10 to convert from nm to Angstroms
->>>>>>> dc6a1053
             else:
                 self.x_dim_box_1 = None
                 self.y_dim_box_1 = None
@@ -4433,7 +4416,7 @@
             "############################################################################\n"
         )
         data_control_file.write(
-            "#  ========-------------------- INPUT --------------------------=========== \n"
+            "#  ---------------------------- INPUT ------------------------------------- \n"
         )
         data_control_file.write(
             "############################################################################\n"
@@ -4491,7 +4474,7 @@
             "############################################################################\n"
         )
         data_control_file.write(
-            "#  =======--------------------- SYSTEM --------------------------===========\n"
+            "#  ---------------------------- SYSTEM -------------------------------------\n"
         )
         data_control_file.write(
             "############################################################################ \n"
@@ -4908,7 +4891,7 @@
             "############################################################################\n"
         )
         data_control_file.write(
-            "#  =======-------------------- OUTPUT --------------------------=========== \n"
+            "#  --------------------------- OUTPUT ------------------------------------- \n"
         )
         data_control_file.write(
             "############################################################################\n"
