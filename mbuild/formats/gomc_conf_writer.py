--- conflicted
+++ resolved
@@ -5154,13 +5154,7 @@
                                     ) in target_swap_tag_id_dict_key_data[
                                         "subvolumedim"
                                     ]:
-<<<<<<< HEAD
                                         if not isinstance(set_x_y_z_dim_i, (int, float)):
-=======
-                                        if not isinstance(
-                                            x_y_z_dim_i, (int, float)
-                                        ):
->>>>>>> c2cf05e6
                                             bad_input_variables_values_list.append(
                                                 "subvolumedim"
                                             )
