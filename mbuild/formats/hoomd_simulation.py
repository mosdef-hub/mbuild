"""HOOMD simulation format."""
import itertools
import operator
import warnings
from collections import namedtuple

import numpy as np
import parmed as pmd

import mbuild as mb
from mbuild.utils.conversion import RB_to_OPLS
from mbuild.utils.io import import_
from mbuild.utils.sorting import natural_sort

from .hoomd_snapshot import to_hoomdsnapshot

gsd = import_("gsd")
gsd.hoomd = import_("gsd.hoomd")
hoomd = import_("hoomd")
hoomd.md = import_("hoomd.md")


def create_hoomd_simulation(
    structure,
    ref_distance=1.0,
    ref_mass=1.0,
    ref_energy=1.0,
    r_cut=1.2,
    auto_scale=False,
    snapshot_kwargs={},
    pppm_kwargs={"Nx": 8, "Ny": 8, "Nz": 8, "order": 4},
    init_snap=None,
    restart=None,
    nlist=hoomd.md.nlist.cell,
):
    """Convert a parametrized pmd.Structure to hoomd.SimulationContext.

    Parameters
    ----------
    structure : parmed.Structure
        ParmEd Structure object
    ref_distance : float, optional, default=1.0
        Reference distance for conversion to reduced units
    ref_mass : float, optional, default=1.0
        Reference mass for conversion to reduced units
    ref_energy : float, optional, default=1.0
        Reference energy for conversion to reduced units
    r_cut : float, optional, default 1.2
        Cutoff radius, in reduced units
    auto_scale : bool, optional, default=False
        Automatically use largest sigma value as ref_distance, largest mass
        value as ref_mass, and largest epsilon value as ref_energy
    snapshot_kwargs : dict
        Kwargs to pass to to_hoomdsnapshot
    pppm_kwargs : dict
        Kwargs to pass to hoomd's pppm function
    init_snap : hoomd.data.SnapshotParticleData, optional, default=None
        Initial snapshot to which to add the ParmEd structure object
        (useful for rigid bodies)
    restart : str, optional, default=None
        Path to the gsd file from which to restart the simulation.
        https://hoomd-blue.readthedocs.io/en/v2.9.4/restartable-jobs.html
        Note: It is assumed that the ParmEd structure and the system in
        restart.gsd contain the same types. The ParmEd structure is still used
        to initialize the forces, but restart.gsd is used to initialize the
        system state (e.g., particle positions, momenta, etc).
    nlist : hoomd.md.nlist, default=hoomd.md.nlist.cell
        Type of neighborlist to use, see
        https://hoomd-blue.readthedocs.io/en/stable/module-md-nlist.html
        for more information.

    Returns
    -------
    hoomd_objects : list
        List of hoomd objects created during conversion
    ReferenceValues : namedtuple
        Values used in scaling

    Notes
    -----
    While the hoomd objects are returned, the hoomd.SimulationContext is
    accessible via `hoomd.context.current`. If you pass a non-parametrized
    pmd.Structure, you will not have angle, dihedral, or force field
    information. You may be better off creating a hoomd.Snapshot.
    Reference units should be expected to convert parmed Structure units:

    --- angstroms, kcal/mol, and daltons
    """
    if isinstance(structure, mb.Compound):
        raise ValueError(
            "You passed mb.Compound to create_hoomd_simulation, there will be "
            "no angles, dihedrals, or force field parameters. Please use "
            "hoomd_snapshot.to_hoomdsnapshot to create a hoomd.Snapshot, then "
            "create your own hoomd context and pass your hoomd.Snapshot to "
            "hoomd.init.read_snapshot()"
        )
    elif not isinstance(structure, pmd.Structure):
        raise ValueError(
            "Please pass a parmed.Structure to create_hoomd_simulation"
        )

    _check_hoomd_version()
    version_numbers = _check_hoomd_version()
    if float(version_numbers[0]) >= 3:
<<<<<<< HEAD
        raise RuntimeError("This method does not support HOOMD-blue v3.x.")
=======
        warnings.warn(
            "Warning when using Hoomd 3, potential API change where the hoomd "
            "context is not updated upon creation of forces - utilize the "
            "returned `hoomd_objects`"
        )
>>>>>>> 4342b901

    hoomd_objects = []  # Potential adaptation for Hoomd v3 API

    if auto_scale:
        ref_mass = max([atom.mass for atom in structure.atoms])
        pair_coeffs = list(
            set((a.type, a.epsilon, a.sigma) for a in structure.atoms)
        )
        ref_energy = max(pair_coeffs, key=operator.itemgetter(1))[1]
        ref_distance = max(pair_coeffs, key=operator.itemgetter(2))[2]

    ReferenceValues = namedtuple("ref_values", ["distance", "mass", "energy"])
    ref_values = ReferenceValues(ref_distance, ref_mass, ref_energy)

    if not hoomd.context.current:
        hoomd.context.initialize("")
    if restart is None:
        snapshot, _ = to_hoomdsnapshot(
            structure,
            ref_distance=ref_distance,
            ref_mass=ref_mass,
            ref_energy=ref_energy,
            **snapshot_kwargs,
            hoomd_snapshot=init_snap,
        )
        hoomd_objects.append(snapshot)
        hoomd_system = hoomd.init.read_snapshot(snapshot)
        hoomd_objects.append(hoomd_system)
    else:
        with gsd.hoomd.open(restart) as f:
            snapshot = f[-1]
        hoomd_objects.append(snapshot)
        hoomd_system = hoomd.init.read_gsd(restart, restart=restart)
        hoomd_objects.append(hoomd_system)
        print("Simulation initialized from restart file")

    nl = nlist()
    nl.reset_exclusions(exclusions=["1-2", "1-3"])
    hoomd_objects.append(nl)

    if structure.atoms[0].type != "":
        print("Processing LJ and QQ")
        lj = _init_hoomd_lj(
            structure,
            nl,
            r_cut=r_cut,
            ref_distance=ref_distance,
            ref_energy=ref_energy,
        )
        qq = _init_hoomd_qq(structure, nl, r_cut=r_cut, **pppm_kwargs)
        hoomd_objects.append(lj)
        hoomd_objects.append(qq)
    if structure.adjusts:
        print("Processing 1-4 interactions, adjusting neighborlist exclusions")
        lj_14, qq_14 = _init_hoomd_14_pairs(
            structure, nl, ref_distance=ref_distance, ref_energy=ref_energy
        )
        hoomd_objects.append(lj_14)
        hoomd_objects.append(qq_14)
    if structure.bond_types:
        print("Processing harmonic bonds")
        harmonic_bond = _init_hoomd_bonds(
            structure, ref_distance=ref_distance, ref_energy=ref_energy
        )
        hoomd_objects.append(harmonic_bond)
    if structure.angle_types:
        print("Processing harmonic angles")
        harmonic_angle = _init_hoomd_angles(structure, ref_energy=ref_energy)
        hoomd_objects.append(harmonic_angle)
    if structure.dihedral_types:
        print("Processing periodic torsions")
        periodic_torsions = _init_hoomd_dihedrals(
            structure, ref_energy=ref_energy
        )
        hoomd_objects.append(periodic_torsions)
    if structure.rb_torsion_types:
        print("Processing RB torsions")
        rb_torsions = _init_hoomd_rb_torsions(structure, ref_energy=ref_energy)
        hoomd_objects.append(rb_torsions)
    print("HOOMD SimulationContext updated from ParmEd Structure")

    return hoomd_objects, ref_values


def _init_hoomd_lj(structure, nl, r_cut=1.2, ref_distance=1.0, ref_energy=1.0):
    """LJ parameters."""
    # Identify the unique atom types before setting
    atom_type_params = {}
    for atom in structure.atoms:
        if atom.type not in atom_type_params:
            atom_type_params[atom.type] = atom.atom_type

    # Set the hoomd parameters for self-interactions
    lj = hoomd.md.pair.lj(r_cut, nl)
    for name, atom_type in atom_type_params.items():
        lj.pair_coeff.set(
            name,
            name,
            sigma=atom_type.sigma / ref_distance,
            epsilon=atom_type.epsilon / ref_energy,
        )

    # Cross interactions, mixing rules, NBfixes
    all_atomtypes = sorted(atom_type_params.keys())
    for a1, a2 in itertools.combinations_with_replacement(all_atomtypes, 2):
        nb_fix_info = atom_type_params[a1].nbfix.get(a2, None)
        # nb_fix_info = (rmin, eps, rmin14, eps14)
        if nb_fix_info is None:
            # No nbfix means use mixing rule to find cross-interaction
            if structure.combining_rule == "lorentz":
                sigma = (
                    atom_type_params[a1].sigma + atom_type_params[a2].sigma
                ) / (2 * ref_distance)
                epsilon = (
                    (
                        atom_type_params[a1].epsilon
                        * atom_type_params[a2].epsilon
                    )
                    / ref_energy ** 2
                ) ** 0.5
            elif structure.combining_rule == "geometric":
                sigma = (
                    (atom_type_params[a1].sigma * atom_type_params[a2].sigma)
                    / ref_distance ** 2
                ) ** 0.5
                epsilon = (
                    (
                        atom_type_params[a1].epsilon
                        * atom_type_params[a2].epsilon
                    )
                    / ref_energy ** 2
                ) ** 0.5
            else:
                raise ValueError(
                    f"Mixing rule {structure.combining_rule} not supported, "
                    "use lorentz"
                )
        else:
            # If we have nbfix info, use it
            sigma = nb_fix_info[0] / (ref_distance * (2 ** (1 / 6)))
            epsilon = nb_fix_info[1] / ref_energy
        lj.pair_coeff.set(a1, a2, sigma=sigma, epsilon=epsilon)

    return lj


def _init_hoomd_qq(structure, nl, Nx=1, Ny=1, Nz=1, order=4, r_cut=1.2):
    """Charge interactions."""
    charged = hoomd.group.charged()
    if len(charged) == 0:
        print("No charged groups found, ignoring electrostatics")
        return None
    else:
        qq = hoomd.md.charge.pppm(charged, nl)
        qq.set_params(Nx, Ny, Nz, order, r_cut)
        return qq


def _init_hoomd_14_pairs(
    structure, nl, r_cut=1.2, ref_distance=1.0, ref_energy=1.0
):
    """Special_pairs to handle 14 scalings.

    See discussion: https://groups.google.com/forum/#!topic/hoomd-users/
    iZ9WCpHczg0
    """
    # Update neighborlist to exclude 1-4 interactions,
    # but impose a special_pair force to handle these pairs
    nl.exclusions.append("1-4")

    if hoomd.context.current.system_definition.getPairData().getN() == 0:
        print("No 1,4 pairs found in hoomd snapshot")
        return None, None

    lj_14 = hoomd.md.special_pair.lj()
    qq_14 = hoomd.md.special_pair.coulomb()
    params_14 = {}
    # Identify unique 14 scalings
    for adjust in structure.adjusts:
        t1 = adjust.atom1.type
        t2 = adjust.atom2.type
        ps = "-".join(sorted([t1, t2]))
        if ps not in params_14:
            params_14[ps] = adjust.type
    for name, adjust_type in params_14.items():
        lj_14.pair_coeff.set(
            name,
            sigma=adjust_type.sigma / ref_distance,
            # The adjust epsilon already carries the scaling
            epsilon=adjust_type.epsilon / ref_energy,
            # Do NOT use hoomd's alpha to modify any LJ terms
            alpha=1,
            r_cut=r_cut,
        )
        qq_14.pair_coeff.set(name, alpha=adjust_type.chgscale, r_cut=r_cut)

    return lj_14, qq_14


def _init_hoomd_bonds(structure, ref_distance=1.0, ref_energy=1.0):
    """Harmonic bonds."""
    # Identify the unique bond types before setting
    bond_type_params = {}
    for bond in structure.bonds:
        t1, t2 = bond.atom1.type, bond.atom2.type
        t1, t2 = sorted([t1, t2], key=natural_sort)
        if t1 != "" and t2 != "":
            bond_type = "-".join((t1, t2))
            if bond_type not in bond_type_params:
                bond_type_params[bond_type] = bond.type

    # Set the hoomd parameters
    harmonic_bond = hoomd.md.bond.harmonic()
    for name, bond_type in bond_type_params.items():
        # A (paramerized) parmed structure with no bondtype
        # is because of constraints
        if bond_type is None:
            print("Bond with no bondtype detected, setting coefficients to 0")
            harmonic_bond.bond_coeff.set(name, k=0, r0=0)
        else:
            harmonic_bond.bond_coeff.set(
                name,
                k=2 * bond_type.k * ref_distance ** 2 / ref_energy,
                r0=bond_type.req / ref_distance,
            )

    return harmonic_bond


def _init_hoomd_angles(structure, ref_energy=1.0):
    """Harmonic angles."""
    # Identify the unique angle types before setting
    angle_type_params = {}
    for angle in structure.angles:
        t1, t2, t3 = angle.atom1.type, angle.atom2.type, angle.atom3.type
        t1, t3 = sorted([t1, t3], key=natural_sort)
        angle_type = "-".join((t1, t2, t3))
        if angle_type not in angle_type_params:
            angle_type_params[angle_type] = angle.type

    # set the hoomd parameters
    harmonic_angle = hoomd.md.angle.harmonic()
    for name, angle_type in angle_type_params.items():
        harmonic_angle.angle_coeff.set(
            name,
            t0=np.deg2rad(angle_type.theteq),
            k=2 * angle_type.k / ref_energy,
        )

    return harmonic_angle


def _init_hoomd_dihedrals(structure, ref_energy=1.0):
    """Periodic dihedrals (dubbed harmonic dihedrals in HOOMD)."""
    # Identify the unique dihedral types before setting
    # need Hoomd 2.8.0 to use proper dihedral implemtnation
    # from this PR https://github.com/glotzerlab/hoomd-blue/pull/492
    version_numbers = _check_hoomd_version()
    if float(version_numbers[0]) < 2 or float(version_numbers[1]) < 8:
        from mbuild.exceptions import MBuildError

        raise MBuildError("Please upgrade Hoomd to at least 2.8.0")

    dihedral_type_params = {}
    for dihedral in structure.dihedrals:
        t1, t2 = dihedral.atom1.type, dihedral.atom2.type
        t3, t4 = dihedral.atom3.type, dihedral.atom4.type
        if [t2, t3] == sorted([t2, t3], key=natural_sort):
            dihedral_type = "-".join((t1, t2, t3, t4))
        else:
            dihedral_type = "-".join((t4, t3, t2, t1))
        if dihedral_type not in dihedral_type_params:
            if isinstance(dihedral.type, pmd.DihedralType):
                dihedral_type_params[dihedral_type] = dihedral.type
            elif isinstance(dihedral.type, pmd.DihedralTypeList):
                if len(dihedral.type) > 1:
                    warnings.warn(
                        "Multiple dihedral types detected for single dihedral, "
                        "will ignore all except  first dihedral type. First "
                        "dihedral type: {}".format(dihedral.type[0])
                    )
                dihedral_type_params[dihedral_type] = dihedral.type[0]

    # Set the hoomd parameters
    # These are periodic torsions
    periodic_torsion = hoomd.md.dihedral.harmonic()
    for name, dihedral_type in dihedral_type_params.items():
        periodic_torsion.dihedral_coeff.set(
            name,
            k=2 * dihedral_type.phi_k / ref_energy,
            d=1,
            n=dihedral_type.per,
            phi_0=np.deg2rad(dihedral_type.phase),
        )

    return periodic_torsion


def _init_hoomd_rb_torsions(structure, ref_energy=1.0):
    """RB dihedrals (implemented as OPLS dihedrals in HOOMD)."""
    # Identify the unique dihedral types before setting
    dihedral_type_params = {}
    for dihedral in structure.rb_torsions:
        t1, t2 = dihedral.atom1.type, dihedral.atom2.type
        t3, t4 = dihedral.atom3.type, dihedral.atom4.type
        if [t2, t3] == sorted([t2, t3], key=natural_sort):
            dihedral_type = "-".join((t1, t2, t3, t4))
        else:
            dihedral_type = "-".join((t4, t3, t2, t1))
        if dihedral_type not in dihedral_type_params:
            dihedral_type_params[dihedral_type] = dihedral.type

    # Set the hoomd parameter
    rb_torsion = hoomd.md.dihedral.opls()
    for name, dihedral_type in dihedral_type_params.items():
        F_coeffs = RB_to_OPLS(
            dihedral_type.c0 / ref_energy,
            dihedral_type.c1 / ref_energy,
            dihedral_type.c2 / ref_energy,
            dihedral_type.c3 / ref_energy,
            dihedral_type.c4 / ref_energy,
            dihedral_type.c5 / ref_energy,
            error_if_outside_tolerance=False,
        )
        rb_torsion.dihedral_coeff.set(
            name, k1=F_coeffs[1], k2=F_coeffs[2], k3=F_coeffs[3], k4=F_coeffs[4]
        )

    return rb_torsion


def _check_hoomd_version():
    version = hoomd.__version__
    version_numbers = version.split(".")
    return version_numbers<|MERGE_RESOLUTION|>--- conflicted
+++ resolved
@@ -102,15 +102,7 @@
     _check_hoomd_version()
     version_numbers = _check_hoomd_version()
     if float(version_numbers[0]) >= 3:
-<<<<<<< HEAD
         raise RuntimeError("This method does not support HOOMD-blue v3.x.")
-=======
-        warnings.warn(
-            "Warning when using Hoomd 3, potential API change where the hoomd "
-            "context is not updated upon creation of forces - utilize the "
-            "returned `hoomd_objects`"
-        )
->>>>>>> 4342b901
 
     hoomd_objects = []  # Potential adaptation for Hoomd v3 API
 
