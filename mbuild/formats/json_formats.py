"""JSON format."""
import json
from collections import OrderedDict

import ele

import mbuild as mb
from mbuild.exceptions import MBuildError


def compound_from_json(json_file):
    """Convert the given json file into a Compound.

    Given an input json file, this method scans for the particles, bond
    information as well as other hierarchical information regarding the
    compound and returns an mbuild.Compound.

    Parameters
    ----------
    json_file: path or str,
        Path to the json file

    Returns
    -------
    parent: mbuild.Compound,
        the compound equivelent of the json file

    Raises
    ------
    ValueError: This is raised when the JSON file cannot be parsed by python's
        json module
    MBuildError: This is raised on version incompatibility and missing JSON
        keys, when trying to convert the compound to JSON.
    """
    with open(json_file, "r") as cmpdfile:
        try:
            cmpd_dict_and_meta = json.load(cmpdfile)
        except ValueError as e:
            raise e
        try:
            _perform_sanity_check(cmpd_dict_and_meta)
        except MBuildError as e:
            raise e
        compound_dict = cmpd_dict_and_meta["Compound"]
        converted_dict = {}
        parent = _dict_to_mb(compound_dict)
        converted_dict[compound_dict["id"]] = parent
        for sub_compound, compound in _dict_successors(compound_dict):
            if compound["id"] not in converted_dict:
                parent_compound = _dict_to_mb(compound)
                converted_dict[compound["id"]] = parent_compound
            parent_compound = converted_dict[compound["id"]]

            if sub_compound["id"] not in converted_dict:
                sub_cmpd = _dict_to_mb(sub_compound)
                converted_dict[sub_compound["id"]] = sub_cmpd
            sub_cmpd = converted_dict[sub_compound["id"]]

            label_str = sub_compound["label"]
            label_list = compound.get("label_list", {})
            for key, vals in label_list.items():
                if not parent_compound.labels.get(key, None):
                    parent_compound.labels[key] = list()
                if sub_compound["id"] in vals:
                    parent_compound.labels[key].append(sub_cmpd)
            parent_compound.add(sub_cmpd, label=label_str)

        _add_ports(compound_dict, converted_dict)
        _add_bonds(compound_dict, parent, converted_dict)

        return parent


def compound_to_json(cmpd, file_path, include_ports=False):
    """Convert the Compound into equivelent json representation.

    This method takes an mbuild.Compound and tries to save the hierarchical
    information of the Compound into a json file.

    Parameters
    ----------
    cmpd: mb.Compound,
    file_path: str,
        path to save the JSON file.
    include_ports: bool,
        whether to dump port information, default False
    """
    # Maintain a bookkeeping dict, to do the nesting of children correctly
    version = mb.__version__
    cmpd_info = {}
    compound_dict = _particle_info(cmpd, include_ports)
    cmpd_info[cmpd] = compound_dict

    # Iteratively collect all the information for the children/successors
    for sub_compound in cmpd.successors():
        if not sub_compound.port_particle:
            parent_compound = sub_compound.parent
            sub_compound_dict = _particle_info(sub_compound, include_ports)
            sub_compound_dict["parent_id"] = id(parent_compound)
            sub_compound_dict["is_port"] = False
            sub_compound_dict["label"] = None
            for key, val in sub_compound.parent.labels.items():
                if val == sub_compound:
                    sub_compound_dict["label"] = key
                if isinstance(val, list):
                    if not cmpd_info[sub_compound.parent].get(
                        "label_list", None
                    ):
                        cmpd_info[sub_compound.parent][
                            "label_list"
                        ] = OrderedDict()
                    cmpd_info[sub_compound.parent]["label_list"][key] = [
                        id(x) for x in val
                    ]

            if not cmpd_info[parent_compound].get("children", False):
                cmpd_info[parent_compound]["children"] = list()
            cmpd_info[parent_compound]["children"].append(sub_compound_dict)
            cmpd_info[sub_compound] = sub_compound_dict

    # Should this be nested as well? Not sure...
<<<<<<< HEAD
    compound_dict['bonds'] = _bond_info(cmpd)
    compound_dict['periodicity'] = cmpd.periodicity
=======
    compound_dict["bonds"] = _bond_info(cmpd)
>>>>>>> dc6a1053
    compound_json = OrderedDict()
    compound_json["mbuild-version"] = version
    compound_json["type"] = "Compound"
    compound_json["Compound"] = compound_dict

    with open(file_path, "w") as datafile:
        json.dump(compound_json, datafile, indent=2)


def _particle_info(cmpd, include_ports=False):
    """Return particle information, in a JSON serializable OrderedDict."""
    particle_dict = OrderedDict()
<<<<<<< HEAD
    particle_dict['id'] = id(cmpd)
    particle_dict['name'] = cmpd.name
    particle_dict['pos'] = list(cmpd.pos)
    particle_dict['charge'] = cmpd.charge
    particle_dict['element'] = cmpd.element
=======
    particle_dict["id"] = id(cmpd)
    particle_dict["name"] = cmpd.name
    particle_dict["pos"] = list(cmpd.pos)
    particle_dict["charge"] = cmpd.charge
    particle_dict["periodicity"] = list(cmpd.periodicity)
    particle_dict["element"] = cmpd.element
>>>>>>> dc6a1053

    if include_ports:
        particle_dict["ports"] = list()
        for port in cmpd.available_ports():
            port_info = OrderedDict()
            if port.anchor is not None:
                port_info["anchor"] = id(port.anchor)
            else:
                port_info["anchor"] = None
            port_info["label"] = None
            # Is this the most efficient way?
            for key, val in cmpd.labels.items():
                if (val == port) and val.port_particle:
                    port_info["label"] = key
            particle_dict["ports"].append(port_info)
    return particle_dict


def _bond_info(cmpd):
    """Given a compound, return the bond information."""
    bond_list = list()
    for bond in cmpd.bonds():
        bond_list.append((id(bond[0]), id(bond[1])))
    return bond_list


def _dict_to_mb(compound_dict):
    """Given a dictionary, return the equivelent mb.Compound."""
<<<<<<< HEAD
    name = compound_dict.get('name', "Compound")
    pos = compound_dict.get('pos', [0.0, 0.0, 0.0])
    charge = compound_dict.get('charge', 0.0)
    periodicity = compound_dict.get('periodicity', (False, False, False))
    element = compound_dict.get('element', None)
=======
    name = compound_dict.get("name", "Compound")
    pos = compound_dict.get("pos", [0.0, 0.0, 0.0])
    charge = compound_dict.get("charge", 0.0)
    periodicity = compound_dict.get("periodicity", [0.0, 0.0, 0.0])
    element = compound_dict.get("element", None)
>>>>>>> dc6a1053
    if isinstance(element, ele.element.Element):
        pass
    elif isinstance(element, list):
        atom_num = element[0]
        element = ele.element_from_atomic_number(atom_num)
    elif isinstance(element, str):
        pass
    else:
        pass

    this_particle = mb.Compound(
        name=name,
        pos=pos,
        charge=charge,
        periodicity=periodicity,
        element=element,
    )
    return this_particle


def _dict_successors(compound_dict):
    """Get all successors of a compound and its subcompounds recursively.

    Notes
    -----
    This implementation borrows concepts from protobuf.py's _proto_successors()
    """
    if not compound_dict.get("children", False):
        return
    else:
        for sub_compund in compound_dict["children"]:
            yield sub_compund, compound_dict
            for sub_sub_compound, parent_compound in _dict_successors(
                sub_compund
            ):
                yield (sub_sub_compound, parent_compound)


def _add_ports(compound_dict, converted_dict):
    """After adding all particles, this method will add ports if any exist."""
    for subcompound, compound in _dict_successors(compound_dict):
        ports = compound.get("ports", None)
        if ports:
            for port in ports:
                label_str = port["label"]
                port_to_add = mb.Port(anchor=converted_dict[port["anchor"]])
                converted_dict[compound["id"]].add(port_to_add, label_str)
            # Not necessary to add same port twice
            compound["ports"] = None
        ports = subcompound.get("ports", None)
        if ports:
            for port in ports:
                label_str = port["label"]
                port_to_add = mb.Port(anchor=converted_dict[port["anchor"]])
                converted_dict[subcompound["id"]].add(port_to_add, label_str)
            subcompound["ports"] = None


def _add_bonds(compound_dict, parent, converted_dict):
    """Add bonds from the json files to the compound."""
    for bond in compound_dict["bonds"]:
        parent.add_bond(
            particle_pair=(converted_dict[bond[0]], converted_dict[bond[1]])
        )


def _perform_sanity_check(json_dict):
    """Perform Sanity Check on the JSON File."""
    from warnings import warn

    warning_msg = (
        "This Json was written using {0}, current mbuild version is {1}."
    )
    this_version = mb.__version__
    json_mbuild_version = json_dict.get("mbuild-version", None)

    if not json_mbuild_version:
        raise MBuildError(
            "The uploaded JSON file doesn't isn't correctly formatted"
        )
    json_mb_type = json_dict.get("type", None)

    if (not json_mb_type) or (json_mb_type != "Compound"):
        raise MBuildError(
            "Error. Cannot convert JSON of type: {}".format(json_mb_type)
        )

    [major, minor, patch] = json_mbuild_version.split(".")
    [this_major, this_minor, this_patch] = this_version.split(".")
    if major != this_major:
        raise MBuildError(
            warning_msg.format(json_mbuild_version, this_version)
            + " Cannot Convert JSON to compound"
        )
    if minor != this_minor:
        warn(
            warning_msg.format(json_mbuild_version, this_version)
            + " Will Proceed."
        )<|MERGE_RESOLUTION|>--- conflicted
+++ resolved
@@ -119,12 +119,8 @@
             cmpd_info[sub_compound] = sub_compound_dict
 
     # Should this be nested as well? Not sure...
-<<<<<<< HEAD
-    compound_dict['bonds'] = _bond_info(cmpd)
-    compound_dict['periodicity'] = cmpd.periodicity
-=======
     compound_dict["bonds"] = _bond_info(cmpd)
->>>>>>> dc6a1053
+    compound_dict["periodicity"] = cmpd.periodicity
     compound_json = OrderedDict()
     compound_json["mbuild-version"] = version
     compound_json["type"] = "Compound"
@@ -137,20 +133,11 @@
 def _particle_info(cmpd, include_ports=False):
     """Return particle information, in a JSON serializable OrderedDict."""
     particle_dict = OrderedDict()
-<<<<<<< HEAD
-    particle_dict['id'] = id(cmpd)
-    particle_dict['name'] = cmpd.name
-    particle_dict['pos'] = list(cmpd.pos)
-    particle_dict['charge'] = cmpd.charge
-    particle_dict['element'] = cmpd.element
-=======
     particle_dict["id"] = id(cmpd)
     particle_dict["name"] = cmpd.name
     particle_dict["pos"] = list(cmpd.pos)
     particle_dict["charge"] = cmpd.charge
-    particle_dict["periodicity"] = list(cmpd.periodicity)
     particle_dict["element"] = cmpd.element
->>>>>>> dc6a1053
 
     if include_ports:
         particle_dict["ports"] = list()
@@ -179,19 +166,11 @@
 
 def _dict_to_mb(compound_dict):
     """Given a dictionary, return the equivelent mb.Compound."""
-<<<<<<< HEAD
-    name = compound_dict.get('name', "Compound")
-    pos = compound_dict.get('pos', [0.0, 0.0, 0.0])
-    charge = compound_dict.get('charge', 0.0)
-    periodicity = compound_dict.get('periodicity', (False, False, False))
-    element = compound_dict.get('element', None)
-=======
     name = compound_dict.get("name", "Compound")
     pos = compound_dict.get("pos", [0.0, 0.0, 0.0])
     charge = compound_dict.get("charge", 0.0)
-    periodicity = compound_dict.get("periodicity", [0.0, 0.0, 0.0])
+    periodicity = compound_dict.get("periodicity", (False, False, False))
     element = compound_dict.get("element", None)
->>>>>>> dc6a1053
     if isinstance(element, ele.element.Element):
         pass
     elif isinstance(element, list):
