--- conflicted
+++ resolved
@@ -1902,36 +1902,28 @@
             ]
         )
 
-<<<<<<< HEAD
         # normalize by sigma
-        self.box_0 = Box(lengths=np.array([(0.1 * val) / self.sigma_conversion_factor for val in self.structure_box_0_ff.box[0:3]]
-                                          ), angles=self.structure_box_0_ff.box[3:6])
-
-        # Internally use nm
-        if self.structure_box_1:
-            self.box_1 = Box(lengths=np.array([(0.1 * val) / self.sigma_conversion_factor for val in self.structure_box_1_ff.box[0:3]]),
-                             angles=self.structure_box_1_ff.box[3:6])
-=======
         self.box_0 = Box(
             lengths=np.array(
-                [0.1 * val for val in self.structure_box_0_ff.box[0:3]]
+                [
+                    (0.1 * val) / self.sigma_conversion_factor
+                    for val in self.structure_box_0_ff.box[0:3]
+                ]
             ),
             angles=self.structure_box_0_ff.box[3:6],
         )
-        # Divide by conversion factor
-        self.box_0.maxs /= self.sigma_conversion_factor
 
         # Internally use nm
         if self.structure_box_1:
             self.box_1 = Box(
                 lengths=np.array(
-                    [0.1 * val for val in self.structure_box_1_ff.box[0:3]]
+                    [
+                        (0.1 * val) / self.sigma_conversion_factor
+                        for val in self.structure_box_1_ff.box[0:3]
+                    ]
                 ),
                 angles=self.structure_box_1_ff.box[3:6],
             )
-            # Divide by conversion factor
-            self.box_1.maxs /= self.sigma_conversion_factor
->>>>>>> dc6a1053
 
         # if self.structure_box_1 != None:
         if self.structure_box_1:
