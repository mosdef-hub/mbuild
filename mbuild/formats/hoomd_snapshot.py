--- conflicted
+++ resolved
@@ -25,10 +25,7 @@
     write_special_pairs=True,
     auto_scale=False,
     parmed_kwargs={},
-<<<<<<< HEAD
     hoomd_snapshot=None
-=======
->>>>>>> 659b3c19
 ):
     """Convert mb.Compound or parmed.Structure to hoomd.data.Snapshot
 
@@ -88,14 +85,10 @@
     if auto_scale:
         ref_mass = max([atom.mass for atom in structure.atoms])
         pair_coeffs = list(
-<<<<<<< HEAD
-            set((atom.type, atom.epsilon, atom.sigma) for atom in structure.atoms)
-=======
             set(
                 (atom.type, atom.epsilon, atom.sigma)
                 for atom in structure.atoms
             )
->>>>>>> 659b3c19
         )
         ref_energy = max(pair_coeffs, key=operator.itemgetter(1))[1]
         ref_distance = max(pair_coeffs, key=operator.itemgetter(2))[2]
@@ -122,41 +115,42 @@
         yz = (b * c * np.cos(alpha) - xy * xz) / ly
         lz = np.sqrt(c ** 2 - xz ** 2 - yz ** 2)
 
-<<<<<<< HEAD
-    (n_particles,
-     scaled_positions,
-     unique_types,
-     typeids,
-     scaled_mass,
-     scaled_charges,
-     rigid_bodies) = _parse_particle_information(
+    (
+        n_particles,
+        scaled_positions,
+        unique_types,
+        typeids,
+        scaled_mass,
+        scaled_charges,
+        rigid_bodies,
+    ) = _parse_particle_information(
         structure, xyz, ref_distance, ref_mass, ref_energy, rigid_bodies
     )
-
-    (n_bonds,
-     unique_bond_types,
-     bond_typeids,
-     bond_groups) = _parse_bond_information(structure)
-
-    (n_angles,
-     unique_angle_types,
-     angle_typeids,
-     angle_groups) = _parse_angle_information(structure)
-
-    (n_dihedrals,
-     unique_dihedral_types,
-     dihedral_typeids,
-     dihedral_groups) = _parse_dihedral_information(structure)
-
-    (n_impropers,
-     unique_improper_types,
-     improper_typeids,
-     improper_groups) = _parse_improper_information(structure)
-
-    (pair_types,
-     pair_typeid,
-     pairs,
-     n_pairs) = _parse_pair_information(structure)
+    (
+        n_bonds,
+        unique_bond_types,
+        bond_typeids,
+        bond_groups,
+    ) = _parse_bond_information(structure)
+    (
+        n_angles,
+        unique_angle_types,
+        angle_typeids,
+        angle_groups,
+    ) = _parse_angle_information(structure)
+    (
+        n_dihedrals,
+        unique_dihedral_types,
+        dihedral_typeids,
+        dihedral_groups,
+    ) = _parse_dihedral_information(structure)
+    (
+        n_impropers,
+        unique_improper_types,
+        improper_typeids,
+        improper_groups,
+    ) = _parse_improper_information(structure)
+    pair_types, pair_typeid, pairs, n_pairs = _parse_pair_information(structure)
 
     if hoomd_snapshot is not None:
         n_init = hoomd_snapshot.particles.N
@@ -252,6 +246,10 @@
             pair_types=pair_types,
         )
 
+    # wrap particles into the box
+    box = hoomd.data.boxdim(Lx=lx, Ly=ly, Lz=lz, xy=xy, xz=xz, yz=yz)
+    scaled_positions = np.stack([box.wrap(xyz)[0] for xyz in scaled_positions])
+
     hoomd_snapshot.particles.resize(n_particles)
     hoomd_snapshot.particles.position[n_init:] = scaled_positions
     hoomd_snapshot.particles.types[n_init:] = unique_types
@@ -259,67 +257,6 @@
     hoomd_snapshot.particles.mass[n_init:] = scaled_mass
     hoomd_snapshot.particles.charge[n_init:] = scaled_charges
     hoomd_snapshot.particles.body[n_init:] = rigid_bodies
-=======
-    (
-        n_particles,
-        scaled_positions,
-        unique_types,
-        typeids,
-        scaled_mass,
-        scaled_charges,
-        rigid_bodies,
-    ) = _parse_particle_information(
-        structure, xyz, ref_distance, ref_mass, ref_energy, rigid_bodies
-    )
-    (
-        n_bonds,
-        unique_bond_types,
-        bond_typeids,
-        bond_groups,
-    ) = _parse_bond_information(structure)
-    (
-        n_angles,
-        unique_angle_types,
-        angle_typeids,
-        angle_groups,
-    ) = _parse_angle_information(structure)
-    (
-        n_dihedrals,
-        unique_dihedral_types,
-        dihedral_typeids,
-        dihedral_groups,
-    ) = _parse_dihedral_information(structure)
-    (
-        n_impropers,
-        unique_improper_types,
-        improper_typeids,
-        improper_groups,
-    ) = _parse_improper_information(structure)
-    pair_types, pair_typeid, pairs, n_pairs = _parse_pair_information(structure)
-
-    # wrap particles into the box
-    box = hoomd.data.boxdim(Lx=lx, Ly=ly, Lz=lz, xy=xy, xz=xz, yz=yz)
-    scaled_positions = np.stack([box.wrap(xyz)[0] for xyz in scaled_positions])
-
-    hoomd_snapshot = hoomd.data.make_snapshot(
-        N=n_particles,
-        box=box,
-        particle_types=unique_types,
-        bond_types=unique_bond_types,
-        angle_types=unique_angle_types,
-        dihedral_types=unique_dihedral_types,
-        improper_types=unique_improper_types,
-        pair_types=pair_types,
-    )
-
-    hoomd_snapshot.particles.resize(n_particles)
-    hoomd_snapshot.particles.position[:] = scaled_positions
-    hoomd_snapshot.particles.types[:] = unique_types
-    hoomd_snapshot.particles.typeid[:] = typeids
-    hoomd_snapshot.particles.mass[:] = scaled_mass
-    hoomd_snapshot.particles.charge[:] = scaled_charges
-    hoomd_snapshot.particles.body[:] = rigid_bodies
->>>>>>> 659b3c19
 
     if n_bonds > 0:
         hoomd_snapshot.bonds.resize(n_bonds)
@@ -331,20 +268,25 @@
         hoomd_snapshot.angles.resize(n_angles)
         hoomd_snapshot.angles.types[init_angles:] = unique_angle_types
         hoomd_snapshot.angles.typeid[init_angles:] = angle_typeids
-        hoomd_snapshot.angles.group[init_angles:] = np.reshape(angle_groups, (-1, 3))
+        hoomd_snapshot.angles.group[init_angles:] = np.reshape(
+                angle_groups, (-1, 3)
+                )
 
     if n_dihedrals > 0:
         hoomd_snapshot.dihedrals.resize(n_dihedrals)
-<<<<<<< HEAD
         hoomd_snapshot.dihedrals.types[init_dihedrals:] = unique_dihedral_types
         hoomd_snapshot.dihedrals.typeid[init_dihedrals:] = dihedral_typeids
-        hoomd_snapshot.dihedrals.group[init_dihedrals:] = np.reshape(dihedral_groups, (-1, 4))
+        hoomd_snapshot.dihedrals.group[init_dihedrals:] = np.reshape(
+                dihedral_groups, (-1, 4)
+                )
 
     if n_impropers > 0:
         hoomd_snapshot.impropers.resize(n_impropers)
         hoomd_snapshot.impropers.types[init_impropers:] = unique_improper_types
         hoomd_snapshot.impropers.typeid[init_impropers:] = improper_typeids
-        hoomd_snapshot.impropers.group[init_impropers:] = np.reshape(improper_groups, (-1, 4))
+        hoomd_snapshot.impropers.group[init_impropers:] = np.reshape(
+                improper_groups, (-1, 4)
+                )
 
     if n_pairs > 0:
         hoomd_snapshot.pairs.resize(n_pairs)
@@ -358,43 +300,13 @@
 def _parse_particle_information(
     structure, xyz, ref_distance, ref_mass, ref_energy, rigid_bodies
 ):
-    """Write out the particle information.
-=======
-        hoomd_snapshot.dihedrals.types[:] = unique_dihedral_types
-        hoomd_snapshot.dihedrals.typeid[:] = dihedral_typeids
-        hoomd_snapshot.dihedrals.group[:] = np.reshape(dihedral_groups, (-1, 4))
-
-    if n_impropers > 0:
-        hoomd_snapshot.impropers.resize(n_impropers)
-        hoomd_snapshot.impropers.types[:] = unique_improper_types
-        hoomd_snapshot.impropers.typeid[:] = improper_typeids
-        hoomd_snapshot.impropers.group[:] = np.reshape(improper_groups, (-1, 4))
-
-    if n_pairs > 0:
-        hoomd_snapshot.pairs.resize(n_pairs)
-        hoomd_snapshot.pairs.types[:] = pair_types
-        hoomd_snapshot.pairs.typeid[:] = pair_typeid
-        hoomd_snapshot.pairs.group[:] = np.reshape(pairs, (-1, 2))
-
-    return hoomd_snapshot, ref_values
-
->>>>>>> 659b3c19
-
-def _parse_particle_information(
-    structure, xyz, ref_distance, ref_mass, ref_energy, rigid_bodies
-):
     """Write out the particle information."""
-
     n_particles = len(structure.atoms)
     scaled_positions = xyz / ref_distance
 
-<<<<<<< HEAD
-    types = [atom.name if atom.type == "" else atom.type for atom in structure.atoms]
-=======
     types = [
         atom.name if atom.type == "" else atom.type for atom in structure.atoms
     ]
->>>>>>> 659b3c19
 
     unique_types = list(set(types))
     unique_types.sort(key=natural_sort)
