--- conflicted
+++ resolved
@@ -22,14 +22,6 @@
     binary: bool, default True
         If True, will print a binary file
         If False, will print to a text file
-<<<<<<< HEAD
-        Todo: This could be more elegantly detected
-
-    Notes
-    -----
-    Todo: Handle Ports in the protocol buffer (.proto) and in this writer/reader
-=======
->>>>>>> 1ca3ff80
     """
     cmpd_to_proto = {}
 
@@ -109,11 +101,7 @@
         proto.element.name = cmpd.element.name
         proto.element.symbol = cmpd.element.symbol
         proto.element.atomic_number = cmpd.element.atomic_number
-<<<<<<< HEAD
         proto.element.mass = cmpd.element.mass
-=======
-        proto.element.mass  = cmpd.element.mass
->>>>>>> 1ca3ff80
 
     return proto
 
@@ -142,17 +130,10 @@
     Notes
     -----
     Base Case: there are no children to the proto, just return
-<<<<<<< HEAD
     Recursion: First look at proto's children and return these children
         (sub_proto) Then make the recursive call to look at all the sub_proto's
         successors. This is similar to mb.Compound().successors(). Unlike
         mb.Compound(), we need to also keep track of parents in this recursion
-=======
-    Recursion: First look at proto's children and return these children (sub_proto)
-        Then make the recursive call to look at all the sub_proto's successors
-    This is similar to mb.Compound().successors()
-    Unlike mb.Compound(), we need to also keep track of parents in this recursion
->>>>>>> 1ca3ff80
     """
     if len(proto.children) == 0:
         return
@@ -163,25 +144,16 @@
 
 
 def _proto_to_mb(proto):
-<<<<<<< HEAD
     """Given compound_pb2.Compound, create mb.Compound.
-=======
-    """ Given compound_pb2.Compound, create mb.Compound
->>>>>>> 1ca3ff80
 
     Parameters
     ----------
     proto: compound_pb2.Compound()
-<<<<<<< HEAD
-=======
-
->>>>>>> 1ca3ff80
     """
     if proto.element.symbol is "":
         elem = None
     else:
         elem = ele.element_from_symbol(proto.element.symbol)
-<<<<<<< HEAD
     return mb.Compound(
         name=proto.name,
         pos=[proto.pos.x, proto.pos.y, proto.pos.z],
@@ -194,14 +166,6 @@
         element=elem,
     )
 
-=======
-    return  mb.Compound(name=proto.name,
-                pos=[proto.pos.x, proto.pos.y, proto.pos.z],
-                charge=proto.charge,
-                periodicity=[proto.periodicity.x, proto.periodicity.y,
-                            proto.periodicity.z],
-                element=elem)
->>>>>>> 1ca3ff80
 
 def _add_mb_bonds(proto, cmpd, proto_to_cmpd):
     """Parse the compound_pb2.Compound bonds, add to mb.Compound.
