<<<<<<< HEAD
import numpy as np
import mbuild as mb
from mbuild import Box, Compound
=======
"""Protocol buffers (Protobuf) format.

A language-agnostic data serialization format developed by Google
https://developers.google.com/protocol-buffers
"""
>>>>>>> dc6a1053
import ele
from google.protobuf.text_format import Merge, PrintMessage

import mbuild as mb
from mbuild.formats import compound_pb2

__all__ = ["write_pb2", "read_pb2"]


def write_pb2(cmpd, filename, binary=True):
    """Convert mb.Compound to Protobuf Message file.

    Parameters
    ----------
    cmpd : mb.Compound
    filename : str
    binary: bool, default True
        If True, will print a binary file
        If False, will print to a text file
    """
    cmpd_to_proto = {}

    root_proto = compound_pb2.Compound()
    root_proto = _mb_to_proto(cmpd, root_proto)
    cmpd_to_proto[cmpd] = root_proto

    for sub_cmpd in cmpd.successors():
        parent_cmpd = sub_cmpd.parent
        sub_proto = cmpd_to_proto[parent_cmpd].children.add()
        sub_proto = _mb_to_proto(sub_cmpd, sub_proto)
        cmpd_to_proto[sub_cmpd] = sub_proto

    _add_proto_bonds(cmpd, root_proto)

    if binary:
        with open(filename, "wb") as f:
            f.write(root_proto.SerializeToString())
    else:
        with open(filename, "w") as f:
            PrintMessage(root_proto, f)


def read_pb2(filename, binary=True):
    """Convert a Protobuf Message file into mb.Compound.

    Parameters
    ----------
    filename : str
    binary: bool, default True
        If True, will print a binary file
        If False, will print to a text file

    Returns
    -------
    root_compound : mb.Compound
    """
    root_proto = compound_pb2.Compound()
    if binary:
        with open(filename, "rb") as f:
            root_proto.ParseFromString(f.read())
    else:
        with open(filename, "r") as f:
            Merge(f.read(), root_proto)

    proto_to_cmpd = {}
    root_compound = _proto_to_mb(root_proto)
    proto_to_cmpd[root_proto.id] = root_compound

    for sub_proto, parent_proto in _proto_successors(root_proto):
        if parent_proto.id not in proto_to_cmpd:
            parent_cmpd = _proto_to_mb(parent_proto)
            proto_to_cmpd[parent_proto.id] = parent_cmpd
        parent_cmpd = proto_to_cmpd[parent_proto.id]

        if sub_proto.id not in proto_to_cmpd:
            sub_cmpd = _proto_to_mb(sub_proto)
            proto_to_cmpd[sub_proto.id] = sub_cmpd
        sub_cmpd = proto_to_cmpd[sub_proto.id]

        parent_cmpd.add(sub_cmpd)

    _add_mb_bonds(root_proto, root_compound, proto_to_cmpd)
    return root_compound


def _mb_to_proto(cmpd, proto):
    """Given mb.Compound, parse propertes into compound_pb2.Compound."""
    proto.name = cmpd.name
    proto.pos.x, proto.pos.y, proto.pos.z = cmpd.pos
    proto.charge = cmpd.charge
    proto.id = id(cmpd)
<<<<<<< HEAD
    if cmpd.box:
        lengths = cmpd.box.lengths
    else:
        lengths = [0,0,0]
    proto.periodicity.x, proto.periodicity.y, proto.periodicity.z = lengths
=======
    proto.periodicity.x, proto.periodicity.y, proto.periodicity.z = (
        cmpd.periodicity
    )
>>>>>>> dc6a1053
    if cmpd.element:
        proto.element.name = cmpd.element.name
        proto.element.symbol = cmpd.element.symbol
        proto.element.atomic_number = cmpd.element.atomic_number
<<<<<<< HEAD
        proto.element.mass  = cmpd.element.mass
=======
        proto.element.mass = cmpd.element.mass
>>>>>>> dc6a1053

    return proto


def _add_proto_bonds(cmpd, proto):
    """Parse the mb.Compound bonds, add to the proto bonds.

    Parameters
    ----------
    cmpd : mb.Compound
    proto : compound_pb2.Compound
    """
    for b in cmpd.bonds():
        proto_bond = proto.bonds.add()
        proto_bond.id1 = id(b[0])
        proto_bond.id2 = id(b[1])


def _proto_successors(proto):
    """Recurisve method to look for a compound_pb2's children.

    Parameters
    ----------
    proto : compound_pb2

    Notes
    -----
    Base Case: there are no children to the proto, just return
<<<<<<< HEAD
    Recursion: First look at proto's children and return these children (sub_proto)
        Then make the recursive call to look at all the sub_proto's successors
    This is similar to mb.Compound().successors()
    Unlike mb.Compound(), we need to also keep track of parents in this recursion
=======
    Recursion: First look at proto's children and return these children
        (sub_proto) Then make the recursive call to look at all the sub_proto's
        successors. This is similar to mb.Compound().successors(). Unlike
        mb.Compound(), we need to also keep track of parents in this recursion
>>>>>>> dc6a1053
    """
    if len(proto.children) == 0:
        return
    for sub_proto in proto.children:
        yield (sub_proto, proto)
        for sub_sub_proto, parent_proto in _proto_successors(sub_proto):
            yield (sub_sub_proto, parent_proto)


def _proto_to_mb(proto):
<<<<<<< HEAD
    """ Given compound_pb2.Compound, create mb.Compound
=======
    """Given compound_pb2.Compound, create mb.Compound.
>>>>>>> dc6a1053

    Parameters
    ----------
    proto: compound_pb2.Compound()
<<<<<<< HEAD

=======
>>>>>>> dc6a1053
    """
    if proto.element.symbol is "":
        elem = None
    else:
        elem = ele.element_from_symbol(proto.element.symbol)
<<<<<<< HEAD
    lengths = [proto.periodicity.x, proto.periodicity.y, proto.periodicity.z]
    if np.all(np.array(lengths) != 0):
        box = Box(lengths)
    else:
        box = None
    return Compound(
            name=proto.name,
            pos=[proto.pos.x, proto.pos.y, proto.pos.z],
            charge=proto.charge,
            box=box,
            element=elem
            )
=======
    return mb.Compound(
        name=proto.name,
        pos=[proto.pos.x, proto.pos.y, proto.pos.z],
        charge=proto.charge,
        periodicity=[
            proto.periodicity.x,
            proto.periodicity.y,
            proto.periodicity.z,
        ],
        element=elem,
    )

>>>>>>> dc6a1053

def _add_mb_bonds(proto, cmpd, proto_to_cmpd):
    """Parse the compound_pb2.Compound bonds, add to mb.Compound.

    Parameters
    ----------
    proto : compound_pb2.Compound
    cmpd : mb.Compound
    proto_to_cmpd : dict
        keys : compound_pb2.Compound.id
        value : mb.Compound
    """
    for bond in proto.bonds:
        cmpd.add_bond([proto_to_cmpd[bond.id1], proto_to_cmpd[bond.id2]])<|MERGE_RESOLUTION|>--- conflicted
+++ resolved
@@ -1,18 +1,14 @@
-<<<<<<< HEAD
-import numpy as np
-import mbuild as mb
-from mbuild import Box, Compound
-=======
 """Protocol buffers (Protobuf) format.
 
 A language-agnostic data serialization format developed by Google
 https://developers.google.com/protocol-buffers
 """
->>>>>>> dc6a1053
 import ele
+import numpy as np
 from google.protobuf.text_format import Merge, PrintMessage
 
 import mbuild as mb
+from mbuild import Box, Compound
 from mbuild.formats import compound_pb2
 
 __all__ = ["write_pb2", "read_pb2"]
@@ -100,26 +96,16 @@
     proto.pos.x, proto.pos.y, proto.pos.z = cmpd.pos
     proto.charge = cmpd.charge
     proto.id = id(cmpd)
-<<<<<<< HEAD
     if cmpd.box:
         lengths = cmpd.box.lengths
     else:
-        lengths = [0,0,0]
+        lengths = [0, 0, 0]
     proto.periodicity.x, proto.periodicity.y, proto.periodicity.z = lengths
-=======
-    proto.periodicity.x, proto.periodicity.y, proto.periodicity.z = (
-        cmpd.periodicity
-    )
->>>>>>> dc6a1053
     if cmpd.element:
         proto.element.name = cmpd.element.name
         proto.element.symbol = cmpd.element.symbol
         proto.element.atomic_number = cmpd.element.atomic_number
-<<<<<<< HEAD
-        proto.element.mass  = cmpd.element.mass
-=======
         proto.element.mass = cmpd.element.mass
->>>>>>> dc6a1053
 
     return proto
 
@@ -148,17 +134,10 @@
     Notes
     -----
     Base Case: there are no children to the proto, just return
-<<<<<<< HEAD
-    Recursion: First look at proto's children and return these children (sub_proto)
-        Then make the recursive call to look at all the sub_proto's successors
-    This is similar to mb.Compound().successors()
-    Unlike mb.Compound(), we need to also keep track of parents in this recursion
-=======
     Recursion: First look at proto's children and return these children
         (sub_proto) Then make the recursive call to look at all the sub_proto's
         successors. This is similar to mb.Compound().successors(). Unlike
         mb.Compound(), we need to also keep track of parents in this recursion
->>>>>>> dc6a1053
     """
     if len(proto.children) == 0:
         return
@@ -169,51 +148,29 @@
 
 
 def _proto_to_mb(proto):
-<<<<<<< HEAD
-    """ Given compound_pb2.Compound, create mb.Compound
-=======
     """Given compound_pb2.Compound, create mb.Compound.
->>>>>>> dc6a1053
 
     Parameters
     ----------
     proto: compound_pb2.Compound()
-<<<<<<< HEAD
-
-=======
->>>>>>> dc6a1053
     """
-    if proto.element.symbol is "":
+    if proto.element.symbol == "":
         elem = None
     else:
         elem = ele.element_from_symbol(proto.element.symbol)
-<<<<<<< HEAD
     lengths = [proto.periodicity.x, proto.periodicity.y, proto.periodicity.z]
     if np.all(np.array(lengths) != 0):
         box = Box(lengths)
     else:
         box = None
     return Compound(
-            name=proto.name,
-            pos=[proto.pos.x, proto.pos.y, proto.pos.z],
-            charge=proto.charge,
-            box=box,
-            element=elem
-            )
-=======
-    return mb.Compound(
         name=proto.name,
         pos=[proto.pos.x, proto.pos.y, proto.pos.z],
         charge=proto.charge,
-        periodicity=[
-            proto.periodicity.x,
-            proto.periodicity.y,
-            proto.periodicity.z,
-        ],
+        box=box,
         element=elem,
     )
 
->>>>>>> dc6a1053
 
 def _add_mb_bonds(proto, cmpd, proto_to_cmpd):
     """Parse the compound_pb2.Compound bonds, add to mb.Compound.
