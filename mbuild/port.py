import itertools
from warnings import warn

import numpy as np

from mbuild.compound import Compound, Particle
from mbuild.coordinate_transform import unit_vector, angle
from mbuild import clone


class Port(Compound):
    """A set of four ghost Particles used to connect parts.

    Parameters
    ----------
    anchor : mb.Particle, optional, default=None
        A Particle associated with the port. Used to form bonds.
    orientation : array-like, shape=(3,), optional, default=[0, 1, 0]
        Vector along which to orient the port
    separation : float, optional, default=0
        Distance to shift port along the orientation vector from the anchor
        particle position. If no anchor is provided, the port will be shifted
        from the origin.

    Attributes
    ----------
    anchor : mb.Particle, optional, default=None
        A Particle associated with the port. Used to form bonds.
    up : mb.Compound
        Collection of 4 ghost particles used to perform equivalence transforms.
        Faces the opposite direction as self['down'].
    down : mb.Compound
        Collection of 4 ghost particles used to perform equivalence transforms.
        Faces the opposite direction as self['up'].
    used : bool
        Status of whether a port has been occupied following an equivalence
        transform.
    """
    def __init__(self, anchor=None, orientation=None, separation=0):
        super(Port, self).__init__(name='Port', port_particle=True)
        self.anchor = anchor

        default_direction = np.array([0, 1, 0])
        if orientation is None:
            orientation = [0, 1, 0]
        orientation = np.asarray(orientation)

        up = Compound(name='subport', port_particle=True)
        up.add(Particle(name='G', pos=[0.005, 0.0025, -0.0025],
                        port_particle=True), 'middle')
        up.add(Particle(name='G', pos=[0.005, 0.0225, -0.0025],
                        port_particle=True), 'top')
        up.add(Particle(name='G', pos=[-0.015, -0.0075, -0.0025],
                        port_particle=True), 'left')
        up.add(Particle(name='G', pos=[0.005, -0.0175, 0.0075],
                        port_particle=True), 'right')

        down = clone(up)
        self.add(up, 'up')
        self.add(down, 'down')
        self.used = False

        if np.allclose(
                default_direction, unit_vector(-orientation)):
            down.rotate(np.pi, [0, 0, 1])
            self.rotate(np.pi, [0, 0, 1])
        elif np.allclose(
                default_direction, unit_vector(orientation)):
            down.rotate(np.pi, [0, 0, 1])
        else:
            normal = np.cross(default_direction, orientation)
            self.rotate(angle(default_direction, orientation), normal)
            down.rotate(np.pi, normal)

        if anchor:
            self.translate_to(anchor.pos)

        self.translate(separation*unit_vector(orientation))

    def _clone(self, clone_of=None, root_container=None):
        newone = super(Port, self)._clone(clone_of, root_container)
        newone.anchor = clone(self.anchor, clone_of, root_container)
        newone.used = self.used
        return newone

    def update_separation(self, separation):
        """
        Change the distance between a port and its anchor particle

        separation : float, required
            Distance to shift port along the orientation vector from the anchor
            particle position. If no anchor is provided, the port will be shifted
            from the origin.
        """
        if self.used:
            warn("This port is already being used and changing its separation"
                    " will have no effect on the distance between particles.")
<<<<<<< HEAD
            return
        if self.anchor:
            self.translate_to(self.anchor.pos)
        else:
            self.translate_to((0,0,0))
=======

        if self.anchor:
            self.translate_to(self.anchor.pos)
        else:
            self.translate_to((0, 0, 0))
>>>>>>> 5f5f8337

        self.translate(separation*self.direction)

    def update_orientation(self, orientation):
        """
        Change the direction between a port and its anchor particle

<<<<<<< HEAD
        orientation : array-like, shape=(3,), optional, default=[0, 1, 0]
=======
        orientation : array-like, shape=(3,), required
>>>>>>> 5f5f8337
            Vector along which to orient the port
        """
        if self.used:
            warn("This port is already being used and changing its orientation"
                    " will have no effect on the direction between particles.")
<<<<<<< HEAD
            return

        orientation = np.asarray(orientation)
=======

        orientation = np.asarray(orientation).reshape(3,)
>>>>>>> 5f5f8337
        down = self.labels['down']
        up = self.labels['up']

        normal = np.cross(self.direction, orientation)
        self.rotate(angle(self.direction, orientation), normal)
        down.rotate(np.pi, normal)
        up.rotate(np.pi, normal)

    @property
    def center(self):
        """The cartesian center of the Port"""
        return np.mean(self.xyz_with_ports, axis=0)

    @property
    def direction(self):
        """The unit vector pointing in the 'direction' of the Port
        """
        return unit_vector(self.xyz_with_ports[1]-self.xyz_with_ports[0])

    @property
    def separation(self):
<<<<<<< HEAD
        if self.anchor:
            return np.linalg.norm(self.center - self.anchor.pos)
=======
        """
        The distance between a port and its anchor particle.
        If the port has no anchor particle, returns None.
        """
        if self.anchor:
            return np.linalg.norm(self.center - self.anchor.pos)
        else:
            warn("This port is not anchored to another particle." 
                    " Returning a separation of None")
            return None
>>>>>>> 5f5f8337

    @property
    def access_labels(self):
        """List of labels used to access the Port

        Returns
        -------
        list of str
            Strings that can be used to access this Port relative to self.root
        """
        access_labels = []
        for referrer in self.referrers:
            referrer_labels = [key for key, val in self.root.labels.items()
                               if val == referrer]
            port_labels = [key for key, val in referrer.labels.items()
                           if val == self]
            if referrer is self.root:
                for label in port_labels:
                    access_labels.append("['{}']".format(label))
            for label in itertools.product(referrer_labels, port_labels):
                access_labels.append("['{}']".format("']['".join(label)))

        return access_labels

    def __repr__(self):
        descr = list('<')
        descr.append(self.name + ', ')

        if self.anchor:
            descr.append("anchor: '{}', ".format(self.anchor.name))
        else:
            descr.append('anchor: None, ')

        descr.append('labels: {}, '.format(', '.join(self.access_labels)))

        descr.append('id: {}>'.format(id(self)))
        return ''.join(descr)<|MERGE_RESOLUTION|>--- conflicted
+++ resolved
@@ -95,19 +95,11 @@
         if self.used:
             warn("This port is already being used and changing its separation"
                     " will have no effect on the distance between particles.")
-<<<<<<< HEAD
-            return
-        if self.anchor:
-            self.translate_to(self.anchor.pos)
-        else:
-            self.translate_to((0,0,0))
-=======
 
         if self.anchor:
             self.translate_to(self.anchor.pos)
         else:
             self.translate_to((0, 0, 0))
->>>>>>> 5f5f8337
 
         self.translate(separation*self.direction)
 
@@ -115,24 +107,14 @@
         """
         Change the direction between a port and its anchor particle
 
-<<<<<<< HEAD
-        orientation : array-like, shape=(3,), optional, default=[0, 1, 0]
-=======
         orientation : array-like, shape=(3,), required
->>>>>>> 5f5f8337
             Vector along which to orient the port
         """
         if self.used:
             warn("This port is already being used and changing its orientation"
                     " will have no effect on the direction between particles.")
-<<<<<<< HEAD
-            return
-
-        orientation = np.asarray(orientation)
-=======
 
         orientation = np.asarray(orientation).reshape(3,)
->>>>>>> 5f5f8337
         down = self.labels['down']
         up = self.labels['up']
 
@@ -154,10 +136,6 @@
 
     @property
     def separation(self):
-<<<<<<< HEAD
-        if self.anchor:
-            return np.linalg.norm(self.center - self.anchor.pos)
-=======
         """
         The distance between a port and its anchor particle.
         If the port has no anchor particle, returns None.
@@ -168,7 +146,6 @@
             warn("This port is not anchored to another particle." 
                     " Returning a separation of None")
             return None
->>>>>>> 5f5f8337
 
     @property
     def access_labels(self):
