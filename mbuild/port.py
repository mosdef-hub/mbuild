import numpy as np

from mbuild.compound import Compound, Particle
from mbuild.coordinate_transform import unit_vector, angle
from mbuild import clone


class Port(Compound):
    """A set of four ghost Particles used to connect parts.

    Parameters
    ----------
    anchor : mb.Particle, optional, default=None
        A Particle associated with the port. Used to form bonds.

    Attributes
    ----------
    anchor : mb.Particle, optional, default=None
        A Particle associated with the port. Used to form bonds.
    up : mb.Compound
        Collection of 4 ghost particles used to perform equivalence transforms.
        Faces the opposite direction as self['down'].
    down : mb.Compound
        Collection of 4 ghost particles used to perform equivalence transforms.
        Faces the opposite direction as self['up'].
    used : bool
        Status of whether a port has been occupied following an equivalence
        transform.

    """
    def __init__(self, anchor=None, orientation=[0, 1, 0], separation=0):
        super(Port, self).__init__(name='Port', port_particle=True)
        self.anchor = anchor

        up = Compound(name='subport', port_particle=True)
        up.add(Particle(name='G', pos=[0.005, 0.0025, -0.0025],
                        port_particle=True), 'middle')
        up.add(Particle(name='G', pos=[0.005, 0.0225, -0.0025],
                        port_particle=True), 'top')
        up.add(Particle(name='G', pos=[-0.015, -0.0075, -0.0025],
                        port_particle=True), 'left')
        up.add(Particle(name='G', pos=[0.005, -0.0175, 0.0075],
                        port_particle=True), 'right')

        down = clone(up)
        down.rotate(np.pi, [0, 0, 1])

        self.add(up, 'up')
        self.add(down, 'down')
        self.used = False

        default_direction = [0, 1, 0]
        if np.array_equal(
                np.asarray(default_direction), unit_vector(-np.asarray(orientation))):
<<<<<<< HEAD
            rotate(self, np.pi, [1, 0, 0])
=======
            self.rotate(np.pi, [1, 0, 0])
>>>>>>> 964429c4
        elif np.array_equal(
                np.asarray(default_direction), unit_vector(np.asarray(orientation))):
            pass
        else:
            normal = np.cross(default_direction, orientation)
<<<<<<< HEAD
            rotate(self, -angle(default_direction, orientation), normal)
=======
            self.rotate(-angle(default_direction, orientation), normal)
>>>>>>> 964429c4

        if anchor:
            self.translate_to(anchor.pos)

<<<<<<< HEAD
        translate(self, separation*unit_vector(orientation))
=======
        self.translate(separation*unit_vector(orientation))
>>>>>>> 964429c4

    def _clone(self, clone_of=None, root_container=None):
        newone = super(Port, self)._clone(clone_of, root_container)
        newone.anchor = clone(self.anchor, clone_of, root_container)
        newone.used = self.used
        return newone

    @property
    def center(self):
        """The cartesian center of the Port"""
        return np.mean(self.xyz_with_ports, axis=0)

    @property
    def direction(self):
        """The unit vector pointing in the 'direction' of the Port
        """
        return unit_vector(self.xyz_with_ports[1]-self.xyz_with_ports[0])<|MERGE_RESOLUTION|>--- conflicted
+++ resolved
@@ -52,30 +52,18 @@
         default_direction = [0, 1, 0]
         if np.array_equal(
                 np.asarray(default_direction), unit_vector(-np.asarray(orientation))):
-<<<<<<< HEAD
-            rotate(self, np.pi, [1, 0, 0])
-=======
             self.rotate(np.pi, [1, 0, 0])
->>>>>>> 964429c4
         elif np.array_equal(
                 np.asarray(default_direction), unit_vector(np.asarray(orientation))):
             pass
         else:
             normal = np.cross(default_direction, orientation)
-<<<<<<< HEAD
-            rotate(self, -angle(default_direction, orientation), normal)
-=======
             self.rotate(-angle(default_direction, orientation), normal)
->>>>>>> 964429c4
 
         if anchor:
             self.translate_to(anchor.pos)
 
-<<<<<<< HEAD
-        translate(self, separation*unit_vector(orientation))
-=======
         self.translate(separation*unit_vector(orientation))
->>>>>>> 964429c4
 
     def _clone(self, clone_of=None, root_container=None):
         newone = super(Port, self)._clone(clone_of, root_container)
